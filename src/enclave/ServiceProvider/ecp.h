--- conflicted
+++ resolved
@@ -34,10 +34,6 @@
 
 #include <stdint.h>
 #include <stdlib.h>
-<<<<<<< HEAD
-//#include <sgx_tcrypto.h>
-=======
->>>>>>> f0525e50
 #include "common.h"
 #include "sp_crypto.h"
 
