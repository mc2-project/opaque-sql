#include "SP.h"

#include <cstdint>
#include <cstdio>
#include <iostream>

#include "ServiceProvider.h"

/**
 * Throw a Java exception with the specified message.
 *
 * Important: Note that this function will return to the caller. The exception is only thrown at the
 * end of the JNI method invocation.
 */
void jni_throw(JNIEnv *env, const char *message) {
  jclass exception = env->FindClass("edu/berkeley/cs/rise/opaque/OpaqueException");
  env->ThrowNew(exception, message);
}

JNIEXPORT void JNICALL Java_edu_berkeley_cs_rise_opaque_execution_SP_Init(
  // FIXME: Remove last jbyteArray parameter - it was for testing purposes
  // JNIEnv *env, jobject obj, jbyteArray shared_key, jstring intel_cert, jstring user_cert, jbyteArray key_share, jbyteArray test_key) {
  JNIEnv *env, jobject obj, jbyteArray shared_key, jstring intel_cert, jstring user_cert, jbyteArray key_share) {
<<<<<<< HEAD

//  std::cout << "Enter JNI.cpp SP_INIT" << std::endl;

//  std::cout << "Begin void variables" << std::endl;
=======
>>>>>>> e5b6d094
  (void)env;
  (void)obj;
//  std::cout << "After void variables" << std::endl;

  jboolean if_copy = false;

<<<<<<< HEAD
//  std::cout << "Begin env get variables" << std::endl;
  jbyte *shared_key_bytes = env->GetByteArrayElements(shared_key, &if_copy);
//  std::cout << "ENV 1" << std::endl;
  jbyte *key_share_bytes = env->GetByteArrayElements(key_share, &if_copy);
//  std::cout << "ENV 2" << std::endl;
  const char *intel_cert_str = env->GetStringUTFChars(intel_cert, nullptr);
//  std::cout << "ENV 3" << std::endl;
  const char* user_cert_str = env->GetStringUTFChars(user_cert, nullptr);
//  std::cout << "After env get variables" << std::endl;
=======
  jbyte *shared_key_bytes = env->GetByteArrayElements(shared_key, &if_copy);
  jbyte *key_share_bytes = env->GetByteArrayElements(key_share, &if_copy);
  const char *intel_cert_str = env->GetStringUTFChars(intel_cert, nullptr);
  const char* user_cert_str = env->GetStringUTFChars(user_cert, nullptr);
>>>>>>> e5b6d094

//  std::cout << "Begin try statement" << std::endl;
  try {
    service_provider.set_shared_key(reinterpret_cast<uint8_t *>(shared_key_bytes));

    // // THIS BLOCK FOR TESTING PURPOSES
    // jbyte *test_key_bytes = env->GetByteArrayElements(test_key, &if_copy);
    // service_provider.set_test_key(reinterpret_cast<uint8_t *>(test_key_bytes));

    // set user certificate
    service_provider.set_user_cert(user_cert_str);

    // set key share
    service_provider.set_key_share(reinterpret_cast<uint8_t *>(key_share_bytes));
  } catch (const std::runtime_error &e) {
    jni_throw(env, e.what());
  }
//  std::cout << "End try statement" << std::endl;

  env->ReleaseByteArrayElements(shared_key, shared_key_bytes, 0);
  env->ReleaseStringUTFChars(intel_cert, intel_cert_str);
  env->ReleaseStringUTFChars(user_cert, user_cert_str);
<<<<<<< HEAD

//  std::cout << "Exit JNI.cpp - SP_INIT" << std::endl;
=======
>>>>>>> e5b6d094
}

JNIEXPORT jbyteArray JNICALL Java_edu_berkeley_cs_rise_opaque_execution_SP_ProcessEnclaveReport(
  JNIEnv *env, jobject obj, jbyteArray report_msg_input) {
  (void)obj;

  jboolean if_copy = false;
  jbyte *report_msg_bytes = env->GetByteArrayElements(report_msg_input, &if_copy);
  oe_report_msg_t *report_msg = reinterpret_cast<oe_report_msg_t *>(report_msg_bytes);

  uint32_t shared_key_msg_size = 0;
  std::unique_ptr<oe_shared_key_msg_t> shared_key_msg;
  try {
    shared_key_msg = service_provider.process_enclave_report(report_msg, &shared_key_msg_size);
  } catch (const std::runtime_error &e) {
    jni_throw(env, e.what());
  }

  jbyteArray array_ret = env->NewByteArray(shared_key_msg_size);
  env->SetByteArrayRegion(array_ret, 0, shared_key_msg_size, reinterpret_cast<jbyte *>(shared_key_msg.get()));

  env->ReleaseByteArrayElements(report_msg_input, report_msg_bytes, 0);

  return array_ret;
}<|MERGE_RESOLUTION|>--- conflicted
+++ resolved
@@ -21,20 +21,17 @@
   // FIXME: Remove last jbyteArray parameter - it was for testing purposes
   // JNIEnv *env, jobject obj, jbyteArray shared_key, jstring intel_cert, jstring user_cert, jbyteArray key_share, jbyteArray test_key) {
   JNIEnv *env, jobject obj, jbyteArray shared_key, jstring intel_cert, jstring user_cert, jbyteArray key_share) {
-<<<<<<< HEAD
 
 //  std::cout << "Enter JNI.cpp SP_INIT" << std::endl;
 
 //  std::cout << "Begin void variables" << std::endl;
-=======
->>>>>>> e5b6d094
+
   (void)env;
   (void)obj;
 //  std::cout << "After void variables" << std::endl;
 
   jboolean if_copy = false;
 
-<<<<<<< HEAD
 //  std::cout << "Begin env get variables" << std::endl;
   jbyte *shared_key_bytes = env->GetByteArrayElements(shared_key, &if_copy);
 //  std::cout << "ENV 1" << std::endl;
@@ -44,12 +41,6 @@
 //  std::cout << "ENV 3" << std::endl;
   const char* user_cert_str = env->GetStringUTFChars(user_cert, nullptr);
 //  std::cout << "After env get variables" << std::endl;
-=======
-  jbyte *shared_key_bytes = env->GetByteArrayElements(shared_key, &if_copy);
-  jbyte *key_share_bytes = env->GetByteArrayElements(key_share, &if_copy);
-  const char *intel_cert_str = env->GetStringUTFChars(intel_cert, nullptr);
-  const char* user_cert_str = env->GetStringUTFChars(user_cert, nullptr);
->>>>>>> e5b6d094
 
 //  std::cout << "Begin try statement" << std::endl;
   try {
@@ -72,11 +63,8 @@
   env->ReleaseByteArrayElements(shared_key, shared_key_bytes, 0);
   env->ReleaseStringUTFChars(intel_cert, intel_cert_str);
   env->ReleaseStringUTFChars(user_cert, user_cert_str);
-<<<<<<< HEAD
 
 //  std::cout << "Exit JNI.cpp - SP_INIT" << std::endl;
-=======
->>>>>>> e5b6d094
 }
 
 JNIEXPORT jbyteArray JNICALL Java_edu_berkeley_cs_rise_opaque_execution_SP_ProcessEnclaveReport(
