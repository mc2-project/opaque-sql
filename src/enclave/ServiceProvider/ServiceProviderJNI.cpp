--- conflicted
+++ resolved
@@ -16,17 +16,10 @@
   env->ThrowNew(exception, message);
 }
 
-<<<<<<< HEAD
-JNIEXPORT void JNICALL Java_edu_berkeley_cs_rise_opaque_execution_SP_Init(
-  // FIXME: Remove last jbyteArray parameter - it was for testing purposes
-  // JNIEnv *env, jobject obj, jbyteArray shared_key, jstring intel_cert, jstring user_cert, jbyteArray key_share, jbyteArray test_key) {
-  JNIEnv *env, jobject obj, jbyteArray shared_key, jstring intel_cert, jstring user_cert, jbyteArray key_share) {
-=======
 JNIEXPORT void JNICALL Java_edu_berkeley_cs_rise_opaque_execution_SP_Init(JNIEnv *env,
                                                                           jobject obj,
                                                                           jbyteArray shared_key,
                                                                           jstring intel_cert) {
->>>>>>> e66efcc3
   (void)env;
   (void)obj;
 
