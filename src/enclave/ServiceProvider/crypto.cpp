--- conflicted
+++ resolved
@@ -27,10 +27,6 @@
 #include <openssl/x509v3.h>
 #include <string.h>
 #include <stdio.h>
-<<<<<<< HEAD
-//#include <sgx_key_exchange.h>
-=======
->>>>>>> f0525e50
 #include "crypto.h"
 #include "sp_crypto.h"
 
@@ -255,10 +251,7 @@
         return -1;
     }
 
-<<<<<<< HEAD
-=======
     EVP_PKEY_CTX_free(ctx);
 
->>>>>>> f0525e50
     return *encrypted_len;
 }