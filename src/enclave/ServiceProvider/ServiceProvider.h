--- conflicted
+++ resolved
@@ -3,33 +3,10 @@
 
 #include <string>
 #include <memory>
-<<<<<<< HEAD
-//#include <sgx_key_exchange.h>
-=======
->>>>>>> cbb3efa6
 
 #include "sp_crypto.h"
 #include "iasrequest.h"
 
-<<<<<<< HEAD
-// typedef struct _sample_ps_sec_prop_desc_t {
-//   uint8_t  sample_ps_sec_prop_desc[256];
-// } sample_ps_sec_prop_desc_t;
-
-// typedef struct _sp_db_item_t {
-//   sgx_epid_group_id_t           gid;
-//   lc_ec256_public_t             g_a;
-//   lc_ec256_public_t             g_b;
-//   lc_ec256_private_t            b;
-//   lc_aes_gcm_128bit_key_t       vk_key;   // Shared secret key for the REPORT_DATA
-//   lc_aes_gcm_128bit_key_t       mk_key;   // Shared secret key for generating MAC's
-//   lc_aes_gcm_128bit_key_t       sk_key;   // Shared secret key for encryption
-//   lc_aes_gcm_128bit_key_t       smk_key;  // Used only for SIGMA protocol
-//   sample_ps_sec_prop_desc_t     ps_sec_prop;
-// } sp_db_item_t;
-
-=======
->>>>>>> cbb3efa6
 class ServiceProvider {
 public:
   ServiceProvider(const std::string &spid, bool is_production, bool linkable_signature)
@@ -51,35 +28,10 @@
    */
   void export_public_key_code(const std::string &filename);
 
-<<<<<<< HEAD
-  // /** Connect to the Intel attestation service. */
-  // void connect_to_ias(const std::string &ias_report_signing_ca_file);
-
-  // /** Process attestation message 0 from an enclave. */
-  // void process_msg0(uint32_t extended_epid_group_id);
-
-  // /**
-  //  * Process attestation message 1 from an enclave and generate message 2 for that enclave.
-  //  *
-  //  * You must call `ensure_ias_connection` before calling this method.
-  //  */
-  // std::unique_ptr<sgx_ra_msg2_t> process_msg1(sgx_ra_msg1_t *msg1, uint32_t *msg2_size);
-  std::unique_ptr<oe_msg2_t> process_msg1(oe_msg1_t *msg1, uint32_t *msg2_size);
-
-  // /**
-  //  * Process attestation message 3 from an enclave and generate message 4 for that enclave. Message
-  //  * 4 contains the shared secret required for the enclave to decrypt data.
-  //  *
-  //  * You must call `ensure_ias_connection` before calling this method.
-  //  */
-  // std::unique_ptr<ra_msg4_t> process_msg3(
-  //   sgx_ra_msg3_t *msg3, uint32_t msg3_size, uint32_t *msg4_size);
-=======
   /**
    * Process attestation report from an enclave, verify the report, and send the shared key to the enclave
    */
   std::unique_ptr<oe_shared_key_msg_t> process_enclave_report(oe_report_msg_t *report_msg, uint32_t *shared_key_msg_size);
->>>>>>> cbb3efa6
 
 private:
   void connect_to_ias_helper(const std::string &ias_report_signing_ca_file);
@@ -88,10 +40,6 @@
   lc_ec256_private_t sp_priv_key;
   
   uint8_t shared_key[LC_AESGCM_KEY_SIZE];
-<<<<<<< HEAD
-  //sp_db_item_t sp_db;
-=======
->>>>>>> cbb3efa6
   std::string spid;
 
   std::unique_ptr<IAS_Connection> ias;
