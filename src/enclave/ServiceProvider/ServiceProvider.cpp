#include <openssl/pem.h>
#include <cassert>
#include <fstream>
#include <iomanip>
#include <iostream>
#include <memory>
#include <streambuf>

#include "ecp.h"
#include "ias_ra.h"
#include "iasrequest.h"
#include "crypto.h"
#include "base64.h"
#include "json.hpp"

#include <openenclave/host.h>
#include <openenclave/host_verify.h>

#include "ServiceProvider.h"

// Your 16-byte Service Provider ID (SPID), assigned by Intel.
const uint8_t spid[] = {0xA4,0x62,0x09,0x2E,0x1B,0x59,0x26,0xDF,0x44,0x69,0xD5,0x61,0xE2,0x54,0xB0,0x1E};

// The EPID security policy you chose (linkable -> true, unlinkable -> false).
const bool linkable_signature = false;

ServiceProvider service_provider(
  std::string(reinterpret_cast<const char *>(spid), sizeof(spid)),
  linkable_signature,
  // Whether to use the production IAS URL rather than the testing URL.
  false);

void lc_check(lc_status_t ret) {
  if (ret != LC_SUCCESS) {
    std::string error;
    switch (ret) {
    case LC_ERROR_UNEXPECTED:
      error = "Unexpected error";
      break;
    case LC_ERROR_INVALID_PARAMETER:
      error = "Invalid parameter";
      break;
    case LC_ERROR_OUT_OF_MEMORY:
      error = "Out of memory";
      break;
    default:
      error = "Unknown error";
    }

    throw std::runtime_error(
      std::string("Service provider crypto failure: ")
      + error);
  }
}

void ServiceProvider::load_private_key(const std::string &filename) {
  FILE *private_key_file = fopen(filename.c_str(), "r");
  if (private_key_file == nullptr) {
    throw std::runtime_error(
      std::string("Error: Private key file '")
      + filename
      + std::string("' does not exist. Set $PRIVATE_KEY_PATH to the file generated by "
                    "openssl ecparam -genkey, probably called ${OPAQUE_HOME}/private_key.pem."));
  }

  EVP_PKEY *pkey = PEM_read_PrivateKey(private_key_file, NULL, NULL, NULL);
  if (pkey == nullptr) {
    throw std::runtime_error(
      "Unable to read private key from '"
      + filename
      + std::string("'."));
  }

  EC_KEY *ec_key = EVP_PKEY_get1_EC_KEY(pkey);
  if (!ec_key) {
    throw std::runtime_error("EVP_PKEY_get1_EC_KEY failed.");
  }

  const EC_GROUP *group = EC_KEY_get0_group(ec_key);
  const EC_POINT *point = EC_KEY_get0_public_key(ec_key);

  BIGNUM *x_ec = BN_new();
  BIGNUM *y_ec = BN_new();
  if (EC_POINT_get_affine_coordinates_GFp(group, point, x_ec, y_ec, nullptr) == 0) {
    throw std::runtime_error("EC_POINT_get_affine_coordinates_GFp failed.");
  }

  const BIGNUM *priv_bn = EC_KEY_get0_private_key(ec_key);

  // Store the public and private keys in binary format
  std::unique_ptr<uint8_t> x_(new uint8_t[LC_ECP256_KEY_SIZE]);
  std::unique_ptr<uint8_t> y_(new uint8_t[LC_ECP256_KEY_SIZE]);
  std::unique_ptr<uint8_t> r_(new uint8_t[LC_ECP256_KEY_SIZE]);

  std::unique_ptr<uint8_t> x(new uint8_t[LC_ECP256_KEY_SIZE]);
  std::unique_ptr<uint8_t> y(new uint8_t[LC_ECP256_KEY_SIZE]);
  std::unique_ptr<uint8_t> r(new uint8_t[LC_ECP256_KEY_SIZE]);

  BN_bn2bin(x_ec, x_.get());
  BN_bn2bin(y_ec, y_.get());
  BN_bn2bin(priv_bn, r_.get());

  // reverse x_, y_, r_
  for (uint32_t i = 0; i < LC_ECP256_KEY_SIZE; i++) {
    x.get()[i] = x_.get()[LC_ECP256_KEY_SIZE-i-1];
    y.get()[i] = y_.get()[LC_ECP256_KEY_SIZE-i-1];
    r.get()[i] = r_.get()[LC_ECP256_KEY_SIZE-i-1];
  }

  // Store public and private keys
  memcpy(sp_pub_key.gx, x.get(), LC_ECP256_KEY_SIZE);
  memcpy(sp_pub_key.gy, y.get(), LC_ECP256_KEY_SIZE);
  memcpy(sp_priv_key.r, r.get(), LC_ECP256_KEY_SIZE);

  // Clean up
  BN_free(x_ec);
  BN_free(y_ec);
  EC_KEY_free(ec_key);
  EVP_PKEY_free(pkey);
}

void ServiceProvider::set_shared_key(const uint8_t *shared_key) {
  memcpy(this->shared_key, shared_key, LC_AESGCM_KEY_SIZE);
}

// This function for testing purposes
// void ServiceProvider::set_test_key(const uint8_t *shared_key) {
//   memcpy(this->test_key, shared_key, LC_AESGCM_KEY_SIZE);
// }

void ServiceProvider::set_user_cert(const std::string user_cert) {
  memcpy(this->user_cert, user_cert.c_str(), user_cert.length() + 1);
  // this->user_cert = user_cert.c_str();
  // std::cout << this->user_cert;
}

void ServiceProvider::set_key_share(const uint8_t *key_share) {
  memcpy(this->key_share, key_share, LC_AESGCM_KEY_SIZE);
}

void ServiceProvider::export_public_key_code(const std::string &filename) {
  std::ofstream file(filename.c_str());

  file << "#include \"key.h\"\n";
  file << "const sgx_ec256_public_t g_sp_pub_key = {\n";

  file << "{";
  for (uint32_t i = 0; i < LC_ECP256_KEY_SIZE; ++i) {
    file << "0x" << std::hex << std::setfill('0') << std::setw(4) << int(sp_pub_key.gx[i]);
    if (i < LC_ECP256_KEY_SIZE - 1) {
      file << ", ";
    }
  }
  file << "},\n";

  file << "{";
  for (uint32_t i = 0; i < LC_ECP256_KEY_SIZE; ++i) {
    file << "0x" << std::hex << std::setfill('0') << std::setw(4) << int(sp_pub_key.gy[i]);
    if (i < LC_ECP256_KEY_SIZE - 1) {
      file << ", ";
    }
  }
  file << "}\n";

  file << "};\n";
  file.close();
}

bool verify_mrsigner(char* signing_public_key_buf,
                     size_t signing_public_key_buf_size,
                     uint8_t* signer_id_buf,
                     size_t signer_id_buf_size) {
  
  mbedtls_pk_context ctx;
  mbedtls_pk_type_t pk_type;
  mbedtls_rsa_context* rsa_ctx = NULL;
  uint8_t* modulus = NULL;
  size_t modulus_size = 0;
  int res = 0;
  bool ret = false;
  unsigned char* signer = NULL;


  signer = (unsigned char*)malloc(signer_id_buf_size);
  if (signer == NULL) {
<<<<<<< HEAD
    printf("Out of memory\n");
    goto exit;
=======
    throw std::runtime_error("Out of memory\n");
>>>>>>> f0525e50
  }

  mbedtls_pk_init(&ctx);

  res = mbedtls_pk_parse_public_key(&ctx,
                                    (const unsigned char*)signing_public_key_buf,
                                    signing_public_key_buf_size+1);

  if (res != 0) {
<<<<<<< HEAD
    printf("mbedtls_pk_parse_public_key failed with %d\n", res);
    goto exit;
=======
    std::string err_str = std::string("mbedtls_pk_parse_public_key failed with ") + std::to_string(res) + std::string("\n");
    throw std::runtime_error(err_str);
>>>>>>> f0525e50
  }

  pk_type = mbedtls_pk_get_type(&ctx);
  if (pk_type != MBEDTLS_PK_RSA) {
<<<<<<< HEAD
    printf("mbedtls_pk_get_type had incorrect type: %d\n", res);
    goto exit;
=======
    std::string err_str = std::string("mbedtls_pk_get_type had incorrect type: ") + std::to_string(res) + std::string("\n"); 
    throw std::runtime_error(err_str);
>>>>>>> f0525e50
  }

  rsa_ctx = mbedtls_pk_rsa(ctx);
  modulus_size = mbedtls_rsa_get_len(rsa_ctx);
  modulus = (uint8_t*)malloc(modulus_size);
  if (modulus == NULL) {
<<<<<<< HEAD
    printf("malloc for modulus failed with size %zu:\n", modulus_size);
    goto exit;
=======
    std::string err_str = std::string("malloc for modulus failed with size: ") + std::to_string(modulus_size) + std::string("\n");
    throw std::runtime_error(err_str);
>>>>>>> f0525e50
  }

  res = mbedtls_rsa_export_raw(rsa_ctx, modulus, modulus_size, NULL, 0, NULL, 0, NULL, 0, NULL, 0);
  if (res != 0) {
<<<<<<< HEAD
    printf("mbedtls_rsa_export failed with %d\n", res);
    goto exit;
=======
    std::string err_str = std::string("mbedtls_rsa_export failed with ") + std::to_string(res) + std::string("\n");
    throw std::runtime_error(err_str);
>>>>>>> f0525e50
  }

  // Reverse the modulus and compute sha256 on it.
  for (size_t i = 0; i < modulus_size / 2; i++) {
    uint8_t tmp = modulus[i];
    modulus[i] = modulus[modulus_size - 1 - i];
    modulus[modulus_size - 1 - i] = tmp;
  }

  // Calculate the MRSIGNER value which is the SHA256 hash of the
  // little endian representation of the public key modulus. This value
  // is populated by the signer_id sub-field of a parsed oe_report_t's
  // identity field.

  if (lc_compute_sha256(modulus, modulus_size, signer) != 0) {
<<<<<<< HEAD
    goto exit;
  }

  if (memcmp(signer, signer_id_buf, signer_id_buf_size) != 0) {
    printf("mrsigner is not equal!\n");
    for (size_t i = 0; i < signer_id_buf_size; i++) {
      printf("0x%x - 0x%x\n", (uint8_t)signer[i], (uint8_t)signer_id_buf[i]);
    }
    goto exit;
  }

  ret = true;

 exit:
  if (signer)
    free(signer);

  if (modulus != NULL)
    free(modulus);

  mbedtls_pk_free(&ctx);
  return ret;
}

std::unique_ptr<oe_msg2_t> ServiceProvider::process_msg1(oe_msg1_t *msg1,
                                                         uint32_t *msg2_size) {
  
  int ret;
  unsigned char encrypted_sharedkey[OE_SHARED_KEY_CIPHERTEXT_SIZE];
  size_t encrypted_sharedkey_size = sizeof(encrypted_sharedkey);

  unsigned char encrypted_key_share[OE_SHARED_KEY_CIPHERTEXT_SIZE];
  size_t encrypted_key_share_size = sizeof(encrypted_key_share);

  std::unique_ptr<oe_msg2_t> msg2(new oe_msg2_t);
  
  EVP_PKEY* pkey = buffer_to_public_key((char*)msg1->public_key, -1);
  if (pkey == nullptr) {
    throw std::runtime_error("buffer_to_public_key failed.");
  }



#ifdef SIMULATE
  std::cout << "Not running remote attestation because executing in simulation mode" << std::endl;
#else
  std::cout << "Running in hardware mode, verifying remote attestation\n" ;
  
  //verify report
  oe_report_t parsed_report;
  oe_result_t result = OE_FAILURE;
  uint8_t sha256[32];
  
  result = oe_verify_remote_report(msg1->report, msg1->report_size, NULL, 0, &parsed_report);
  if (result != OE_OK) {
    throw std::runtime_error(
                             std::string("oe_verify_remote_report: ")
                             + oe_result_str(result));
  }

  printf("OE report verified\n");

  // mrsigner verification
  // 2) validate the enclave identity's signed_id is the hash of the public
  // signing key that was used to sign an enclave. Check that the enclave was
  // signed by an trusted entity.
  
  // 2a) Read in the public key as a string

  std::string public_key_file = std::string(std::getenv("OPAQUE_HOME"));
  public_key_file.append("/public_key.pub");

  std::ifstream t(public_key_file.c_str());
  std::string public_key;

  t.seekg(0, std::ios::end);
  size_t public_key_size = t.tellg();
  public_key.reserve(public_key_size + 1);
  t.seekg(0, std::ios::beg);

  public_key.assign((std::istreambuf_iterator<char>(t)),
                    std::istreambuf_iterator<char>());
  public_key.replace(public_key_size, 1, "\0");

  if (!verify_mrsigner((char*)public_key.c_str(),
                       public_key.size(),
                       parsed_report.identity.signer_id,
                       sizeof(parsed_report.identity.signer_id))) {
    throw std::runtime_error(std::string("failed: mrsigner not equal!"));
  }

  std::cout << "Signer verification passed\n" ;

  // TODO missing the hash verification step

  // check the enclave's product id and security version
  if (parsed_report.identity.product_id[0] != 1) {
    throw std::runtime_error(std::string("identity.product_id checking failed."));
  }

  if (parsed_report.identity.security_version < 1) {
    throw std::runtime_error(std::string("identity.security_version checking failed."));
  }

  // 3) Validate the report data
  //    The report_data has the hash value of the report data
  if (lc_compute_sha256(msg1->public_key, sizeof(msg1->public_key), sha256) != 0) {
    throw std::runtime_error(std::string("hash validation failed."));
  }

  if (memcmp(parsed_report.report_data, sha256, sizeof(sha256)) != 0) {
    throw std::runtime_error(std::string("SHA256 mismatch."));
  }
  
  std::cout << "remote attestation succeeded." << std::endl;
#endif

  // Encrypt shared key
  ret = public_encrypt(pkey, this->shared_key, LC_AESGCM_KEY_SIZE, encrypted_sharedkey, &encrypted_sharedkey_size);
  if (ret == 0) {
    throw std::runtime_error(std::string("public_encrypt: buffer too small"));
  }
  else if (ret < 0) {
    throw std::runtime_error(std::string("public_encrypt failed"));
  }

  // Encrypt key share
  ret = public_encrypt(pkey, this->key_share, LC_AESGCM_KEY_SIZE, encrypted_key_share, &encrypted_key_share_size);
  if (ret == 0) {
    throw std::runtime_error(std::string("public_encrypt: buffer too small"));
  }
  else if (ret < 0) {
    throw std::runtime_error(std::string("public_encrypt failed"));
  }
 
  // Encrypt test key for testing purposes
  // FIXME: remove this block - it was for testing purposes
  // unsigned char encrypted_test_key[OE_SHARED_KEY_CIPHERTEXT_SIZE];
  // size_t encrypted_test_key_size = sizeof(encrypted_test_key);
  // ret = public_encrypt(pkey, this->test_key, LC_AESGCM_KEY_SIZE, encrypted_test_key, &encrypted_test_key_size);
  // if (ret == 0) {
  //   throw std::runtime_error(std::string("public_encrypt: buffer too small"));
  // }
  // else if (ret < 0) {
  //   throw std::runtime_error(std::string("public_encrypt failed"));
  // }
  // memcpy_s(msg2->test_key_ciphertext, OE_SHARED_KEY_CIPHERTEXT_SIZE, encrypted_test_key, encrypted_test_key_size);
  // FIXME: remove up to here

  // Prepare msg2
  // Copy over shared key ciphertext
  memcpy_s(msg2->shared_key_ciphertext, OE_SHARED_KEY_CIPHERTEXT_SIZE, encrypted_sharedkey, encrypted_sharedkey_size);

  // Copy over key share ciphertext
  memcpy_s(msg2->key_share_ciphertext, OE_SHARED_KEY_CIPHERTEXT_SIZE, encrypted_key_share, encrypted_key_share_size);


  // Copy user certificate to msg2
  size_t cert_len = strlen(this->user_cert) + 1;
  memcpy_s(msg2->user_cert, cert_len, this->user_cert, cert_len);
  msg2->user_cert_len = cert_len;
  *msg2_size = sizeof(msg2->shared_key_ciphertext) + sizeof(msg2->key_share_ciphertext) + sizeof(msg2->user_cert_len) + sizeof(msg2->user_cert);

  // clean up
  EVP_PKEY_free(pkey);

  return msg2;
=======
    throw std::runtime_error("Modulus hash computation failed\n");
  }

  if (memcmp(signer, signer_id_buf, signer_id_buf_size) != 0) {
    throw std::runtime_error("mrsigner is not equal!\n");
  }

  ret = true;

  if (signer)
    free(signer);

  if (modulus != NULL)
    free(modulus);

  mbedtls_pk_free(&ctx);
  return ret;
}

std::unique_ptr<oe_shared_key_msg_t> ServiceProvider::process_enclave_report(oe_report_msg_t *report_msg,
                                                                             uint32_t *shared_key_msg_size) {
  
  int ret;
  unsigned char encrypted_sharedkey[OE_SHARED_KEY_CIPHERTEXT_SIZE];
  size_t encrypted_sharedkey_size = sizeof(encrypted_sharedkey);
  std::unique_ptr<oe_shared_key_msg_t> shared_key_msg(new oe_shared_key_msg_t);
  
  EVP_PKEY* pkey = buffer_to_public_key((char*)report_msg->public_key, -1);
  if (pkey == nullptr) {
    throw std::runtime_error("buffer_to_public_key failed.");
  }

#ifdef SIMULATE
  std::cerr << "Not running remote attestation because executing in simulation mode" << std::endl;
#else
  
  //verify report
  oe_report_t parsed_report;
  oe_result_t result = OE_FAILURE;
  uint8_t sha256[32];
  
  result = oe_verify_remote_report(report_msg->report, report_msg->report_size, NULL, 0, &parsed_report);
  if (result != OE_OK) {
    throw std::runtime_error(std::string("oe_verify_remote_report: ")
                             + oe_result_str(result));
  }

  // mrsigner verification
  // 2) validate the enclave identity's signed_id is the hash of the public
  // signing key that was used to sign an enclave. Check that the enclave was
  // signed by an trusted entity.
  
  // 2a) Read in the public key as a string

  std::string public_key_file = std::string(std::getenv("OPAQUE_HOME"));
  public_key_file.append("/public_key.pub");

  std::ifstream t(public_key_file.c_str());
  std::string public_key;

  t.seekg(0, std::ios::end);
  size_t public_key_size = t.tellg();
  public_key.reserve(public_key_size + 1);
  t.seekg(0, std::ios::beg);

  public_key.assign((std::istreambuf_iterator<char>(t)),
                    std::istreambuf_iterator<char>());
  public_key.replace(public_key_size, 1, "\0");

  if (!verify_mrsigner((char*)public_key.c_str(),
                       public_key.size(),
                       parsed_report.identity.signer_id,
                       sizeof(parsed_report.identity.signer_id))) {
    throw std::runtime_error(std::string("failed: mrsigner not equal!"));
  }

  // TODO missing the hash verification step

  // check the enclave's product id and security version
  if (parsed_report.identity.product_id[0] != 1) {
    throw std::runtime_error(std::string("identity.product_id checking failed."));
  }

  if (parsed_report.identity.security_version < 1) {
    throw std::runtime_error(std::string("identity.security_version checking failed."));
  }

  // 3) Validate the report data
  //    The report_data has the hash value of the report data, which is the public 
  if (lc_compute_sha256(report_msg->public_key, sizeof(report_msg->public_key), sha256) != 0) {
    throw std::runtime_error(std::string("hash validation failed."));
  }

  if (memcmp(parsed_report.report_data, sha256, sizeof(sha256)) != 0) {
    throw std::runtime_error(std::string("SHA256 mismatch."));
  }
  
#endif

  // Encrypt shared key
  ret = public_encrypt(pkey, this->shared_key, LC_AESGCM_KEY_SIZE, encrypted_sharedkey, &encrypted_sharedkey_size);
  if (ret == 0) {
    throw std::runtime_error(std::string("public_encrypt: buffer too small"));
  }
  else if (ret < 0) {
    throw std::runtime_error(std::string("public_encrypt failed"));
  }

  // Prepare shared_key_msg
  memcpy_s(shared_key_msg->shared_key_ciphertext, OE_SHARED_KEY_CIPHERTEXT_SIZE, encrypted_sharedkey, encrypted_sharedkey_size);
  *shared_key_msg_size = sizeof(oe_shared_key_msg_t);

  // clean up
  EVP_PKEY_free(pkey);

  return shared_key_msg;
>>>>>>> f0525e50
}<|MERGE_RESOLUTION|>--- conflicted
+++ resolved
@@ -183,12 +183,7 @@
 
   signer = (unsigned char*)malloc(signer_id_buf_size);
   if (signer == NULL) {
-<<<<<<< HEAD
-    printf("Out of memory\n");
-    goto exit;
-=======
     throw std::runtime_error("Out of memory\n");
->>>>>>> f0525e50
   }
 
   mbedtls_pk_init(&ctx);
@@ -198,48 +193,28 @@
                                     signing_public_key_buf_size+1);
 
   if (res != 0) {
-<<<<<<< HEAD
-    printf("mbedtls_pk_parse_public_key failed with %d\n", res);
-    goto exit;
-=======
     std::string err_str = std::string("mbedtls_pk_parse_public_key failed with ") + std::to_string(res) + std::string("\n");
     throw std::runtime_error(err_str);
->>>>>>> f0525e50
   }
 
   pk_type = mbedtls_pk_get_type(&ctx);
   if (pk_type != MBEDTLS_PK_RSA) {
-<<<<<<< HEAD
-    printf("mbedtls_pk_get_type had incorrect type: %d\n", res);
-    goto exit;
-=======
     std::string err_str = std::string("mbedtls_pk_get_type had incorrect type: ") + std::to_string(res) + std::string("\n"); 
     throw std::runtime_error(err_str);
->>>>>>> f0525e50
   }
 
   rsa_ctx = mbedtls_pk_rsa(ctx);
   modulus_size = mbedtls_rsa_get_len(rsa_ctx);
   modulus = (uint8_t*)malloc(modulus_size);
   if (modulus == NULL) {
-<<<<<<< HEAD
-    printf("malloc for modulus failed with size %zu:\n", modulus_size);
-    goto exit;
-=======
     std::string err_str = std::string("malloc for modulus failed with size: ") + std::to_string(modulus_size) + std::string("\n");
     throw std::runtime_error(err_str);
->>>>>>> f0525e50
   }
 
   res = mbedtls_rsa_export_raw(rsa_ctx, modulus, modulus_size, NULL, 0, NULL, 0, NULL, 0, NULL, 0);
   if (res != 0) {
-<<<<<<< HEAD
-    printf("mbedtls_rsa_export failed with %d\n", res);
-    goto exit;
-=======
     std::string err_str = std::string("mbedtls_rsa_export failed with ") + std::to_string(res) + std::string("\n");
     throw std::runtime_error(err_str);
->>>>>>> f0525e50
   }
 
   // Reverse the modulus and compute sha256 on it.
@@ -255,21 +230,15 @@
   // identity field.
 
   if (lc_compute_sha256(modulus, modulus_size, signer) != 0) {
-<<<<<<< HEAD
-    goto exit;
+    throw std::runtime_error("Modulus hash computation failed\n");
   }
 
   if (memcmp(signer, signer_id_buf, signer_id_buf_size) != 0) {
-    printf("mrsigner is not equal!\n");
-    for (size_t i = 0; i < signer_id_buf_size; i++) {
-      printf("0x%x - 0x%x\n", (uint8_t)signer[i], (uint8_t)signer_id_buf[i]);
-    }
-    goto exit;
+    throw std::runtime_error("mrsigner is not equal!\n");
   }
 
   ret = true;
 
- exit:
   if (signer)
     free(signer);
 
@@ -280,8 +249,8 @@
   return ret;
 }
 
-std::unique_ptr<oe_msg2_t> ServiceProvider::process_msg1(oe_msg1_t *msg1,
-                                                         uint32_t *msg2_size) {
+std::unique_ptr<oe_shared_key_msg_t> ServiceProvider::process_enclave_report(oe_report_msg_t *report_msg,
+                                                                             uint32_t *shared_key_msg_size) {
   
   int ret;
   unsigned char encrypted_sharedkey[OE_SHARED_KEY_CIPHERTEXT_SIZE];
@@ -290,33 +259,27 @@
   unsigned char encrypted_key_share[OE_SHARED_KEY_CIPHERTEXT_SIZE];
   size_t encrypted_key_share_size = sizeof(encrypted_key_share);
 
-  std::unique_ptr<oe_msg2_t> msg2(new oe_msg2_t);
-  
-  EVP_PKEY* pkey = buffer_to_public_key((char*)msg1->public_key, -1);
+  std::unique_ptr<oe_shared_key_msg_t> shared_key_msg(new oe_shared_key_msg_t);
+  
+  EVP_PKEY* pkey = buffer_to_public_key((char*)report_msg->public_key, -1);
   if (pkey == nullptr) {
     throw std::runtime_error("buffer_to_public_key failed.");
   }
 
-
-
 #ifdef SIMULATE
-  std::cout << "Not running remote attestation because executing in simulation mode" << std::endl;
+  std::cerr << "Not running remote attestation because executing in simulation mode" << std::endl;
 #else
-  std::cout << "Running in hardware mode, verifying remote attestation\n" ;
   
   //verify report
   oe_report_t parsed_report;
   oe_result_t result = OE_FAILURE;
   uint8_t sha256[32];
   
-  result = oe_verify_remote_report(msg1->report, msg1->report_size, NULL, 0, &parsed_report);
+  result = oe_verify_remote_report(report_msg->report, report_msg->report_size, NULL, 0, &parsed_report);
   if (result != OE_OK) {
-    throw std::runtime_error(
-                             std::string("oe_verify_remote_report: ")
+    throw std::runtime_error(std::string("oe_verify_remote_report: ")
                              + oe_result_str(result));
   }
-
-  printf("OE report verified\n");
 
   // mrsigner verification
   // 2) validate the enclave identity's signed_id is the hash of the public
@@ -347,8 +310,6 @@
     throw std::runtime_error(std::string("failed: mrsigner not equal!"));
   }
 
-  std::cout << "Signer verification passed\n" ;
-
   // TODO missing the hash verification step
 
   // check the enclave's product id and security version
@@ -361,8 +322,8 @@
   }
 
   // 3) Validate the report data
-  //    The report_data has the hash value of the report data
-  if (lc_compute_sha256(msg1->public_key, sizeof(msg1->public_key), sha256) != 0) {
+  //    The report_data has the hash value of the report data, which is the public 
+  if (lc_compute_sha256(report_msg->public_key, sizeof(report_msg->public_key), sha256) != 0) {
     throw std::runtime_error(std::string("hash validation failed."));
   }
 
@@ -370,7 +331,6 @@
     throw std::runtime_error(std::string("SHA256 mismatch."));
   }
   
-  std::cout << "remote attestation succeeded." << std::endl;
 #endif
 
   // Encrypt shared key
@@ -405,140 +365,23 @@
   // memcpy_s(msg2->test_key_ciphertext, OE_SHARED_KEY_CIPHERTEXT_SIZE, encrypted_test_key, encrypted_test_key_size);
   // FIXME: remove up to here
 
-  // Prepare msg2
-  // Copy over shared key ciphertext
-  memcpy_s(msg2->shared_key_ciphertext, OE_SHARED_KEY_CIPHERTEXT_SIZE, encrypted_sharedkey, encrypted_sharedkey_size);
-
-  // Copy over key share ciphertext
-  memcpy_s(msg2->key_share_ciphertext, OE_SHARED_KEY_CIPHERTEXT_SIZE, encrypted_key_share, encrypted_key_share_size);
-
-
-  // Copy user certificate to msg2
-  size_t cert_len = strlen(this->user_cert) + 1;
-  memcpy_s(msg2->user_cert, cert_len, this->user_cert, cert_len);
-  msg2->user_cert_len = cert_len;
-  *msg2_size = sizeof(msg2->shared_key_ciphertext) + sizeof(msg2->key_share_ciphertext) + sizeof(msg2->user_cert_len) + sizeof(msg2->user_cert);
-
-  // clean up
-  EVP_PKEY_free(pkey);
-
-  return msg2;
-=======
-    throw std::runtime_error("Modulus hash computation failed\n");
-  }
-
-  if (memcmp(signer, signer_id_buf, signer_id_buf_size) != 0) {
-    throw std::runtime_error("mrsigner is not equal!\n");
-  }
-
-  ret = true;
-
-  if (signer)
-    free(signer);
-
-  if (modulus != NULL)
-    free(modulus);
-
-  mbedtls_pk_free(&ctx);
-  return ret;
-}
-
-std::unique_ptr<oe_shared_key_msg_t> ServiceProvider::process_enclave_report(oe_report_msg_t *report_msg,
-                                                                             uint32_t *shared_key_msg_size) {
-  
-  int ret;
-  unsigned char encrypted_sharedkey[OE_SHARED_KEY_CIPHERTEXT_SIZE];
-  size_t encrypted_sharedkey_size = sizeof(encrypted_sharedkey);
-  std::unique_ptr<oe_shared_key_msg_t> shared_key_msg(new oe_shared_key_msg_t);
-  
-  EVP_PKEY* pkey = buffer_to_public_key((char*)report_msg->public_key, -1);
-  if (pkey == nullptr) {
-    throw std::runtime_error("buffer_to_public_key failed.");
-  }
-
-#ifdef SIMULATE
-  std::cerr << "Not running remote attestation because executing in simulation mode" << std::endl;
-#else
-  
-  //verify report
-  oe_report_t parsed_report;
-  oe_result_t result = OE_FAILURE;
-  uint8_t sha256[32];
-  
-  result = oe_verify_remote_report(report_msg->report, report_msg->report_size, NULL, 0, &parsed_report);
-  if (result != OE_OK) {
-    throw std::runtime_error(std::string("oe_verify_remote_report: ")
-                             + oe_result_str(result));
-  }
-
-  // mrsigner verification
-  // 2) validate the enclave identity's signed_id is the hash of the public
-  // signing key that was used to sign an enclave. Check that the enclave was
-  // signed by an trusted entity.
-  
-  // 2a) Read in the public key as a string
-
-  std::string public_key_file = std::string(std::getenv("OPAQUE_HOME"));
-  public_key_file.append("/public_key.pub");
-
-  std::ifstream t(public_key_file.c_str());
-  std::string public_key;
-
-  t.seekg(0, std::ios::end);
-  size_t public_key_size = t.tellg();
-  public_key.reserve(public_key_size + 1);
-  t.seekg(0, std::ios::beg);
-
-  public_key.assign((std::istreambuf_iterator<char>(t)),
-                    std::istreambuf_iterator<char>());
-  public_key.replace(public_key_size, 1, "\0");
-
-  if (!verify_mrsigner((char*)public_key.c_str(),
-                       public_key.size(),
-                       parsed_report.identity.signer_id,
-                       sizeof(parsed_report.identity.signer_id))) {
-    throw std::runtime_error(std::string("failed: mrsigner not equal!"));
-  }
-
-  // TODO missing the hash verification step
-
-  // check the enclave's product id and security version
-  if (parsed_report.identity.product_id[0] != 1) {
-    throw std::runtime_error(std::string("identity.product_id checking failed."));
-  }
-
-  if (parsed_report.identity.security_version < 1) {
-    throw std::runtime_error(std::string("identity.security_version checking failed."));
-  }
-
-  // 3) Validate the report data
-  //    The report_data has the hash value of the report data, which is the public 
-  if (lc_compute_sha256(report_msg->public_key, sizeof(report_msg->public_key), sha256) != 0) {
-    throw std::runtime_error(std::string("hash validation failed."));
-  }
-
-  if (memcmp(parsed_report.report_data, sha256, sizeof(sha256)) != 0) {
-    throw std::runtime_error(std::string("SHA256 mismatch."));
-  }
-  
-#endif
-
-  // Encrypt shared key
-  ret = public_encrypt(pkey, this->shared_key, LC_AESGCM_KEY_SIZE, encrypted_sharedkey, &encrypted_sharedkey_size);
-  if (ret == 0) {
-    throw std::runtime_error(std::string("public_encrypt: buffer too small"));
-  }
-  else if (ret < 0) {
-    throw std::runtime_error(std::string("public_encrypt failed"));
-  }
-
   // Prepare shared_key_msg
   memcpy_s(shared_key_msg->shared_key_ciphertext, OE_SHARED_KEY_CIPHERTEXT_SIZE, encrypted_sharedkey, encrypted_sharedkey_size);
   *shared_key_msg_size = sizeof(oe_shared_key_msg_t);
 
+  // Copy over key share ciphertext
+  memcpy_s(shared_key_msg->key_share_ciphertext, OE_SHARED_KEY_CIPHERTEXT_SIZE, encrypted_key_share, encrypted_key_share_size);
+
+  // Copy user certificate to msg2
+  size_t cert_len = strlen(this->user_cert) + 1;
+  memcpy_s(shared_key_msg->user_cert, cert_len, this->user_cert, cert_len);
+  shared_key_msg->user_cert_len = cert_len;
+
+  // FIXME: check if this is right
+  *shared_key_msg_size = sizeof(oe_shared_key_msg_t);
+
   // clean up
   EVP_PKEY_free(pkey);
 
   return shared_key_msg;
->>>>>>> f0525e50
 }