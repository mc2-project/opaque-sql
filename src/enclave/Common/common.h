--- conflicted
+++ resolved
@@ -2,10 +2,6 @@
 #include <cstdio>
 #include <cstdlib>
 #include <cstring>
-<<<<<<< HEAD
-//#include <sgx_tcrypto.h>
-=======
->>>>>>> cbb3efa6
 
 #include "define.h"
 
@@ -70,14 +66,6 @@
   printf("\n}\n");
 }
 
-<<<<<<< HEAD
-// typedef struct ra_msg4_t {
-//   uint8_t shared_key_mac[SGX_AESGCM_MAC_SIZE];
-//   uint8_t shared_key_ciphertext[SGX_AESGCM_KEY_SIZE];
-// } ra_msg4_t;
-
-=======
->>>>>>> cbb3efa6
 #define SGX_AESGCM_IV_SIZE              12
 #define SGX_AESGCM_KEY_SIZE             16
 #define SGX_AESGCM_MAC_SIZE             16
@@ -86,21 +74,7 @@
 
 
 #define OE_SHA256_HASH_SIZE 32
-<<<<<<< HEAD
 #define OE_HMAC_SIZE 32
-#define OE_PUBLIC_KEY_SIZE 512
-#define OE_SHARED_KEY_CIPHERTEXT_SIZE 256
-
-typedef struct oe_msg1_t {
-  uint8_t public_key[OE_PUBLIC_KEY_SIZE];
-  size_t report_size;
-  uint8_t report[];
-} oe_msg1_t;
-
-typedef struct oe_msg2_t {
-  uint8_t shared_key_ciphertext[OE_SHARED_KEY_CIPHERTEXT_SIZE];
-} oe_msg2_t;
-=======
 #define OE_PUBLIC_KEY_SIZE 512
 #define OE_SHARED_KEY_CIPHERTEXT_SIZE 256
 
@@ -113,6 +87,5 @@
 typedef struct oe_shared_key_msg_t {
   uint8_t shared_key_ciphertext[OE_SHARED_KEY_CIPHERTEXT_SIZE];
 } oe_shared_key_msg_t;
->>>>>>> cbb3efa6
 
 #endif // COMMON_H