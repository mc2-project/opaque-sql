#include "Crypto.h"
#include "NewInternalTypes.h"
#include "sgx_trts.h"
#include "Enclave.h"
#include "Enclave_t.h"  /* print_string */
#include <stdarg.h>
#include <stdio.h>      /* vsnprintf */
#include "ExpressionEvaluation.h"
#include "common.h"

#include "Join.h"

void join_sort_preprocess(
  Verify *verify_set,
  uint8_t *primary_rows, uint32_t primary_rows_len, uint32_t num_primary_rows,
  uint8_t *foreign_rows, uint32_t foreign_rows_len, uint32_t num_foreign_rows,
  uint8_t *output_rows, uint32_t output_rows_len, uint32_t *actual_output_len) {
  (void)output_rows_len;

  // Set the row upper bound for the output rows to the max of the primary and foreign row sizes by
  // reading a row from each, converting it to the output format, and taking the max upper bound
  uint32_t row_upper_bound;
  {
    uint32_t r1_upper_bound = 0, r2_upper_bound = 0;
    NewRecord a;
    NewJoinRecord b;

    RowReader r1(primary_rows, primary_rows + primary_rows_len);
    if (r1.has_next()) {
      r1.read(&a);
      b.set(true, &a);
      r1_upper_bound = b.row_upper_bound();
      debug("primary upper bound %d\n", b.row_upper_bound());
    }

    RowReader r2(foreign_rows, foreign_rows + foreign_rows_len);
    if (r2.has_next()) {
      r2.read(&a);
      b.set(false, &a);
      debug("foreign upper bound %d\n", b.row_upper_bound());
      r2_upper_bound = b.row_upper_bound();
    }

    row_upper_bound = r1_upper_bound > r2_upper_bound ? r1_upper_bound : r2_upper_bound;
  }

  RowWriter w(output_rows, row_upper_bound);
  w.set_self_task_id(verify_set->get_self_task_id());
  NewRecord a;
  NewJoinRecord b;

  RowReader primary(primary_rows, primary_rows + primary_rows_len, verify_set);
  for (uint32_t i = 0; i < num_primary_rows; i++) {
    primary.read(&a);
    b.set(true, &a);
    w.write(&b);
  }

  RowReader foreign(foreign_rows, foreign_rows + foreign_rows_len, verify_set);
  for (uint32_t i = 0; i < num_foreign_rows; i++) {
    foreign.read(&a);
    b.set(false, &a);
    w.write(&b);
  }

  w.close();
  *actual_output_len = w.bytes_written();
}

<<<<<<< HEAD
void scan_collect_last_primary(int op_code,
                               Verify *verify_set,
                               uint8_t *input_rows, uint32_t input_rows_length,
                               uint32_t num_rows,
                               uint8_t *output, uint32_t output_length,
                               uint32_t *actual_output_len) {
  (void)op_code;
  (void)output_length;

  RowReader r(input_rows, input_rows + input_rows_length, verify_set);
  NewJoinRecord cur, last_primary;
  last_primary.reset_to_dummy();

  for (uint32_t i = 0; i < num_rows; i++) {
    r.read(&cur);
    if (cur.is_primary()) {
      last_primary.set(&cur);
    }
  }

  IndividualRowWriterV w(output);
  w.set_self_task_id(verify_set->get_self_task_id());
  w.write(&last_primary);
  w.close();
  *actual_output_len = w.bytes_written();
}

void process_join_boundary(int op_code,
                           Verify *verify_set,
                           uint8_t *input_rows, uint32_t input_rows_length,
                           uint32_t num_rows,
                           uint8_t *output_rows, uint32_t output_rows_size,
                           uint32_t *actual_output_length) {
  (void)op_code;
  (void)input_rows_length;
  (void)output_rows_size;

  IndividualRowReaderV r(input_rows, verify_set);
  IndividualRowWriterV w(output_rows);
  w.set_self_task_id(verify_set->get_self_task_id());
  NewJoinRecord prev, cur;
  cur.reset_to_dummy();

  for (uint32_t i = 0; i < num_rows; i++) {
    prev.set(&cur);
    w.write(&prev);

    r.read(&cur);
    if (!cur.is_primary()) {
      cur.set(&prev);
    }
  }

  w.close();
  *actual_output_length = w.bytes_written();
}

void sort_merge_join(int op_code,
                     Verify *verify_set,
                     uint8_t *input_rows, uint32_t input_rows_length,
                     uint32_t num_rows,
                     uint8_t *join_row, uint32_t join_row_length,
                     uint8_t *output_rows, uint32_t output_rows_length,
                     uint32_t *actual_output_length) {
  (void)join_row_length;
  (void)output_rows_length;

  RowReader r(input_rows, input_rows + input_rows_length, verify_set);
  RowWriter w(output_rows);
  w.set_self_task_id(verify_set->get_self_task_id());
  NewJoinRecord primary, current;
  NewRecord dummy;
  NewRecord merge;

  IndividualRowReaderV j_reader(join_row, verify_set);
  j_reader.read(&primary);
  if (!primary.is_dummy()) {
    check(primary.is_primary(), "sort_merge_join: join_row must be marked as primary\n");
    primary.init_join_attribute(op_code);
  }

  NewJoinRecord::init_dummy(&dummy, op_code);

  for (uint32_t i = 0; i < num_rows; i++) {
    r.read(&current);
    current.init_join_attribute(op_code);

    if (current.is_primary()) {
      check(!primary.join_attr_equals(&current, op_code),
            "sort_merge_join - primary table uniqueness constraint violation: multiple rows from "
            "the primary table had the same join attribute\n");
      primary.set(&current); // advance to a new join attribute
      w.write(&dummy);
    } else {
      if (!primary.join_attr_equals(&current, op_code)) {
        w.write(&dummy); // drop any foreign table rows without a matching primary table row
      } else {
        primary.merge(&current, &merge);
        w.write(&merge);
      }
    }
  }

  w.close();
  *actual_output_length = w.bytes_written();
  return;
}


void non_oblivious_sort_merge_join(
  uint8_t *join_expr, size_t join_expr_length,
  uint8_t *input_rows, uint32_t input_rows_length,
  uint8_t **output_rows, uint32_t *output_rows_length,
  uint32_t *num_output_rows) {
=======
void non_oblivious_sort_merge_join(int op_code, Verify *verify_set,
								   uint8_t *input_rows, uint32_t input_rows_length,
								   uint32_t num_rows,
								   uint8_t *output_rows, uint32_t output_rows_length,
                                   uint32_t *actual_output_length, uint32_t *num_output_rows) {
  (void) output_rows_length;
  
  RowReader reader(input_rows, input_rows + input_rows_length, verify_set);
  RowWriter writer(output_rows);
  writer.set_self_task_id(verify_set->get_self_task_id());
>>>>>>> 327de2cd

  flatbuffers::Verifier v(join_expr, join_expr_length);
  check(v.VerifyBuffer<tuix::FilterExpr>(nullptr),
        "Corrupt JoinExpr %p of length %d\n", join_expr, join_expr_length);

  const tuix::JoinExpr* join_expr_deser = flatbuffers::GetRoot<tuix::JoinExpr>(join_expr);
  FlatbuffersJoinExprEvaluator join_expr_eval(join_expr_deser);
  check(join_expr_deser->join_type() == tuix::JoinType_Inner,
    "Only inner join is currently supported\n");

  EncryptedBlocksToRowReader r(input_rows, input_rows_length);
  FlatbuffersRowWriter w;

  const tuix::Row *primary = nullptr;
  while (r.has_next()) {
    const tuix::Row *current = r.next();
    print(current);

    if (join_expr_eval.is_primary(current)) {
      check(!primary || !join_expr_eval.is_same_group(primary, current),
            "non_oblivious_sort_merge_join - primary table uniqueness constraint violation: "
            "multiple rows from the primary table had the same join attribute\n");
      primary = current; // advance to a new join attribute
    } else {
      if (primary != nullptr && join_expr_eval.is_same_group(primary, current)) {
        w.write(primary, current);
      }
    }
  }

  w.finish(w.write_encrypted_blocks());
  *output_rows = w.output_buffer();
  *output_rows_length = w.output_size();
  *num_output_rows = w.output_num_rows();
}<|MERGE_RESOLUTION|>--- conflicted
+++ resolved
@@ -67,133 +67,11 @@
   *actual_output_len = w.bytes_written();
 }
 
-<<<<<<< HEAD
-void scan_collect_last_primary(int op_code,
-                               Verify *verify_set,
-                               uint8_t *input_rows, uint32_t input_rows_length,
-                               uint32_t num_rows,
-                               uint8_t *output, uint32_t output_length,
-                               uint32_t *actual_output_len) {
-  (void)op_code;
-  (void)output_length;
-
-  RowReader r(input_rows, input_rows + input_rows_length, verify_set);
-  NewJoinRecord cur, last_primary;
-  last_primary.reset_to_dummy();
-
-  for (uint32_t i = 0; i < num_rows; i++) {
-    r.read(&cur);
-    if (cur.is_primary()) {
-      last_primary.set(&cur);
-    }
-  }
-
-  IndividualRowWriterV w(output);
-  w.set_self_task_id(verify_set->get_self_task_id());
-  w.write(&last_primary);
-  w.close();
-  *actual_output_len = w.bytes_written();
-}
-
-void process_join_boundary(int op_code,
-                           Verify *verify_set,
-                           uint8_t *input_rows, uint32_t input_rows_length,
-                           uint32_t num_rows,
-                           uint8_t *output_rows, uint32_t output_rows_size,
-                           uint32_t *actual_output_length) {
-  (void)op_code;
-  (void)input_rows_length;
-  (void)output_rows_size;
-
-  IndividualRowReaderV r(input_rows, verify_set);
-  IndividualRowWriterV w(output_rows);
-  w.set_self_task_id(verify_set->get_self_task_id());
-  NewJoinRecord prev, cur;
-  cur.reset_to_dummy();
-
-  for (uint32_t i = 0; i < num_rows; i++) {
-    prev.set(&cur);
-    w.write(&prev);
-
-    r.read(&cur);
-    if (!cur.is_primary()) {
-      cur.set(&prev);
-    }
-  }
-
-  w.close();
-  *actual_output_length = w.bytes_written();
-}
-
-void sort_merge_join(int op_code,
-                     Verify *verify_set,
-                     uint8_t *input_rows, uint32_t input_rows_length,
-                     uint32_t num_rows,
-                     uint8_t *join_row, uint32_t join_row_length,
-                     uint8_t *output_rows, uint32_t output_rows_length,
-                     uint32_t *actual_output_length) {
-  (void)join_row_length;
-  (void)output_rows_length;
-
-  RowReader r(input_rows, input_rows + input_rows_length, verify_set);
-  RowWriter w(output_rows);
-  w.set_self_task_id(verify_set->get_self_task_id());
-  NewJoinRecord primary, current;
-  NewRecord dummy;
-  NewRecord merge;
-
-  IndividualRowReaderV j_reader(join_row, verify_set);
-  j_reader.read(&primary);
-  if (!primary.is_dummy()) {
-    check(primary.is_primary(), "sort_merge_join: join_row must be marked as primary\n");
-    primary.init_join_attribute(op_code);
-  }
-
-  NewJoinRecord::init_dummy(&dummy, op_code);
-
-  for (uint32_t i = 0; i < num_rows; i++) {
-    r.read(&current);
-    current.init_join_attribute(op_code);
-
-    if (current.is_primary()) {
-      check(!primary.join_attr_equals(&current, op_code),
-            "sort_merge_join - primary table uniqueness constraint violation: multiple rows from "
-            "the primary table had the same join attribute\n");
-      primary.set(&current); // advance to a new join attribute
-      w.write(&dummy);
-    } else {
-      if (!primary.join_attr_equals(&current, op_code)) {
-        w.write(&dummy); // drop any foreign table rows without a matching primary table row
-      } else {
-        primary.merge(&current, &merge);
-        w.write(&merge);
-      }
-    }
-  }
-
-  w.close();
-  *actual_output_length = w.bytes_written();
-  return;
-}
-
-
 void non_oblivious_sort_merge_join(
   uint8_t *join_expr, size_t join_expr_length,
   uint8_t *input_rows, uint32_t input_rows_length,
   uint8_t **output_rows, uint32_t *output_rows_length,
   uint32_t *num_output_rows) {
-=======
-void non_oblivious_sort_merge_join(int op_code, Verify *verify_set,
-								   uint8_t *input_rows, uint32_t input_rows_length,
-								   uint32_t num_rows,
-								   uint8_t *output_rows, uint32_t output_rows_length,
-                                   uint32_t *actual_output_length, uint32_t *num_output_rows) {
-  (void) output_rows_length;
-  
-  RowReader reader(input_rows, input_rows + input_rows_length, verify_set);
-  RowWriter writer(output_rows);
-  writer.set_self_task_id(verify_set->get_self_task_id());
->>>>>>> 327de2cd
 
   flatbuffers::Verifier v(join_expr, join_expr_length);
   check(v.VerifyBuffer<tuix::FilterExpr>(nullptr),
