--- conflicted
+++ resolved
@@ -10,13 +10,9 @@
   Flatbuffers.cpp
   FlatbuffersReaders.cpp
   FlatbuffersWriters.cpp
-<<<<<<< HEAD
   IntegrityUtils.cpp
-  Join.cpp
-=======
   NonObliviousSortMergeJoin.cpp
   BroadcastNestedLoopJoin.cpp
->>>>>>> a4a6ff95
   Limit.cpp
   Project.cpp
   Sort.cpp
