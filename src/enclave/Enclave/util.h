#ifndef UTIL_H
#define UTIL_H

#include <cstdarg>
#include <cstdint>
#include <ctime>
#include <string>
<<<<<<< HEAD
//#include <sgx_error.h>
=======
>>>>>>> f0525e50

/*
 * printf:
 *   Invokes OCALL to display the enclave buffer to the terminal.
 */
int printf(const char *fmt, ...);

/** Invoke OCALL to exit the program. */
void exit(int exit_code);
namespace std {
    using ::exit;
}

/**
 * Allocate memory outside of the enclave and return the pointer in `ret`.
 *
 * This is a checked wrapper around `unsafe_ocall_malloc`. The resulting pointer is safe to write
 * to.
 */
void ocall_malloc(size_t size, uint8_t **ret);

std::string string_format(const std::string &fmt, ...);

void print_bytes(uint8_t *ptr, uint32_t len);

/** Return 0 if equal, and -1 if not equal. */
int cmp(const uint8_t *value1, const uint8_t *value2, uint32_t len);

void clear(uint8_t *dest, uint32_t len);

int log_2(int value);

int pow_2(int value);

int secs_to_tm(long long t, struct tm *tm);

<<<<<<< HEAD
//void sgx_check(sgx_status_t ret);

=======
>>>>>>> f0525e50
#endif // UTIL_H<|MERGE_RESOLUTION|>--- conflicted
+++ resolved
@@ -5,10 +5,6 @@
 #include <cstdint>
 #include <ctime>
 #include <string>
-<<<<<<< HEAD
-//#include <sgx_error.h>
-=======
->>>>>>> f0525e50
 
 /*
  * printf:
@@ -45,9 +41,4 @@
 
 int secs_to_tm(long long t, struct tm *tm);
 
-<<<<<<< HEAD
-//void sgx_check(sgx_status_t ret);
-
-=======
->>>>>>> f0525e50
 #endif // UTIL_H