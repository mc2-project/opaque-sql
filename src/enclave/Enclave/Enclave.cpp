#include "Enclave_t.h"
#include <iostream>

#include <cassert>
#include <cstdint>

#include "Random.h"

#include "Aggregate.h"
<<<<<<< HEAD
#include "Attestation.h"
=======
#include "BroadcastNestedLoopJoin.h"
>>>>>>> e66efcc3
#include "Crypto.h"
#include "Filter.h"
#include "Limit.h"
#include "NonObliviousSortMergeJoin.h"
#include "Project.h"
#include "Sort.h"
#include "util.h"

#include "../Common/common.h"
#include "../Common/mCrypto.h"
#include <mbedtls/config.h>
#include <mbedtls/ctr_drbg.h>
#include <mbedtls/entropy.h>
#include <mbedtls/pk.h>
#include <mbedtls/rsa.h>
#include <mbedtls/sha256.h>

<<<<<<< HEAD
// needed for certificate
#include <mbedtls/platform.h>
#include <mbedtls/ssl.h>
#include <mbedtls/entropy.h>
#include <mbedtls/ctr_drbg.h>
#include <mbedtls/error.h>
#include <mbedtls/pk_internal.h>

#include <openenclave/attestation/sgx/evidence.h>

// This file contains definitions of the ecalls declared in Enclave.edl. Errors originating within
// these ecalls are signaled by throwing a std::runtime_error, which is caught at the top level of
// the ecall (i.e., within these definitions), and are then rethrown as Java exceptions using
=======
// This file contains definitions of the ecalls declared in Enclave.edl. Errors
// originating within these ecalls are signaled by throwing a
// std::runtime_error, which is caught at the top level of the ecall (i.e.,
// within these definitions), and are then rethrown as Java exceptions using
>>>>>>> e66efcc3
// ocall_throw.

void ecall_encrypt(uint8_t *plaintext, uint32_t plaintext_length, uint8_t *ciphertext,
                   uint32_t cipher_length) {
  // Guard against encrypting or overwriting enclave memory
  assert(oe_is_outside_enclave(plaintext, plaintext_length) == 1);
  assert(oe_is_outside_enclave(ciphertext, cipher_length) == 1);
  __builtin_ia32_lfence();

  std::cout << "enter ecall_encrypt" << std::endl;

  try {
    // IV (12 bytes) + ciphertext + mac (16 bytes)
    assert(cipher_length >= plaintext_length + SGX_AESGCM_IV_SIZE + SGX_AESGCM_MAC_SIZE);
    (void)cipher_length;
    (void)plaintext_length;
    encrypt(plaintext, plaintext_length, ciphertext);
  } catch (const std::runtime_error &e) {
    ocall_throw(e.what());
  }

  std::cout << "exit ecall_encrypt" << std::endl;
}

void ecall_project(uint8_t *condition, size_t condition_length, uint8_t *input_rows,
                   size_t input_rows_length, uint8_t **output_rows, size_t *output_rows_length) {
  // Guard against operating on arbitrary enclave memory
  assert(oe_is_outside_enclave(input_rows, input_rows_length) == 1);
  __builtin_ia32_lfence();

  try {
    project(condition, condition_length, input_rows, input_rows_length, output_rows,
            output_rows_length);
  } catch (const std::runtime_error &e) {
    ocall_throw(e.what());
  }
}

void ecall_filter(uint8_t *condition, size_t condition_length, uint8_t *input_rows,
                  size_t input_rows_length, uint8_t **output_rows, size_t *output_rows_length) {
  // Guard against operating on arbitrary enclave memory
  assert(oe_is_outside_enclave(input_rows, input_rows_length) == 1);
  __builtin_ia32_lfence();

  try {
    filter(condition, condition_length, input_rows, input_rows_length, output_rows,
           output_rows_length);
  } catch (const std::runtime_error &e) {
    ocall_throw(e.what());
  }
}

void ecall_sample(uint8_t *input_rows, size_t input_rows_length, uint8_t **output_rows,
                  size_t *output_rows_length) {
  // Guard against operating on arbitrary enclave memory
  assert(oe_is_outside_enclave(input_rows, input_rows_length) == 1);
  __builtin_ia32_lfence();

  try {
    sample(input_rows, input_rows_length, output_rows, output_rows_length);
  } catch (const std::runtime_error &e) {
    ocall_throw(e.what());
  }
}

void ecall_find_range_bounds(uint8_t *sort_order, size_t sort_order_length,
                             uint32_t num_partitions, uint8_t *input_rows,
                             size_t input_rows_length, uint8_t **output_rows,
                             size_t *output_rows_length) {
  // Guard against operating on arbitrary enclave memory
  assert(oe_is_outside_enclave(input_rows, input_rows_length) == 1);
  __builtin_ia32_lfence();

  try {
    find_range_bounds(sort_order, sort_order_length, num_partitions, input_rows,
                      input_rows_length, output_rows, output_rows_length);
  } catch (const std::runtime_error &e) {
    ocall_throw(e.what());
  }
}

void ecall_partition_for_sort(uint8_t *sort_order, size_t sort_order_length,
                              uint32_t num_partitions, uint8_t *input_rows,
                              size_t input_rows_length, uint8_t *boundary_rows,
                              size_t boundary_rows_length, uint8_t **output_partitions,
                              size_t *output_partition_lengths) {
  // Guard against operating on arbitrary enclave memory
  assert(oe_is_outside_enclave(input_rows, input_rows_length) == 1);
  assert(oe_is_outside_enclave(boundary_rows, boundary_rows_length) == 1);
  __builtin_ia32_lfence();

  try {
    partition_for_sort(sort_order, sort_order_length, num_partitions, input_rows,
                       input_rows_length, boundary_rows, boundary_rows_length, output_partitions,
                       output_partition_lengths);
  } catch (const std::runtime_error &e) {
    ocall_throw(e.what());
  }
}

void ecall_external_sort(uint8_t *sort_order, size_t sort_order_length, uint8_t *input_rows,
                         size_t input_rows_length, uint8_t **output_rows,
                         size_t *output_rows_length) {
  // Guard against operating on arbitrary enclave memory
  assert(oe_is_outside_enclave(input_rows, input_rows_length) == 1);
  __builtin_ia32_lfence();

  try {
    external_sort(sort_order, sort_order_length, input_rows, input_rows_length, output_rows,
                  output_rows_length);
  } catch (const std::runtime_error &e) {
    ocall_throw(e.what());
  }
}

void ecall_non_oblivious_sort_merge_join(uint8_t *join_expr, size_t join_expr_length,
                                         uint8_t *input_rows, size_t input_rows_length,
                                         uint8_t **output_rows, size_t *output_rows_length) {
  // Guard against operating on arbitrary enclave memory
  assert(oe_is_outside_enclave(input_rows, input_rows_length) == 1);
  __builtin_ia32_lfence();

  try {
    non_oblivious_sort_merge_join(join_expr, join_expr_length, input_rows, input_rows_length,
                                  output_rows, output_rows_length);
  } catch (const std::runtime_error &e) {
    ocall_throw(e.what());
  }
}

void ecall_broadcast_nested_loop_join(uint8_t *join_expr, size_t join_expr_length,
                                      uint8_t *outer_rows, size_t outer_rows_length,
                                      uint8_t *inner_rows, size_t inner_rows_length,
                                      uint8_t **output_rows, size_t *output_rows_length) {
  // Guard against operating on arbitrary enclave memory
  assert(oe_is_outside_enclave(outer_rows, outer_rows_length) == 1);
  assert(oe_is_outside_enclave(inner_rows, inner_rows_length) == 1);
  __builtin_ia32_lfence();

  try {
    broadcast_nested_loop_join(join_expr, join_expr_length, outer_rows, outer_rows_length,
                               inner_rows, inner_rows_length, output_rows, output_rows_length);
  } catch (const std::runtime_error &e) {
    ocall_throw(e.what());
  }
}

void ecall_non_oblivious_aggregate(uint8_t *agg_op, size_t agg_op_length, uint8_t *input_rows,
                                   size_t input_rows_length, uint8_t **output_rows,
                                   size_t *output_rows_length, bool is_partial) {
  // Guard against operating on arbitrary enclave memory
  assert(oe_is_outside_enclave(input_rows, input_rows_length) == 1);
  __builtin_ia32_lfence();

  try {
    non_oblivious_aggregate(agg_op, agg_op_length, input_rows, input_rows_length, output_rows,
                            output_rows_length, is_partial);

  } catch (const std::runtime_error &e) {
    ocall_throw(e.what());
  }
}

void ecall_count_rows_per_partition(uint8_t *input_rows, size_t input_rows_length,
                                    uint8_t **output_rows, size_t *output_rows_length) {
  assert(oe_is_outside_enclave(input_rows, input_rows_length) == 1);
  __builtin_ia32_lfence();

  try {
    count_rows_per_partition(input_rows, input_rows_length, output_rows, output_rows_length);
  } catch (const std::runtime_error &e) {
    ocall_throw(e.what());
  }
}

void ecall_compute_num_rows_per_partition(uint32_t limit, uint8_t *input_rows,
                                          size_t input_rows_length, uint8_t **output_rows,
                                          size_t *output_rows_length) {
  assert(oe_is_outside_enclave(input_rows, input_rows_length) == 1);
  __builtin_ia32_lfence();

  try {
    compute_num_rows_per_partition(limit, input_rows, input_rows_length, output_rows,
                                   output_rows_length);
  } catch (const std::runtime_error &e) {
    ocall_throw(e.what());
  }
}

void ecall_local_limit(uint32_t limit, uint8_t *input_rows, size_t input_rows_length,
                       uint8_t **output_rows, size_t *output_rows_length) {
  assert(oe_is_outside_enclave(input_rows, input_rows_length) == 1);
  __builtin_ia32_lfence();

  try {
    limit_return_rows(limit, input_rows, input_rows_length, output_rows, output_rows_length);
  } catch (const std::runtime_error &e) {
    ocall_throw(e.what());
  }
}

void ecall_limit_return_rows(uint64_t partition_id, uint8_t *limits, size_t limits_length,
                             uint8_t *input_rows, size_t input_rows_length, uint8_t **output_rows,
                             size_t *output_rows_length) {
  assert(oe_is_outside_enclave(limits, limits_length) == 1);
  assert(oe_is_outside_enclave(input_rows, input_rows_length) == 1);
  __builtin_ia32_lfence();

  try {
    limit_return_rows(partition_id, limits, limits_length, input_rows, input_rows_length,
                      output_rows, output_rows_length);
  } catch (const std::runtime_error &e) {
    ocall_throw(e.what());
  }
}

static Crypto g_crypto;

void ecall_finish_attestation(uint8_t *shared_key_msg_input, uint32_t shared_key_msg_size) {
  try {
<<<<<<< HEAD
    (void) shared_key_msg_size;
    oe_shared_key_msg_t* shared_key_msg = (oe_shared_key_msg_t*) shared_key_msg_input;
    uint8_t shared_key_plaintext[SGX_AESGCM_KEY_SIZE];
    size_t shared_key_plaintext_size = sizeof(shared_key_plaintext);
    bool ret = g_crypto.decrypt(shared_key_msg->shared_key_ciphertext, OE_SHARED_KEY_CIPHERTEXT_SIZE, shared_key_plaintext, &shared_key_plaintext_size);
=======
    oe_shared_key_msg_t *shared_key_msg = (oe_shared_key_msg_t *)shared_key_msg_input;
    uint8_t shared_key_plaintext[SGX_AESGCM_KEY_SIZE];
    size_t shared_key_plaintext_size = sizeof(shared_key_plaintext);
    bool ret = g_crypto.decrypt(shared_key_msg->shared_key_ciphertext, shared_key_msg_size,
                                shared_key_plaintext, &shared_key_plaintext_size);
>>>>>>> e66efcc3
    if (!ret) {
      ocall_throw("shared key decryption failed");
    }

    uint8_t key_share_plaintext[SGX_AESGCM_KEY_SIZE];
    size_t key_share_plaintext_size = sizeof(key_share_plaintext);
    ret = g_crypto.decrypt(shared_key_msg->key_share_ciphertext, OE_SHARED_KEY_CIPHERTEXT_SIZE, key_share_plaintext, &key_share_plaintext_size);

    if (!ret) {
      ocall_throw("key share decryption failed");
    }

    // Add verifySignatureFromCertificate from XGBoost
    // Get name from certificate
    unsigned char nameptr[50];
    size_t name_len;
    int res;
    mbedtls_x509_crt user_cert;
    mbedtls_x509_crt_init(&user_cert);
    if ((res = mbedtls_x509_crt_parse(&user_cert, (const unsigned char*) shared_key_msg->user_cert, shared_key_msg->user_cert_len)) != 0) {
        // char tmp[50];
        // mbedtls_strerror(res, tmp, 50);
        // std::cout << tmp << std::endl;
        ocall_throw("Verification failed - could not read user certificate\n. mbedtls_x509_crt_parse returned");
    }

    mbedtls_x509_name subject_name = user_cert.subject;
    mbedtls_asn1_buf name = subject_name.val;
    strcpy((char*) nameptr, (const char*) name.p);
    name_len = name.len;
    std::string user_nam(nameptr, nameptr + name_len);

    // TODO: Verify client's identity
    // if (std::find(CLIENT_NAMES.begin(), CLIENT_NAMES.end(), user_nam) == CLIENT_NAMES.end()) {
    //     LOG(FATAL) << "No such authorized client";
    // }
    // client_keys[user_nam] = user_symm_key;

    // TODO: Store the client's public key
    // std::vector<uint8_t> user_public_key(cert, cert + cert_len);
    // client_public_keys.insert({user_nam, user_public_key});

    // Set shared key for this client
    add_client_key(shared_key_plaintext, shared_key_plaintext_size, (char*) user_nam.c_str());
    xor_shared_key(key_share_plaintext, key_share_plaintext_size);

    // This block for testing loading from files encrypted with different keys
    // FIXME: remove this block
    // uint8_t test_key_plaintext[SGX_AESGCM_KEY_SIZE];
    // size_t test_key_plaintext_size = sizeof(test_key_plaintext);
    // ret = g_crypto.decrypt(msg2->test_key_ciphertext, OE_SHARED_KEY_CIPHERTEXT_SIZE, test_key_plaintext, &test_key_plaintext_size);
    // add_client_key(test_key_plaintext, test_key_plaintext_size, (char*) "user2");

    // FIXME: we'll need to free nameptr eventually
    // free(nameptr);
  } catch (const std::runtime_error &e) {
    ocall_throw(e.what());
  }
}

<<<<<<< HEAD
/* 
=======
/*
>>>>>>> e66efcc3
   Enclave generates report, which is then sent back to the service provider
*/
void ecall_generate_report(uint8_t **report_msg_data, size_t *report_msg_data_size) {

  uint8_t public_key[OE_PUBLIC_KEY_SIZE] = {};
  size_t public_key_size = sizeof(public_key);
  uint8_t sha256[OE_SHA256_HASH_SIZE];
  uint8_t *report = NULL;
  size_t report_size = 0;
  oe_report_msg_t *report_msg = NULL;

  if (report_msg_data == NULL || report_msg_data_size == NULL) {
    ocall_throw("Invalid parameter");
  }

  *report_msg_data = NULL;
  *report_msg_data_size = 0;

  g_crypto.retrieve_public_key(public_key);

  if (g_crypto.sha256(public_key, public_key_size, sha256) != 0) {
    ocall_throw("sha256 failed");
  }

#ifndef SIMULATE
  // Get OE report
  oe_result_t result = oe_get_report(OE_REPORT_FLAGS_REMOTE_ATTESTATION,
                                     sha256, // Store sha256 in report_data field
                                     sizeof(sha256), NULL, 0, &report, &report_size);

  if (result != OE_OK) {
    ocall_throw("oe_get_report failed");
  }

#endif

#ifndef SIMULATE
  if (report == NULL) {
    ocall_throw("OE report is NULL");
  }
#endif

  *report_msg_data_size = sizeof(oe_report_msg_t) + report_size;
  *report_msg_data = (uint8_t *)oe_host_malloc(*report_msg_data_size);
  if (*report_msg_data == NULL) {
    ocall_throw("Out of memory");
  }
  report_msg = (oe_report_msg_t *)(*report_msg_data);

  // Fill oe_report_msg_t
  memcpy_s(report_msg->public_key, sizeof(((oe_report_msg_t *)0)->public_key), public_key,
           public_key_size);
  report_msg->report_size = report_size;
  if (report_size > 0) {
    memcpy_s(report_msg->report, report_size, report, report_size);
  }
  oe_free_report(report);
<<<<<<< HEAD

}

//////////////////////////////////// Generate Shared Key Begin //////////////////////////////////////

static Attestation attestation(&g_crypto);

void ecall_get_public_key(uint8_t **report_msg_data,
                           size_t* report_msg_data_size) {

  std::cout << "enter ecall_get_public_key" << std::endl;

  oe_uuid_t sgx_local_uuid = {OE_FORMAT_UUID_SGX_LOCAL_ATTESTATION};
  oe_uuid_t* format_id = &sgx_local_uuid;

  uint8_t* format_settings = NULL;
  size_t format_settings_size = 0;

  if (!attestation.get_format_settings(
        format_id,
        &format_settings,
        &format_settings_size)) {
    ocall_throw("Unable to get enclave format settings");
  }

  uint8_t pem_public_key[512];
  size_t public_key_size = sizeof(pem_public_key);
  uint8_t* evidence = nullptr;
  size_t evidence_size = 0;

  g_crypto.retrieve_public_key(pem_public_key);

  if (attestation.generate_attestation_evidence(
            format_id,
            format_settings,
            format_settings_size,
            pem_public_key,
            public_key_size,
            &evidence,
            &evidence_size) == false) {
    ocall_throw("Unable to retrieve enclave evidence");
  }

  std::cout << "Before fresh attestation verification" << std::endl;
  if (!attestation.attest_attestation_evidence(format_id, evidence, evidence_size, pem_public_key, public_key_size)) {
    ocall_throw("Unable to verify FRESH attestation!");
  }
  std::cout << "After fresh attestation verification" << std::endl;

  // The report msg includes the public key, the size of the evidence, and the evidence itself
  *report_msg_data_size = public_key_size + sizeof(evidence_size) + evidence_size;
  *report_msg_data = (uint8_t*)oe_host_malloc(*report_msg_data_size);

  memcpy_s(*report_msg_data, public_key_size, pem_public_key, public_key_size);
  memcpy_s(*report_msg_data + public_key_size, sizeof(size_t), &evidence_size, sizeof(evidence_size)); 

  std::cout << "Enclave - get_public_key - obtain test size before" << std::endl;
  size_t test[1] = {};
  memcpy_s(test, sizeof(size_t), *report_msg_data + public_key_size, sizeof(evidence_size));
  std::cout << "Enclave - get_public_key - obtain test size after" << std::endl;

  std::cout << "Enclave - get_public_key - sizeof evidence_size " << evidence_size << std::endl;
  std::cout << "Enclave - get_public_key - sizeof evidence_size from report_msg: " << test[0] << std::endl;

  memcpy_s(*report_msg_data + public_key_size + sizeof(size_t), evidence_size, evidence, evidence_size);

  // Print out evidence for debugging purposes
  std::cout << "Enclave - get_public_key - evidence" << std::endl;
  for (size_t i = 0; i < evidence_size; i++) {
    std::cout << evidence[i];
  }
  std::cout << std::endl;

  // Print out public key for debugging purposes
  for (size_t i = 0; i < public_key_size; i++) {
    std::cout << pem_public_key[i];
  }
  std::cout << std::endl;

  std::cout << "Enclave - get_public_key - evidence from report_msg" << std::endl;
  uint8_t evidence_test[evidence_size] = {};
  memcpy_s(evidence_test, evidence_size, *report_msg_data + public_key_size + sizeof(size_t), evidence_size);
  for (size_t i = 0; i < evidence_size; i++) {
    std::cout << evidence_test[i];
  }
  std::cout << std::endl;

  std::cout << "exit ecall_get_public_key" << std::endl;
}

void ecall_get_list_encrypted(uint8_t * pk_list,
                              uint32_t pk_list_size, 
                              uint8_t * sk_list,
                              uint32_t sk_list_size) {
  std::cout << "enter ecall_get_list_encrypted" << std::endl;

  // Guard against encrypting or overwriting enclave memory
  assert(oe_is_outside_enclave(pk_list, pk_list_size) == 1);
  assert(oe_is_outside_enclave(sk_list, sk_list_size) == 1);
  __builtin_ia32_lfence();

  (void) sk_list_size;

  try {
    // Generate a random value used for key
    // Size of shared key is 16 from ServiceProvider - LC_AESGCM_KEY_SIZE
    // For now SGX_AESGCM_KEY_SIZE is also 16, so will just use that for now

    unsigned char secret_key[SGX_AESGCM_KEY_SIZE] = {0};
    mbedtls_read_rand(secret_key, SGX_AESGCM_KEY_SIZE);

    uint8_t public_key[OE_PUBLIC_KEY_SIZE] = {};
    uint8_t *pk_pointer = pk_list;

    size_t evidence_size[1] = {};

    unsigned char encrypted_sharedkey[OE_SHARED_KEY_CIPHERTEXT_SIZE];
    size_t encrypted_sharedkey_size = sizeof(encrypted_sharedkey);

    uint8_t *sk_pointer = sk_list;

    oe_uuid_t sgx_local_uuid = {OE_FORMAT_UUID_SGX_LOCAL_ATTESTATION};
    oe_uuid_t* format_id = &sgx_local_uuid;

    uint8_t* format_settings = NULL;
    size_t format_settings_size = 0;

//    if (!attestation.get_format_settings(
//          format_id,
//          &format_settings,
//          &format_settings_size)) {
//      ocall_throw("Unable to get enclave format settings");
//    }

    while (pk_pointer < pk_list + pk_list_size) {

      if (!attestation.get_format_settings(
            format_id,
            &format_settings,
            &format_settings_size)) {
        ocall_throw("Unable to get enclave format settings");
      }

      // Read public key, size of evidence, and evidence
      memcpy_s(public_key, OE_PUBLIC_KEY_SIZE, pk_pointer, OE_PUBLIC_KEY_SIZE);
      memcpy_s(evidence_size, sizeof(evidence_size), pk_pointer + OE_PUBLIC_KEY_SIZE, sizeof(size_t));
      uint8_t evidence[evidence_size[0]] = {};
      memcpy_s(evidence, evidence_size[0], pk_pointer + OE_PUBLIC_KEY_SIZE + sizeof(size_t), evidence_size[0]);

      std::cout << "Enclave - get_list_encrypted - evidence_size test " << evidence_size[0] << std::endl;

      // Print out evidence for debugging purposes
      for (size_t i = 0; i < evidence_size[0]; i++) {
        std::cout << evidence[i];
      }
      std::cout << std::endl;


      // Verify the provided public key is valid
      if (!attestation.attest_attestation_evidence(format_id, evidence, evidence_size[0], public_key, sizeof(public_key))) {
        std::cout << "get_list_encrypted - unable to verify attestation evidence" << std::endl;
        ocall_throw("Unable to verify attestation evidence");
      }

      // Print out public key for debugging purposes
      for (size_t i = 0; i < OE_PUBLIC_KEY_SIZE; i++) {
        std::cout << public_key[i];
      }
      std::cout << std::endl;

      g_crypto.encrypt(public_key,
                       secret_key,
                       SGX_AESGCM_KEY_SIZE,
                       encrypted_sharedkey,
                       &encrypted_sharedkey_size);
      memcpy_s(sk_pointer, OE_SHARED_KEY_CIPHERTEXT_SIZE, encrypted_sharedkey, OE_SHARED_KEY_CIPHERTEXT_SIZE);

      // Print out cipher for debugging purposes
//      for (size_t i = 0; i < OE_SHARED_KEY_CIPHERTEXT_SIZE; i++) {
//        std::cout << (int) encrypted_sharedkey[i] + " ";
//      }
//      std::cout << std::endl;

      pk_pointer += OE_PUBLIC_KEY_SIZE + sizeof(size_t) + evidence_size[0];
      sk_pointer += OE_SHARED_KEY_CIPHERTEXT_SIZE;
    }
  } catch (const std::runtime_error &e) {
    ocall_throw(e.what());
  }

  // Print out sk_list for debugging purposes
//  for (size_t i = 0; i < sk_list_size; i++) {
//    std::cout << sk_list[i] + " ";
//  }
//  std::cout << std::endl;
//
  std::cout << "exit ecall_get_list_encrypted" << std::endl;
}

void ecall_finish_shared_key(uint8_t *sk_list,
                              uint32_t sk_list_size) {

  std::cout << "enter ecall_finish_shared_key" << std::endl;

  uint8_t *sk_pointer = sk_list;

  uint8_t secret_key[SGX_AESGCM_KEY_SIZE] = {0};
  size_t sk_size = sizeof(secret_key);

  while (sk_pointer < sk_list + sk_list_size) {
    uint8_t encrypted_sharedkey[OE_SHARED_KEY_CIPHERTEXT_SIZE];
    size_t encrypted_sharedkey_size = sizeof(encrypted_sharedkey);

    memcpy_s(encrypted_sharedkey, encrypted_sharedkey_size, sk_pointer, OE_SHARED_KEY_CIPHERTEXT_SIZE);

    try {
      bool ret = g_crypto.decrypt(encrypted_sharedkey, encrypted_sharedkey_size, secret_key, &sk_size);
      if (ret) {break;} // Decryption was successful to obtain secret key
    } catch (const std::runtime_error &e) {
      ocall_throw(e.what());
    }

    sk_pointer += OE_SHARED_KEY_CIPHERTEXT_SIZE;
  }

  set_shared_key(secret_key, sk_size);

  // Print out shared_key
  for (int i = 0; i < SGX_AESGCM_KEY_SIZE; i++) {
    std::cout << secret_key[i];
  }

  std::cout << std::endl;

  std::cout << "exit ecall_finish_shared_key" << std::endl;
}

//////////////////////////////////// Generate Shared Key End //////////////////////////////////////
=======
}
>>>>>>> e66efcc3
<|MERGE_RESOLUTION|>--- conflicted
+++ resolved
@@ -7,11 +7,8 @@
 #include "Random.h"
 
 #include "Aggregate.h"
-<<<<<<< HEAD
 #include "Attestation.h"
-=======
 #include "BroadcastNestedLoopJoin.h"
->>>>>>> e66efcc3
 #include "Crypto.h"
 #include "Filter.h"
 #include "Limit.h"
@@ -29,26 +26,12 @@
 #include <mbedtls/rsa.h>
 #include <mbedtls/sha256.h>
 
-<<<<<<< HEAD
-// needed for certificate
-#include <mbedtls/platform.h>
-#include <mbedtls/ssl.h>
-#include <mbedtls/entropy.h>
-#include <mbedtls/ctr_drbg.h>
-#include <mbedtls/error.h>
-#include <mbedtls/pk_internal.h>
-
 #include <openenclave/attestation/sgx/evidence.h>
 
-// This file contains definitions of the ecalls declared in Enclave.edl. Errors originating within
-// these ecalls are signaled by throwing a std::runtime_error, which is caught at the top level of
-// the ecall (i.e., within these definitions), and are then rethrown as Java exceptions using
-=======
 // This file contains definitions of the ecalls declared in Enclave.edl. Errors
 // originating within these ecalls are signaled by throwing a
 // std::runtime_error, which is caught at the top level of the ecall (i.e.,
 // within these definitions), and are then rethrown as Java exceptions using
->>>>>>> e66efcc3
 // ocall_throw.
 
 void ecall_encrypt(uint8_t *plaintext, uint32_t plaintext_length, uint8_t *ciphertext,
@@ -269,19 +252,11 @@
 
 void ecall_finish_attestation(uint8_t *shared_key_msg_input, uint32_t shared_key_msg_size) {
   try {
-<<<<<<< HEAD
-    (void) shared_key_msg_size;
-    oe_shared_key_msg_t* shared_key_msg = (oe_shared_key_msg_t*) shared_key_msg_input;
-    uint8_t shared_key_plaintext[SGX_AESGCM_KEY_SIZE];
-    size_t shared_key_plaintext_size = sizeof(shared_key_plaintext);
-    bool ret = g_crypto.decrypt(shared_key_msg->shared_key_ciphertext, OE_SHARED_KEY_CIPHERTEXT_SIZE, shared_key_plaintext, &shared_key_plaintext_size);
-=======
     oe_shared_key_msg_t *shared_key_msg = (oe_shared_key_msg_t *)shared_key_msg_input;
     uint8_t shared_key_plaintext[SGX_AESGCM_KEY_SIZE];
     size_t shared_key_plaintext_size = sizeof(shared_key_plaintext);
     bool ret = g_crypto.decrypt(shared_key_msg->shared_key_ciphertext, shared_key_msg_size,
                                 shared_key_plaintext, &shared_key_plaintext_size);
->>>>>>> e66efcc3
     if (!ret) {
       ocall_throw("shared key decryption failed");
     }
@@ -342,11 +317,7 @@
   }
 }
 
-<<<<<<< HEAD
-/* 
-=======
 /*
->>>>>>> e66efcc3
    Enclave generates report, which is then sent back to the service provider
 */
 void ecall_generate_report(uint8_t **report_msg_data, size_t *report_msg_data_size) {
@@ -404,8 +375,6 @@
     memcpy_s(report_msg->report, report_size, report, report_size);
   }
   oe_free_report(report);
-<<<<<<< HEAD
-
 }
 
 //////////////////////////////////// Generate Shared Key Begin //////////////////////////////////////
@@ -642,7 +611,4 @@
   std::cout << "exit ecall_finish_shared_key" << std::endl;
 }
 
-//////////////////////////////////// Generate Shared Key End //////////////////////////////////////
-=======
-}
->>>>>>> e66efcc3
+//////////////////////////////////// Generate Shared Key End //////////////////////////////////////