/**
 *   Copyright(C) 2011-2015 Intel Corporation All Rights Reserved.
 *
 *   The source code, information  and  material ("Material") contained herein is
 *   owned  by Intel Corporation or its suppliers or licensors, and title to such
 *   Material remains  with Intel Corporation  or its suppliers or licensors. The
 *   Material  contains proprietary information  of  Intel or  its  suppliers and
 *   licensors. The  Material is protected by worldwide copyright laws and treaty
 *   provisions. No  part  of  the  Material  may  be  used,  copied, reproduced,
 *   modified, published, uploaded, posted, transmitted, distributed or disclosed
 *   in any way  without Intel's  prior  express written  permission. No  license
 *   under  any patent, copyright  or  other intellectual property rights  in the
 *   Material  is  granted  to  or  conferred  upon  you,  either  expressly,  by
 *   implication, inducement,  estoppel or  otherwise.  Any  license  under  such
 *   intellectual  property  rights must  be express  and  approved  by  Intel in
 *   writing.
 *
 *   *Third Party trademarks are the property of their respective owners.
 *
 *   Unless otherwise  agreed  by Intel  in writing, you may not remove  or alter
 *   this  notice or  any other notice embedded  in Materials by Intel or Intel's
 *   suppliers or licensors in any way.
 */

#include <stdarg.h>
#include <stdio.h>      /* vsnprintf */
#include <stdint.h>
#include <string.h>

#include "Enclave.h"
#include "Enclave_t.h"  /* print_string */
#include "sgx_trts.h"

void ecall_encrypt(uint8_t *plaintext, uint32_t plaintext_length,
                   uint8_t *ciphertext, uint32_t cipher_length) {

  // // one buffer to store IV (12 bytes) + ciphertext + mac (16 bytes)
  assert(cipher_length >= plaintext_length + SGX_AESGCM_IV_SIZE + SGX_AESGCM_MAC_SIZE);

  // uint8_t *iv_ptr = ciphertext;
  // sgx_aes_gcm_128bit_tag_t *mac_ptr = (sgx_aes_gcm_128bit_tag_t *) (ciphertext + SGX_AESGCM_IV_SIZE);
  // uint8_t *ciphertext_ptr = ciphertext + SGX_AESGCM_IV_SIZE + SGX_AESGCM_MAC_SIZE;

  encrypt(plaintext, plaintext_length, ciphertext);
}

void ecall_decrypt(uint8_t *ciphertext,
                   uint32_t ciphertext_length,
                   uint8_t *plaintext,
                   uint32_t plaintext_length) {

  // // one buffer to store IV (12 bytes) + ciphertext + mac (16 bytes)
  assert(ciphertext_length >= plaintext_length + SGX_AESGCM_IV_SIZE + SGX_AESGCM_MAC_SIZE);

  // uint8_t *iv_ptr = ciphertext;
  // sgx_aes_gcm_128bit_tag_t *mac_ptr = (sgx_aes_gcm_128bit_tag_t *) (ciphertext + SGX_AESGCM_IV_SIZE);
  // uint8_t *ciphertext_ptr = ciphertext + SGX_AESGCM_IV_SIZE + SGX_AESGCM_MAC_SIZE;

  decrypt(ciphertext, ciphertext_length, plaintext);
}

void ecall_test_int(int *ptr) {
  *ptr = *ptr + 1;
}

<<<<<<< HEAD
void ecall_external_oblivious_sort(int op_code, uint32_t num_buffers, uint8_t **buffer_list,
                                   uint32_t *num_rows, uint32_t row_upper_bound) {

  uint32_t num_part = 1;
  uint32_t index = 0;
  Verify verify_set(op_code, num_part, index);

  int sort_op = get_sort_operation(op_code);
  switch (sort_op) {
  case SORT_SORT:
    external_oblivious_sort<NewRecord>(
      op_code, &verify_set, num_buffers, buffer_list, num_rows, row_upper_bound);
    break;
  case SORT_JOIN:
    external_oblivious_sort<NewJoinRecord>(
      op_code, &verify_set, num_buffers, buffer_list, num_rows, row_upper_bound);
    break;
  default:
    printf("ecall_external_oblivious_sort: Unknown sort type %d for opcode %d\n", sort_op, op_code);
    assert(false);
  }

  verify_set.verify();
}

void ecall_project(uint8_t *condition, size_t condition_length,
=======
void ecall_project(int index, int num_part,
                   int op_code,
>>>>>>> 327de2cd
                   uint8_t *input_rows, uint32_t input_rows_length,
                   uint8_t **output_rows, uint32_t *output_rows_length) {
  project(condition, condition_length,
          input_rows, input_rows_length,
          output_rows, output_rows_length);
}

void ecall_filter(uint8_t *condition, size_t condition_length,
                  uint8_t *input_rows, uint32_t input_rows_length,
                  uint8_t **output_rows, uint32_t *output_rows_length,
                  uint32_t *num_output_rows) {
  filter(condition, condition_length,
         input_rows, input_rows_length,
         output_rows, output_rows_length, num_output_rows);
}

void ecall_join_sort_preprocess(int index, int num_part,
                                int op_code,
                                uint8_t *primary_rows, uint32_t primary_rows_len,
                                uint32_t num_primary_rows,
                                uint8_t *foreign_rows, uint32_t foreign_rows_len,
                                uint32_t num_foreign_rows,
                                uint8_t *output_rows, uint32_t output_rows_len,
                                uint32_t *actual_output_len) {
  (void)index;
  (void)num_part;
  Verify verify_set(op_code, 1, 0);

  (void)op_code;
  join_sort_preprocess(
    &verify_set,
    primary_rows, primary_rows_len, num_primary_rows,
    foreign_rows, foreign_rows_len, num_foreign_rows,
    output_rows, output_rows_len, actual_output_len);

  verify_set.verify();
}

void ecall_encrypt_attribute(uint8_t *input, uint32_t input_size,
                             uint8_t *output, uint32_t output_size,
                             uint32_t *actual_size) {
  (void)input_size;
  (void)output_size;

  uint8_t *input_ptr = input;
  uint8_t *output_ptr = output;

  encrypt_attribute(&input_ptr, &output_ptr);
  *actual_size = (output_ptr - output);
}

template<typename RecordType>
void create_block(
  uint8_t *rows, uint32_t rows_len, uint32_t num_rows,
  uint8_t *block, uint32_t block_len, uint32_t *actual_size) {
  (void)rows_len;
  (void)block_len;

  IndividualRowReader r(rows);
  RowWriter w(block);
  RecordType cur;
  for (uint32_t i = 0; i < num_rows; i++) {
    r.read(&cur);
    w.write(&cur);
  }
  w.close();

  *actual_size = w.bytes_written();
}

void ecall_create_block(
  uint8_t *rows, uint32_t rows_len, uint32_t num_rows, bool rows_are_join_rows,
  uint8_t *block, uint32_t block_len, uint32_t *actual_size) {
  if (rows_are_join_rows) {
    create_block<NewJoinRecord>(rows, rows_len, num_rows, block, block_len, actual_size);
  } else {
    create_block<NewRecord>(rows, rows_len, num_rows, block, block_len, actual_size);
  }
}

// class SingleUseAllocator : public flatbuffers::simple_allocator {
// public:
//   SingleUseAllocator(uint8_t *buf, size_t size) : buf(buf), size(size), is_allocated(false) {}
//   virtual ~SingleUseAllocator() {}
//   virtual uint8_t *allocate(size_t size) {
//     assert(!is_allocated);
//     assert(size <= this->size);
//     is_allocated = true;
//     return buf;
//   }
//   virtual void deallocate(uint8_t *p) {
//     assert(is_allocated);
//     assert(p == buf);
//     is_allocated = false;
//   }
// private:
//   uint8_t *const buf;
//   const uint32_t size;
//   bool is_allocated;
// };

// void ecall_encrypt_batch(
//   uint8_t *record_batch, size_t record_batch_len,
//   uint8_t *enc, size_t enc_max_len, size_t *enc_actual_len) {
//   std::unique_ptr<SingleUseAllocator> alloc(new SingleUseAllocator(enc, enc_max_len));
//   flatbuffers::FlatBufferBuilder builder(enc_max_len, alloc.get());
//   CreateEncryptedBatch(builder, 0, builder.CreateVector(record_batch, record_batch_len));
//   *enc_actual_len = builder.GetSize();
// }

template<typename RecordType>
void split_block(
  uint8_t *block, uint32_t block_len,
  uint8_t *rows, uint32_t rows_len, uint32_t num_rows, uint32_t *actual_size) {
  (void)rows_len;

  RowReader r(block, block + block_len);
  IndividualRowWriter w(rows);
  RecordType cur;
  for (uint32_t i = 0; i < num_rows; i++) {
    r.read(&cur);
    w.write(&cur);
  }
  w.close();

  *actual_size = w.bytes_written();

}

void ecall_split_block(
  uint8_t *block, uint32_t block_len,
  uint8_t *rows, uint32_t rows_len, uint32_t num_rows, bool rows_are_join_rows,
  uint32_t *actual_size) {
  if (rows_are_join_rows) {
    split_block<NewJoinRecord>(block, block_len, rows, rows_len, num_rows, actual_size);
  } else {
    split_block<NewRecord>(block, block_len, rows, rows_len, num_rows, actual_size);
  }
}

void ecall_stream_encryption_test() {

  //const char *plaintext = "helloworld123456helloworld654321helloworld222222";
  const char *plaintext1 = "1357913579135791357913";
  const char *plaintext2 = "12345123451231234512345";

  uint8_t ciphertext[100];
  uint8_t decrypt_text[100];

  uint8_t *plaintext_ptr = NULL;
  
  StreamCipher enc(ciphertext);
  StreamDecipher dec(ciphertext, enc_size(22 * 2 + 23));

  plaintext_ptr =  (uint8_t *) plaintext1;
  enc.encrypt(plaintext_ptr, 22);
  enc.encrypt(plaintext_ptr, 22);
  
  plaintext_ptr = (uint8_t *) plaintext2;
  enc.encrypt(plaintext_ptr, 23);
  enc.finish();

  uint32_t enc_size;
  memcpy(&enc_size, ciphertext, sizeof(uint32_t));

  assert(dec_size(enc_size) == 22 * 2 + 23);

  dec.decrypt(decrypt_text, 22);
  int ret = memcmp(plaintext1, decrypt_text, 22);
  check(ret == 0, "Decryption wrong\n");
  
  dec.decrypt(decrypt_text, 22);
  ret = memcmp(plaintext1, decrypt_text, 22);
  check(ret == 0, "Decryption wrong\n");

  dec.decrypt(decrypt_text, 23);
  ret = memcmp(plaintext2, decrypt_text, 23);
  check(ret == 0, "Decryption wrong\n");

}

void ecall_generate_random_encrypted_block(uint32_t num_cols,
                                           uint8_t *column_types,
                                           uint32_t num_rows,
                                           uint8_t *output_buffer,
                                           uint32_t *encrypted_buffer_size,
                                           uint8_t type) {
  
  uint32_t ret = generate_encrypted_block(num_cols,
                                          column_types,
                                          num_rows,
                                          output_buffer,
                                          type);
  *encrypted_buffer_size = ret;
}

void ecall_generate_random_encrypted_block_with_opcode(uint32_t num_cols,
                                                       uint8_t *column_types,
                                                       uint32_t num_rows,
                                                       uint8_t *output_buffer,
                                                       uint32_t *encrypted_buffer_size,
                                                       uint8_t type,
                                                       uint32_t opcode) {
  
  uint32_t ret = generate_encrypted_block_with_opcode(num_cols,
                                                      column_types,
                                                      num_rows,
                                                      output_buffer,
                                                      type,
                                                      opcode);
  *encrypted_buffer_size = ret;
}


<<<<<<< HEAD
void ecall_external_sort(int index, int num_part,
                         uint8_t *sort_order, size_t sort_order_length,
                         uint8_t *input_rows, size_t input_rows_length,
                         uint8_t **output_rows, size_t *output_rows_length) {
  (void)index;
  (void)num_part;
=======
void ecall_external_sort(int index,
                         int num_part,
                         int op_code,
                         uint32_t num_buffers,
                         uint8_t **buffer_list,
                         uint32_t *num_rows,
                         uint32_t row_upper_bound,
                         uint8_t *scratch,
						 uint32_t *final_len) {
  (void)index;
  (void)num_part;
  Verify verify_set(op_code, 1, 0);
  
  int sort_op = get_sort_operation(op_code);
  switch (sort_op) {
  case SORT_SORT:
    external_sort<NewRecord>(op_code, &verify_set,
                             num_buffers, buffer_list, num_rows, row_upper_bound, scratch, final_len);
    break;
  case SORT_JOIN:
    external_sort<NewJoinRecord>(op_code, &verify_set,
                                 num_buffers, buffer_list, num_rows, row_upper_bound, scratch, final_len);
    break;
  default:
    printf("ecall_external_sort: Unknown sort type %d for opcode %d\n", sort_op, op_code);
    assert(false);
  }
>>>>>>> 327de2cd

  external_sort(sort_order, sort_order_length,
                input_rows, input_rows_length,
                output_rows, output_rows_length);
}

void ecall_sample(int index, int num_part,
                  int op_code,
                  uint8_t *input_rows,
                  uint32_t input_rows_len,
                  uint32_t num_rows,
				  uint8_t *output_rows,
                  uint32_t *output_rows_len,
                  uint32_t *num_output_rows) {

  (void)index;
  (void)num_part;
  Verify verify_set(op_code, 1, 0);

  int sort_op = get_sort_operation(op_code);
  switch (sort_op) {
  case SORT_SORT:
    sample<NewRecord>(&verify_set,
      input_rows, input_rows_len, num_rows, output_rows, output_rows_len, num_output_rows);
	break;

  case SORT_JOIN:
    sample<NewJoinRecord>(&verify_set,
      input_rows, input_rows_len, num_rows, output_rows, output_rows_len, num_output_rows);
	break;
	
  default:
    printf("ecall_sample: Unknown sort type %d for opcode %d\n", sort_op, op_code);
    assert(false);
  }

  verify_set.verify();
}

void ecall_find_range_bounds(int op_code,
                             uint32_t num_partitions,
                             uint32_t num_buffers,
                             uint8_t **buffer_list,
                             uint32_t *num_rows,
                             uint32_t row_upper_bound,
                             uint8_t *output_rows,
                             uint32_t *output_rows_len,
                             uint8_t *scratch) {
  uint32_t num_part = 1;
  uint32_t index = 0;
  Verify verify_set(op_code, num_part, index);

  int sort_op = get_sort_operation(op_code);
  switch (sort_op) {
  case SORT_SORT:
    find_range_bounds<NewRecord>(
      op_code, &verify_set, num_partitions, num_buffers, buffer_list, num_rows, row_upper_bound, output_rows,
      output_rows_len, scratch);
	break;

  case SORT_JOIN:
    find_range_bounds<NewJoinRecord>(
      op_code, &verify_set, num_partitions, num_buffers, buffer_list, num_rows, row_upper_bound, output_rows,
      output_rows_len, scratch);
	break;
	
  default:
    printf("ecall_find_range_bounds: Unknown sort type %d for opcode %d\n", sort_op, op_code);
    assert(false);
  }

  verify_set.verify();
}

void ecall_partition_for_sort(int index, int num_part,
                              int op_code,
                              uint8_t num_partitions,
                              uint32_t num_buffers,
                              uint8_t **buffer_list,
                              uint32_t *num_rows,
                              uint32_t row_upper_bound,
                              uint8_t *boundary_rows,
                              uint32_t boundary_rows_len,
                              uint8_t *output,
                              uint8_t **output_partition_ptrs,
                              uint32_t *output_partition_num_rows) {
  (void)index;
  (void)num_part;
  Verify verify_set(op_code, 1, 0);

  int sort_op = get_sort_operation(op_code);
  switch (sort_op) {

  case SORT_SORT:
    partition_for_sort<NewRecord>(
      op_code, &verify_set,
      num_partitions, num_buffers, buffer_list, num_rows, row_upper_bound, boundary_rows,
      boundary_rows_len, output, output_partition_ptrs, output_partition_num_rows);
	break;

  case SORT_JOIN:
    partition_for_sort<NewJoinRecord>(
      op_code, &verify_set,
      num_partitions, num_buffers, buffer_list, num_rows, row_upper_bound, boundary_rows,
      boundary_rows_len, output, output_partition_ptrs, output_partition_num_rows);
    break;

  default:
    printf("ecall_partition_for_sort: Unknown sort type %d for opcode %d\n", sort_op, op_code);
    assert(false);
  }

  verify_set.verify();
}

void ecall_row_parser(uint8_t *enc_block, uint32_t input_num_rows) {

  StreamRowReader reader(enc_block);
  NewRecord row;

  uint32_t num_rows = input_num_rows;
  if (num_rows == 0) {
    num_rows = *((uint32_t *) (enc_block + 4));
  }
  printf("[ecall_row_parser] num_rows is %u\n", num_rows);
  
  for (uint32_t i = 0; i < num_rows; i++) {
	reader.read(&row);
	printf("Row %u\t\t", i);
	row.print();
  }
}


void ecall_non_oblivious_aggregate(int index, int num_part,
                                   int op_code,
                                   uint8_t *input_rows, uint32_t input_rows_length,
                                   uint32_t num_rows,
                                   uint8_t *output_rows, uint32_t output_rows_length,
                                   uint32_t *actual_size, uint32_t *num_output_rows) {
  (void)index;
  (void)num_part;
  Verify verify_set(op_code, index, num_part);
  
  switch (op_code) {
  case OP_GROUPBY_COL1_SUM_COL2_INT:
  case OP_TEST_AGG:
    non_oblivious_aggregate<Aggregator1<GroupBy<1>, Sum<2, uint32_t, uint64_t> > >(&verify_set,
      input_rows, input_rows_length, num_rows, output_rows, output_rows_length,
      actual_size, num_output_rows);
    break;
  case OP_GROUPBY_COL1_MIN_COL2_INT:
    non_oblivious_aggregate<Aggregator1<GroupBy<1>, Min<2, uint32_t, uint32_t> > >(&verify_set,
      input_rows, input_rows_length, num_rows, output_rows, output_rows_length,
      actual_size, num_output_rows);
    break;
  case OP_GROUPBY_COL1_SUM_COL2_FLOAT:
    non_oblivious_aggregate<Aggregator1<GroupBy<1>, Sum<2, float, double> > >(&verify_set,
      input_rows, input_rows_length, num_rows, output_rows, output_rows_length,
      actual_size, num_output_rows);
    break;
  case OP_GROUPBY_COL1_SUM_COL3_FLOAT_AVG_COL2_INT:
    non_oblivious_aggregate<
      Aggregator2<GroupBy<1>,
                  Sum<3, float, double>,
                  Avg<2, uint32_t, double> > >(
                    &verify_set,
                    input_rows, input_rows_length, num_rows, output_rows, output_rows_length,
                    actual_size, num_output_rows);
    break;
  default:
    printf("ecall_non_oblivious_aggregate: Unknown opcode %d\n", op_code);
    assert(false);
  }

  verify_set.verify();
}


void ecall_non_oblivious_sort_merge_join(
  uint8_t *join_expr, size_t join_expr_length,
  uint8_t *input_rows, uint32_t input_rows_length,
  uint8_t **output_rows, uint32_t *output_rows_length,
  uint32_t *num_output_rows) {
  non_oblivious_sort_merge_join(
    join_expr, join_expr_length,
    input_rows, input_rows_length,
    output_rows, output_rows_length, num_output_rows);
}

void ecall_count_rows(uint8_t *input_rows,
					  uint32_t buffer_size,
                      uint32_t *output_rows) {
  count_rows(input_rows, buffer_size, output_rows);
}

void ecall_global_aggregate(int index, int num_part,
                            int op_code,
                            uint8_t *input_rows, uint32_t input_rows_length,
                            uint32_t num_rows,
                            uint8_t *output_rows, uint32_t output_rows_length,
                            uint32_t *actual_size, uint32_t *num_output_rows) {
  (void)index;
  (void)num_part;
  Verify verify_set(op_code, index, num_part);

  switch (op_code) {
  case OP_SUM_COL1_INTEGER:
    non_oblivious_aggregate<Aggregator1<GroupBy<0>, Sum<1, uint32_t, uint64_t> > >(&verify_set,
      input_rows, input_rows_length, num_rows, output_rows, output_rows_length,
      actual_size, num_output_rows);
    break;

  case OP_SUM_COL3_INTEGER:
    non_oblivious_aggregate<Aggregator1<GroupBy<0>, Sum<3, uint32_t, uint64_t> > >(&verify_set,
      input_rows, input_rows_length, num_rows, output_rows, output_rows_length,
      actual_size, num_output_rows);
    break;

  case OP_SUM_LS:
    non_oblivious_aggregate<Aggregator5<GroupBy<0>,
                                        Sum<1, float, double>,
                                        Sum<2, float, double>,
                                        Sum<3, float, double>,
                                        Sum<4, float, double>,
                                        Sum<5, float, double> > >(
        &verify_set,
        input_rows, input_rows_length, num_rows, output_rows, output_rows_length,
        actual_size, num_output_rows);
    break;

  case OP_SUM_LS_2:
    non_oblivious_aggregate<Aggregator5<GroupBy<0>,
                                        Sum<1, double, double>,
                                        Sum<2, double, double>,
                                        Sum<3, double, double>,
                                        Sum<4, double, double>,
                                        Sum<5, double, double> > >(
        &verify_set,
        input_rows, input_rows_length, num_rows, output_rows, output_rows_length,
        actual_size, num_output_rows);
    break;

  default:
    printf("ecall_global_aggregate: Unknown opcode %d\n", op_code);
    assert(false);
  }

  verify_set.verify();
}



/*** BEGIN ATTESTATION ***/

sgx_status_t ecall_enclave_init_ra(int b_pse, sgx_ra_context_t *p_context) {
  return enclave_init_ra(b_pse, p_context);
}


void ecall_enclave_ra_close(sgx_ra_context_t context) {
  enclave_ra_close(context);
}

sgx_status_t ecall_verify_att_result_mac(sgx_ra_context_t context, uint8_t* message,
                                         size_t message_size, uint8_t* mac,
                                         size_t mac_size) {

  return verify_att_result_mac(context, message, message_size, mac, mac_size);
}

sgx_status_t ecall_put_secret_data(sgx_ra_context_t context,
                                   uint8_t* p_secret,
                                   uint32_t secret_size,
                                   uint8_t* gcm_mac) {

  return put_secret_data(context, p_secret, secret_size, gcm_mac);
}

/*** END ATTESTATION ***/<|MERGE_RESOLUTION|>--- conflicted
+++ resolved
@@ -63,37 +63,7 @@
   *ptr = *ptr + 1;
 }
 
-<<<<<<< HEAD
-void ecall_external_oblivious_sort(int op_code, uint32_t num_buffers, uint8_t **buffer_list,
-                                   uint32_t *num_rows, uint32_t row_upper_bound) {
-
-  uint32_t num_part = 1;
-  uint32_t index = 0;
-  Verify verify_set(op_code, num_part, index);
-
-  int sort_op = get_sort_operation(op_code);
-  switch (sort_op) {
-  case SORT_SORT:
-    external_oblivious_sort<NewRecord>(
-      op_code, &verify_set, num_buffers, buffer_list, num_rows, row_upper_bound);
-    break;
-  case SORT_JOIN:
-    external_oblivious_sort<NewJoinRecord>(
-      op_code, &verify_set, num_buffers, buffer_list, num_rows, row_upper_bound);
-    break;
-  default:
-    printf("ecall_external_oblivious_sort: Unknown sort type %d for opcode %d\n", sort_op, op_code);
-    assert(false);
-  }
-
-  verify_set.verify();
-}
-
 void ecall_project(uint8_t *condition, size_t condition_length,
-=======
-void ecall_project(int index, int num_part,
-                   int op_code,
->>>>>>> 327de2cd
                    uint8_t *input_rows, uint32_t input_rows_length,
                    uint8_t **output_rows, uint32_t *output_rows_length) {
   project(condition, condition_length,
@@ -244,14 +214,14 @@
   uint8_t decrypt_text[100];
 
   uint8_t *plaintext_ptr = NULL;
-  
+
   StreamCipher enc(ciphertext);
   StreamDecipher dec(ciphertext, enc_size(22 * 2 + 23));
 
   plaintext_ptr =  (uint8_t *) plaintext1;
   enc.encrypt(plaintext_ptr, 22);
   enc.encrypt(plaintext_ptr, 22);
-  
+
   plaintext_ptr = (uint8_t *) plaintext2;
   enc.encrypt(plaintext_ptr, 23);
   enc.finish();
@@ -264,7 +234,7 @@
   dec.decrypt(decrypt_text, 22);
   int ret = memcmp(plaintext1, decrypt_text, 22);
   check(ret == 0, "Decryption wrong\n");
-  
+
   dec.decrypt(decrypt_text, 22);
   ret = memcmp(plaintext1, decrypt_text, 22);
   check(ret == 0, "Decryption wrong\n");
@@ -281,7 +251,7 @@
                                            uint8_t *output_buffer,
                                            uint32_t *encrypted_buffer_size,
                                            uint8_t type) {
-  
+
   uint32_t ret = generate_encrypted_block(num_cols,
                                           column_types,
                                           num_rows,
@@ -297,7 +267,7 @@
                                                        uint32_t *encrypted_buffer_size,
                                                        uint8_t type,
                                                        uint32_t opcode) {
-  
+
   uint32_t ret = generate_encrypted_block_with_opcode(num_cols,
                                                       column_types,
                                                       num_rows,
@@ -308,42 +278,12 @@
 }
 
 
-<<<<<<< HEAD
 void ecall_external_sort(int index, int num_part,
                          uint8_t *sort_order, size_t sort_order_length,
                          uint8_t *input_rows, size_t input_rows_length,
                          uint8_t **output_rows, size_t *output_rows_length) {
   (void)index;
   (void)num_part;
-=======
-void ecall_external_sort(int index,
-                         int num_part,
-                         int op_code,
-                         uint32_t num_buffers,
-                         uint8_t **buffer_list,
-                         uint32_t *num_rows,
-                         uint32_t row_upper_bound,
-                         uint8_t *scratch,
-						 uint32_t *final_len) {
-  (void)index;
-  (void)num_part;
-  Verify verify_set(op_code, 1, 0);
-  
-  int sort_op = get_sort_operation(op_code);
-  switch (sort_op) {
-  case SORT_SORT:
-    external_sort<NewRecord>(op_code, &verify_set,
-                             num_buffers, buffer_list, num_rows, row_upper_bound, scratch, final_len);
-    break;
-  case SORT_JOIN:
-    external_sort<NewJoinRecord>(op_code, &verify_set,
-                                 num_buffers, buffer_list, num_rows, row_upper_bound, scratch, final_len);
-    break;
-  default:
-    printf("ecall_external_sort: Unknown sort type %d for opcode %d\n", sort_op, op_code);
-    assert(false);
-  }
->>>>>>> 327de2cd
 
   external_sort(sort_order, sort_order_length,
                 input_rows, input_rows_length,
@@ -374,7 +314,7 @@
     sample<NewJoinRecord>(&verify_set,
       input_rows, input_rows_len, num_rows, output_rows, output_rows_len, num_output_rows);
 	break;
-	
+
   default:
     printf("ecall_sample: Unknown sort type %d for opcode %d\n", sort_op, op_code);
     assert(false);
@@ -409,7 +349,7 @@
       op_code, &verify_set, num_partitions, num_buffers, buffer_list, num_rows, row_upper_bound, output_rows,
       output_rows_len, scratch);
 	break;
-	
+
   default:
     printf("ecall_find_range_bounds: Unknown sort type %d for opcode %d\n", sort_op, op_code);
     assert(false);
@@ -469,7 +409,7 @@
     num_rows = *((uint32_t *) (enc_block + 4));
   }
   printf("[ecall_row_parser] num_rows is %u\n", num_rows);
-  
+
   for (uint32_t i = 0; i < num_rows; i++) {
 	reader.read(&row);
 	printf("Row %u\t\t", i);
@@ -487,7 +427,7 @@
   (void)index;
   (void)num_part;
   Verify verify_set(op_code, index, num_part);
-  
+
   switch (op_code) {
   case OP_GROUPBY_COL1_SUM_COL2_INT:
   case OP_TEST_AGG:
