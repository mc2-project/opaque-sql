#include "Enclave_t.h"

#include <cstdint>
#include <cassert>

#include "Aggregate.h"
#include "Crypto.h"
#include "Filter.h"
#include "Join.h"
#include "Limit.h"
#include "Project.h"
#include "Sort.h"
#include "util.h"

#include "../Common/common.h"
#include "../Common/mCrypto.h"
#include <mbedtls/config.h>
#include <mbedtls/ctr_drbg.h>
#include <mbedtls/entropy.h>
#include <mbedtls/pk.h>
#include <mbedtls/rsa.h>
#include <mbedtls/sha256.h>
// #include "EnclaveContext.h"
#include "IntegrityUtils.h"

// This file contains definitions of the ecalls declared in Enclave.edl. Errors originating within
// these ecalls are signaled by throwing a std::runtime_error, which is caught at the top level of
// the ecall (i.e., within these definitions), and are then rethrown as Java exceptions using
// ocall_throw.

void ecall_encrypt(uint8_t *plaintext, uint32_t plaintext_length,
                   uint8_t *ciphertext, uint32_t cipher_length) {
  // Guard against encrypting or overwriting enclave memory
  assert(oe_is_outside_enclave(plaintext, plaintext_length) == 1);
  assert(oe_is_outside_enclave(ciphertext, cipher_length) == 1);
  __builtin_ia32_lfence();

  try {
    debug("Ecall: Encrypt\n");
    // IV (12 bytes) + ciphertext + mac (16 bytes)
    assert(cipher_length >= plaintext_length + SGX_AESGCM_IV_SIZE + SGX_AESGCM_MAC_SIZE);
    (void)cipher_length;
    (void)plaintext_length;
    encrypt(plaintext, plaintext_length, ciphertext);
  } catch (const std::runtime_error &e) {
    ocall_throw(e.what());
  }
}

// Input from this partition
// Output to this partition
void ecall_project(uint8_t *condition, size_t condition_length,
                   uint8_t *input_rows, size_t input_rows_length,
                   uint8_t **output_rows, size_t *output_rows_length) {
  // Guard against operating on arbitrary enclave memory
  assert(oe_is_outside_enclave(input_rows, input_rows_length) == 1);
  __builtin_ia32_lfence();

  try {
  debug("Ecall: Project\n");
    project(condition, condition_length,
            input_rows, input_rows_length,
            output_rows, output_rows_length);
    complete_encrypted_blocks(*output_rows);
    EnclaveContext::getInstance().finish_ecall();
  } catch (const std::runtime_error &e) {
    EnclaveContext::getInstance().finish_ecall();
    ocall_throw(e.what());
  }
}

// Input from this partition
// Output to this partition
void ecall_filter(uint8_t *condition, size_t condition_length,
                  uint8_t *input_rows, size_t input_rows_length,
                  uint8_t **output_rows, size_t *output_rows_length) {
  // Guard against operating on arbitrary enclave memory
  assert(oe_is_outside_enclave(input_rows, input_rows_length) == 1);
  __builtin_ia32_lfence();

  try {
    debug("Ecall: Filter\n");
    filter(condition, condition_length,
           input_rows, input_rows_length,
           output_rows, output_rows_length);
    complete_encrypted_blocks(*output_rows);
    EnclaveContext::getInstance().finish_ecall();
  } catch (const std::runtime_error &e) {
    EnclaveContext::getInstance().finish_ecall();
    ocall_throw(e.what());
  }
}

// Input from this partition
// Output to 1 partition (likely not this partition)
void ecall_sample(uint8_t *input_rows, size_t input_rows_length,
                  uint8_t **output_rows, size_t *output_rows_length) {
  // Guard against operating on arbitrary enclave memory
  assert(oe_is_outside_enclave(input_rows, input_rows_length) == 1);
  __builtin_ia32_lfence();

  try {
    debug("Ecall: Sample\n");
    sample(input_rows, input_rows_length,
           output_rows, output_rows_length);
    complete_encrypted_blocks(*output_rows);
    EnclaveContext::getInstance().finish_ecall();
  } catch (const std::runtime_error &e) {
    EnclaveContext::getInstance().finish_ecall();
    ocall_throw(e.what());
  }
}

// This call only run on one worker.
// Input from all partitions
// Output to all partitions, all outputs are the same
void ecall_find_range_bounds(uint8_t *sort_order, size_t sort_order_length,
                             uint32_t num_partitions,
                             uint8_t *input_rows, size_t input_rows_length,
                             uint8_t **output_rows, size_t *output_rows_length) {
  // Guard against operating on arbitrary enclave memory
  assert(oe_is_outside_enclave(input_rows, input_rows_length) == 1);
  __builtin_ia32_lfence();

  try {
    debug("Ecall: FindRangeBounds\n");
    find_range_bounds(sort_order, sort_order_length,
                      num_partitions,
                      input_rows, input_rows_length,
                      output_rows, output_rows_length);
    complete_encrypted_blocks(*output_rows);
    EnclaveContext::getInstance().finish_ecall();
  } catch (const std::runtime_error &e) {
    EnclaveContext::getInstance().finish_ecall();
    ocall_throw(e.what());
  }
}

// boundary_rows from one partition (partition 1)
// output_rows to all partitions
void ecall_partition_for_sort(uint8_t *sort_order, size_t sort_order_length,
                              uint32_t num_partitions,
                              uint8_t *input_rows, size_t input_rows_length,
                              uint8_t *boundary_rows, size_t boundary_rows_length,
                              uint8_t **output_partitions, size_t *output_partition_lengths) {
  // Guard against operating on arbitrary enclave memory
  assert(oe_is_outside_enclave(input_rows, input_rows_length) == 1);
  assert(oe_is_outside_enclave(boundary_rows, boundary_rows_length) == 1);
  __builtin_ia32_lfence();

  try {
    debug("Ecall: PartitionForSort\n");
    partition_for_sort(sort_order, sort_order_length,
                       num_partitions,
                       input_rows, input_rows_length,
                       boundary_rows, boundary_rows_length,
                       output_partitions, output_partition_lengths);
    // Assert that there are num_partitions log_macs in EnclaveContext
    for (uint32_t i = 0; i < num_partitions; i++) {
        complete_encrypted_blocks(output_partitions[i]);
    }
    EnclaveContext::getInstance().finish_ecall();
  } catch (const std::runtime_error &e) {
    EnclaveContext::getInstance().finish_ecall();
    ocall_throw(e.what());
  }
}

// input either from one partition or all partitions
// output stays in partition
void ecall_external_sort(uint8_t *sort_order, size_t sort_order_length,
                         uint8_t *input_rows, size_t input_rows_length,
                         uint8_t **output_rows, size_t *output_rows_length) {
  // Guard against operating on arbitrary enclave memory
  assert(oe_is_outside_enclave(input_rows, input_rows_length) == 1);
  __builtin_ia32_lfence();

  try {
    debug("Ecall: ExternalSort\n");
    external_sort(sort_order, sort_order_length,
                  input_rows, input_rows_length,
                  output_rows, output_rows_length);
    complete_encrypted_blocks(*output_rows);
    EnclaveContext::getInstance().finish_ecall();
  } catch (const std::runtime_error &e) {
    EnclaveContext::getInstance().finish_ecall();
    ocall_throw(e.what());
  }
}

// Output: last row of last primary group sent to next partition
// 1-1 shuffle
void ecall_scan_collect_last_primary(uint8_t *join_expr, size_t join_expr_length,
                                     uint8_t *input_rows, size_t input_rows_length,
                                     uint8_t **output_rows, size_t *output_rows_length) {
  // Guard against operating on arbitrary enclave memory
  assert(oe_is_outside_enclave(input_rows, input_rows_length) == 1);
  __builtin_ia32_lfence();

  try {
    debug("Ecall: ScanCollectLastPrimary\n");
    scan_collect_last_primary(join_expr, join_expr_length,
                              input_rows, input_rows_length,
                              output_rows, output_rows_length);
    complete_encrypted_blocks(*output_rows);
    EnclaveContext::getInstance().finish_ecall();
  } catch (const std::runtime_error &e) {
    EnclaveContext::getInstance().finish_ecall();
    ocall_throw(e.what());
  }
}

// Input: join_row usually from previous partition 
// Output: stays in this partition
void ecall_non_oblivious_sort_merge_join(uint8_t *join_expr, size_t join_expr_length,
                                         uint8_t *input_rows, size_t input_rows_length,
                                         uint8_t *join_row, size_t join_row_length,
                                         uint8_t **output_rows, size_t *output_rows_length) {
  // Guard against operating on arbitrary enclave memory
  assert(oe_is_outside_enclave(input_rows, input_rows_length) == 1);
  assert(oe_is_outside_enclave(join_row, join_row_length) == 1);
  __builtin_ia32_lfence();

  try {
    debug("Ecall: NonObliviousSortMergJoin\n");
    non_oblivious_sort_merge_join(join_expr, join_expr_length,
                                  input_rows, input_rows_length,
                                  join_row, join_row_length,
                                  output_rows, output_rows_length);
    complete_encrypted_blocks(*output_rows);
    EnclaveContext::getInstance().finish_ecall();
  } catch (const std::runtime_error &e) {
    EnclaveContext::getInstance().finish_ecall();
    ocall_throw(e.what());
  }
}

void ecall_non_oblivious_aggregate(
  uint8_t *agg_op, size_t agg_op_length,
  uint8_t *input_rows, size_t input_rows_length,
  uint8_t **output_rows, size_t *output_rows_length,
  bool is_partial) {
  // Guard against operating on arbitrary enclave memory
  assert(oe_is_outside_enclave(input_rows, input_rows_length) == 1);
  __builtin_ia32_lfence();

  try {
<<<<<<< HEAD
    debug("Ecall: NonObliviousAggregateStep1\n");
    non_oblivious_aggregate_step1(
      agg_op, agg_op_length,
      input_rows, input_rows_length,
      first_row, first_row_length,
      last_group, last_group_length,
      last_row, last_row_length);
    complete_encrypted_blocks(*first_row);
    complete_encrypted_blocks(*last_group);
    complete_encrypted_blocks(*last_row);
    EnclaveContext::getInstance().finish_ecall();
  } catch (const std::runtime_error &e) {
    EnclaveContext::getInstance().finish_ecall();
    ocall_throw(e.what());
  }
}

void ecall_non_oblivious_aggregate_step2(
  uint8_t *agg_op, size_t agg_op_length,
  uint8_t *input_rows, size_t input_rows_length,
  uint8_t *next_partition_first_row, size_t next_partition_first_row_length,
  uint8_t *prev_partition_last_group, size_t prev_partition_last_group_length,
  uint8_t *prev_partition_last_row, size_t prev_partition_last_row_length,
  uint8_t **output_rows, size_t *output_rows_length) {
  // Guard against operating on arbitrary enclave memory
  assert(oe_is_outside_enclave(input_rows, input_rows_length) == 1);
  assert(oe_is_outside_enclave(next_partition_first_row, next_partition_first_row_length) == 1);
  assert(oe_is_outside_enclave(prev_partition_last_group, prev_partition_last_group_length) == 1);
  assert(oe_is_outside_enclave(prev_partition_last_row, prev_partition_last_row_length) == 1);
  __builtin_ia32_lfence();

  try {
    debug("Ecall: NonObliviousAggregateStep2\n");
    non_oblivious_aggregate_step2(
      agg_op, agg_op_length,
      input_rows, input_rows_length,
      next_partition_first_row, next_partition_first_row_length,
      prev_partition_last_group, prev_partition_last_group_length,
      prev_partition_last_row, prev_partition_last_row_length,
      output_rows, output_rows_length);

    complete_encrypted_blocks(*output_rows);
    EnclaveContext::getInstance().finish_ecall();
=======
    non_oblivious_aggregate(agg_op, agg_op_length,
                            input_rows, input_rows_length,
                            output_rows, output_rows_length,
                            is_partial);
    
>>>>>>> e9fe7bbf
  } catch (const std::runtime_error &e) {
    EnclaveContext::getInstance().finish_ecall();
    ocall_throw(e.what());
  }
}

// Input from this partition
// Output to first partition
void ecall_count_rows_per_partition(uint8_t *input_rows, size_t input_rows_length,
                                    uint8_t **output_rows, size_t *output_rows_length) {
  assert(oe_is_outside_enclave(input_rows, input_rows_length) == 1);
  __builtin_ia32_lfence();

  try {
    debug("Ecall: CountRowsPerPartition\n");
    count_rows_per_partition(input_rows, input_rows_length,
                             output_rows, output_rows_length);
    complete_encrypted_blocks(*output_rows);
    EnclaveContext::getInstance().finish_ecall();
  } catch (const std::runtime_error &e) {
    EnclaveContext::getInstance().finish_ecall();
    ocall_throw(e.what());
  }
}

// Input from all partitions
// Output to all partitions
// Ecall only run on one partition
void ecall_compute_num_rows_per_partition(uint32_t limit,
                                          uint8_t *input_rows, size_t input_rows_length,
                                          uint8_t **output_rows, size_t *output_rows_length) {
  assert(oe_is_outside_enclave(input_rows, input_rows_length) == 1);
  __builtin_ia32_lfence();

  try {
    debug("Ecall: ComputeNumRowsPerPartition\n");
    compute_num_rows_per_partition(limit,
                                   input_rows, input_rows_length,
                                   output_rows, output_rows_length);
    complete_encrypted_blocks(*output_rows);
    EnclaveContext::getInstance().finish_ecall();
  } catch (const std::runtime_error &e) {
    EnclaveContext::getInstance().finish_ecall();
    ocall_throw(e.what());
  }
}

void ecall_local_limit(uint32_t limit,
                       uint8_t *input_rows, size_t input_rows_length,
                       uint8_t **output_rows, size_t *output_rows_length) {
  assert(oe_is_outside_enclave(input_rows, input_rows_length) == 1);
  __builtin_ia32_lfence();

  try {
    debug("Ecall: LocalLimit\n");
    limit_return_rows(limit,
                      input_rows, input_rows_length,
                      output_rows, output_rows_length);
    complete_encrypted_blocks(*output_rows);
    EnclaveContext::getInstance().finish_ecall();
  } catch (const std::runtime_error &e) {
    EnclaveContext::getInstance().finish_ecall();
    ocall_throw(e.what());
  }
}

void ecall_limit_return_rows(uint64_t partition_id,
                             uint8_t *limits, size_t limits_length,
                             uint8_t *input_rows, size_t input_rows_length,
                             uint8_t **output_rows, size_t *output_rows_length) {
  assert(oe_is_outside_enclave(limits, limits_length) == 1);
  assert(oe_is_outside_enclave(input_rows, input_rows_length) == 1);
  __builtin_ia32_lfence();

  try {
    debug("Ecall: LimitReturnRows\n");
    limit_return_rows(partition_id,
                      limits, limits_length,
                      input_rows, input_rows_length,
                      output_rows, output_rows_length);
    complete_encrypted_blocks(*output_rows);
    EnclaveContext::getInstance().finish_ecall();
  } catch (const std::runtime_error &e) {
    EnclaveContext::getInstance().finish_ecall();
    ocall_throw(e.what());
  }
}

static Crypto g_crypto;

void ecall_finish_attestation(uint8_t *shared_key_msg_input,
                              uint32_t shared_key_msg_size) {
  try {
    oe_shared_key_msg_t* shared_key_msg = (oe_shared_key_msg_t*) shared_key_msg_input;
    uint8_t shared_key_plaintext[SGX_AESGCM_KEY_SIZE];
    size_t shared_key_plaintext_size = sizeof(shared_key_plaintext);
    bool ret = g_crypto.decrypt(shared_key_msg->shared_key_ciphertext, shared_key_msg_size, 
        shared_key_plaintext, &shared_key_plaintext_size);
    if (!ret) {
      ocall_throw("shared key decryption failed");
    }

    set_shared_key(shared_key_plaintext, shared_key_plaintext_size);
  } catch (const std::runtime_error &e) {
    ocall_throw(e.what());
  }
}

/* 
   Enclave generates report, which is then sent back to the service provider
*/
void ecall_generate_report(uint8_t **report_msg_data,
                           size_t* report_msg_data_size) {

  uint8_t public_key[OE_PUBLIC_KEY_SIZE] = {};
  size_t public_key_size = sizeof(public_key);
  uint8_t sha256[OE_SHA256_HASH_SIZE];
  uint8_t* report = NULL;
  size_t report_size = 0;
  oe_report_msg_t* report_msg = NULL;

  if (report_msg_data == NULL || report_msg_data_size == NULL)
  {
    ocall_throw("Invalid parameter");
  }

  *report_msg_data = NULL;
  *report_msg_data_size = 0;

  g_crypto.retrieve_public_key(public_key);

  if (g_crypto.sha256(public_key, public_key_size, sha256) != 0)
  {
    ocall_throw("sha256 failed");
  }

#ifndef SIMULATE
  // Get OE report
  oe_result_t result = oe_get_report(OE_REPORT_FLAGS_REMOTE_ATTESTATION,
                                     sha256, // Store sha256 in report_data field
                                     sizeof(sha256),
                                     NULL,
                                     0,
                                     &report,
                                     &report_size);

  if (result != OE_OK) {
    ocall_throw("oe_get_report failed");
  }
    
#endif

#ifndef SIMULATE
  if (report == NULL) {
    ocall_throw("OE report is NULL");
  }
#endif
    
  *report_msg_data_size = sizeof(oe_report_msg_t) + report_size;
  *report_msg_data = (uint8_t*)oe_host_malloc(*report_msg_data_size);
  if (*report_msg_data == NULL) {
    ocall_throw("Out of memory");
  }
  report_msg = (oe_report_msg_t*)(*report_msg_data);

  // Fill oe_report_msg_t
  memcpy_s(report_msg->public_key, sizeof(((oe_report_msg_t*)0)->public_key), 
      public_key, public_key_size);
  report_msg->report_size = report_size;
  if (report_size > 0) {
    memcpy_s(report_msg->report, report_size, report, report_size);
  }
  oe_free_report(report);

}<|MERGE_RESOLUTION|>--- conflicted
+++ resolved
@@ -245,57 +245,11 @@
   __builtin_ia32_lfence();
 
   try {
-<<<<<<< HEAD
-    debug("Ecall: NonObliviousAggregateStep1\n");
-    non_oblivious_aggregate_step1(
-      agg_op, agg_op_length,
-      input_rows, input_rows_length,
-      first_row, first_row_length,
-      last_group, last_group_length,
-      last_row, last_row_length);
-    complete_encrypted_blocks(*first_row);
-    complete_encrypted_blocks(*last_group);
-    complete_encrypted_blocks(*last_row);
-    EnclaveContext::getInstance().finish_ecall();
-  } catch (const std::runtime_error &e) {
-    EnclaveContext::getInstance().finish_ecall();
-    ocall_throw(e.what());
-  }
-}
-
-void ecall_non_oblivious_aggregate_step2(
-  uint8_t *agg_op, size_t agg_op_length,
-  uint8_t *input_rows, size_t input_rows_length,
-  uint8_t *next_partition_first_row, size_t next_partition_first_row_length,
-  uint8_t *prev_partition_last_group, size_t prev_partition_last_group_length,
-  uint8_t *prev_partition_last_row, size_t prev_partition_last_row_length,
-  uint8_t **output_rows, size_t *output_rows_length) {
-  // Guard against operating on arbitrary enclave memory
-  assert(oe_is_outside_enclave(input_rows, input_rows_length) == 1);
-  assert(oe_is_outside_enclave(next_partition_first_row, next_partition_first_row_length) == 1);
-  assert(oe_is_outside_enclave(prev_partition_last_group, prev_partition_last_group_length) == 1);
-  assert(oe_is_outside_enclave(prev_partition_last_row, prev_partition_last_row_length) == 1);
-  __builtin_ia32_lfence();
-
-  try {
-    debug("Ecall: NonObliviousAggregateStep2\n");
-    non_oblivious_aggregate_step2(
-      agg_op, agg_op_length,
-      input_rows, input_rows_length,
-      next_partition_first_row, next_partition_first_row_length,
-      prev_partition_last_group, prev_partition_last_group_length,
-      prev_partition_last_row, prev_partition_last_row_length,
-      output_rows, output_rows_length);
-
-    complete_encrypted_blocks(*output_rows);
-    EnclaveContext::getInstance().finish_ecall();
-=======
     non_oblivious_aggregate(agg_op, agg_op_length,
                             input_rows, input_rows_length,
                             output_rows, output_rows_length,
                             is_partial);
-    
->>>>>>> e9fe7bbf
+    EnclaveContext::getInstance().finish_ecall();
   } catch (const std::runtime_error &e) {
     EnclaveContext::getInstance().finish_ecall();
     ocall_throw(e.what());
