#include "Aggregate.h"

#include "ExpressionEvaluation.h"
#include "FlatbuffersReaders.h"
#include "FlatbuffersWriters.h"
#include "common.h"

void non_oblivious_aggregate(
  uint8_t *agg_op, size_t agg_op_length,
  uint8_t *input_rows, size_t input_rows_length,
  uint8_t **output_rows, size_t *output_rows_length,
  bool is_partial) {

  FlatbuffersAggOpEvaluator agg_op_eval(agg_op, agg_op_length);
  RowReader r(BufferRefView<tuix::EncryptedBlocks>(input_rows, input_rows_length));
  RowWriter w;

  FlatbuffersTemporaryRow prev, cur;
  size_t count = 0;

  while (r.has_next()) {
    prev.set(cur.get());
    cur.set(r.next());
<<<<<<< HEAD

    if (prev.get() == nullptr) {
      EnclaveContext::getInstance().set_curr_row_writer(std::string("first_row"));
      first_row_writer.append(cur.get());
    }

    if (!r.has_next()) {
      EnclaveContext::getInstance().set_curr_row_writer(std::string("last_row"));
      last_row_writer.append(cur.get());
    }

=======
    
>>>>>>> e9fe7bbf
    if (prev.get() != nullptr && !agg_op_eval.is_same_group(prev.get(), cur.get())) {
      w.append(agg_op_eval.evaluate());
      agg_op_eval.reset_group();
    }
    agg_op_eval.aggregate(cur.get());
    count += 1;
  }
<<<<<<< HEAD

  EnclaveContext::getInstance().set_curr_row_writer(std::string("last_group"));
  last_group_writer.append(agg_op_eval.get_partial_agg());

  std::string ecall = std::string("nonObliviousAggregateStep1");

  EnclaveContext::getInstance().set_curr_row_writer(std::string("first_row"));
  first_row_writer.output_buffer(first_row, first_row_length, ecall);

  EnclaveContext::getInstance().set_curr_row_writer(std::string("last_group"));
  last_group_writer.output_buffer(last_group, last_group_length, ecall);

  EnclaveContext::getInstance().set_curr_row_writer(std::string("last_row"));
  last_row_writer.output_buffer(last_row, last_row_length, ecall);
}

void non_oblivious_aggregate_step2(
  uint8_t *agg_op, size_t agg_op_length,
  uint8_t *input_rows, size_t input_rows_length,
  uint8_t *next_partition_first_row, size_t next_partition_first_row_length,
  uint8_t *prev_partition_last_group, size_t prev_partition_last_group_length,
  uint8_t *prev_partition_last_row, size_t prev_partition_last_row_length,
  uint8_t **output_rows, size_t *output_rows_length) {

  FlatbuffersAggOpEvaluator agg_op_eval(agg_op, agg_op_length);
  RowReader r(BufferRefView<tuix::EncryptedBlocks>(input_rows, input_rows_length));
  RowReader next_partition_first_row_reader(
    BufferRefView<tuix::EncryptedBlocks>(
      next_partition_first_row, next_partition_first_row_length));
  RowReader prev_partition_last_group_reader(
    BufferRefView<tuix::EncryptedBlocks>(
      prev_partition_last_group, prev_partition_last_group_length));
  RowReader prev_partition_last_row_reader(
    BufferRefView<tuix::EncryptedBlocks>(
      prev_partition_last_row, prev_partition_last_row_length));
  RowWriter w;

  if (next_partition_first_row_reader.num_rows() > 1) {
      throw std::runtime_error(
          std::string("Incorrect number of starting rows from next partition passed: expected 0 or 1, got ")
          + std::to_string(next_partition_first_row_reader.num_rows()));
  }
  if (prev_partition_last_group_reader.num_rows() > 1) {
      throw std::runtime_error(
          std::string("Incorrect number of ending groups from prev partition passed: expected 0 or 1, got ")
          + std::to_string(prev_partition_last_group_reader.num_rows()));
  }
  if (prev_partition_last_row_reader.num_rows() > 1) {
      throw std::runtime_error(
          std::string("Incorrect number of ending rows from prev partition passed: expected 0 or 1, got ")
          + std::to_string(prev_partition_last_row_reader.num_rows()));
  }

  const tuix::Row *next_partition_first_row_ptr =
    next_partition_first_row_reader.has_next() ? next_partition_first_row_reader.next() : nullptr;
  agg_op_eval.set(prev_partition_last_group_reader.has_next() ?
                  prev_partition_last_group_reader.next() : nullptr);
  const tuix::Row *prev_partition_last_row_ptr =
    prev_partition_last_row_reader.has_next() ? prev_partition_last_row_reader.next() : nullptr;
=======
>>>>>>> e9fe7bbf

  // Skip outputting the final row if the number of input rows is 0 AND
  // 1. It's a grouping aggregation, OR
  // 2. It's a global aggregation, the mode is final
  if (!(count == 0 && (agg_op_eval.get_num_grouping_keys() > 0 || (agg_op_eval.get_num_grouping_keys() == 0 && !is_partial)))) {
    w.append(agg_op_eval.evaluate());
  }

<<<<<<< HEAD
  w.output_buffer(output_rows, output_rows_length, std::string("nonObliviousAggregateStep2"));
}
=======
  w.output_buffer(output_rows, output_rows_length);
}
>>>>>>> e9fe7bbf
<|MERGE_RESOLUTION|>--- conflicted
+++ resolved
@@ -21,21 +21,7 @@
   while (r.has_next()) {
     prev.set(cur.get());
     cur.set(r.next());
-<<<<<<< HEAD
-
-    if (prev.get() == nullptr) {
-      EnclaveContext::getInstance().set_curr_row_writer(std::string("first_row"));
-      first_row_writer.append(cur.get());
-    }
-
-    if (!r.has_next()) {
-      EnclaveContext::getInstance().set_curr_row_writer(std::string("last_row"));
-      last_row_writer.append(cur.get());
-    }
-
-=======
     
->>>>>>> e9fe7bbf
     if (prev.get() != nullptr && !agg_op_eval.is_same_group(prev.get(), cur.get())) {
       w.append(agg_op_eval.evaluate());
       agg_op_eval.reset_group();
@@ -43,68 +29,6 @@
     agg_op_eval.aggregate(cur.get());
     count += 1;
   }
-<<<<<<< HEAD
-
-  EnclaveContext::getInstance().set_curr_row_writer(std::string("last_group"));
-  last_group_writer.append(agg_op_eval.get_partial_agg());
-
-  std::string ecall = std::string("nonObliviousAggregateStep1");
-
-  EnclaveContext::getInstance().set_curr_row_writer(std::string("first_row"));
-  first_row_writer.output_buffer(first_row, first_row_length, ecall);
-
-  EnclaveContext::getInstance().set_curr_row_writer(std::string("last_group"));
-  last_group_writer.output_buffer(last_group, last_group_length, ecall);
-
-  EnclaveContext::getInstance().set_curr_row_writer(std::string("last_row"));
-  last_row_writer.output_buffer(last_row, last_row_length, ecall);
-}
-
-void non_oblivious_aggregate_step2(
-  uint8_t *agg_op, size_t agg_op_length,
-  uint8_t *input_rows, size_t input_rows_length,
-  uint8_t *next_partition_first_row, size_t next_partition_first_row_length,
-  uint8_t *prev_partition_last_group, size_t prev_partition_last_group_length,
-  uint8_t *prev_partition_last_row, size_t prev_partition_last_row_length,
-  uint8_t **output_rows, size_t *output_rows_length) {
-
-  FlatbuffersAggOpEvaluator agg_op_eval(agg_op, agg_op_length);
-  RowReader r(BufferRefView<tuix::EncryptedBlocks>(input_rows, input_rows_length));
-  RowReader next_partition_first_row_reader(
-    BufferRefView<tuix::EncryptedBlocks>(
-      next_partition_first_row, next_partition_first_row_length));
-  RowReader prev_partition_last_group_reader(
-    BufferRefView<tuix::EncryptedBlocks>(
-      prev_partition_last_group, prev_partition_last_group_length));
-  RowReader prev_partition_last_row_reader(
-    BufferRefView<tuix::EncryptedBlocks>(
-      prev_partition_last_row, prev_partition_last_row_length));
-  RowWriter w;
-
-  if (next_partition_first_row_reader.num_rows() > 1) {
-      throw std::runtime_error(
-          std::string("Incorrect number of starting rows from next partition passed: expected 0 or 1, got ")
-          + std::to_string(next_partition_first_row_reader.num_rows()));
-  }
-  if (prev_partition_last_group_reader.num_rows() > 1) {
-      throw std::runtime_error(
-          std::string("Incorrect number of ending groups from prev partition passed: expected 0 or 1, got ")
-          + std::to_string(prev_partition_last_group_reader.num_rows()));
-  }
-  if (prev_partition_last_row_reader.num_rows() > 1) {
-      throw std::runtime_error(
-          std::string("Incorrect number of ending rows from prev partition passed: expected 0 or 1, got ")
-          + std::to_string(prev_partition_last_row_reader.num_rows()));
-  }
-
-  const tuix::Row *next_partition_first_row_ptr =
-    next_partition_first_row_reader.has_next() ? next_partition_first_row_reader.next() : nullptr;
-  agg_op_eval.set(prev_partition_last_group_reader.has_next() ?
-                  prev_partition_last_group_reader.next() : nullptr);
-  const tuix::Row *prev_partition_last_row_ptr =
-    prev_partition_last_row_reader.has_next() ? prev_partition_last_row_reader.next() : nullptr;
-=======
->>>>>>> e9fe7bbf
 
   // Skip outputting the final row if the number of input rows is 0 AND
   // 1. It's a grouping aggregation, OR
@@ -113,10 +37,5 @@
     w.append(agg_op_eval.evaluate());
   }
 
-<<<<<<< HEAD
   w.output_buffer(output_rows, output_rows_length, std::string("nonObliviousAggregateStep2"));
 }
-=======
-  w.output_buffer(output_rows, output_rows_length);
-}
->>>>>>> e9fe7bbf
