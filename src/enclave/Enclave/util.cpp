--- conflicted
+++ resolved
@@ -4,11 +4,6 @@
 #include <cstdio>
 
 #include "Enclave_t.h"
-<<<<<<< HEAD
-//#include "sgx_lfence.h"
-//#include <openenclave/enclave.h>
-=======
->>>>>>> f0525e50
 
 int printf(const char *fmt, ...) {
   char buf[BUFSIZ] = {'\0'};
@@ -39,24 +34,10 @@
     }
 }
 
-<<<<<<< HEAD
-void exit1(int exit_code) {
-  ocall_exit(exit_code);
-}
-
-void ocall_malloc(size_t size, uint8_t **ret) {
-  // unsafe_ocall_malloc(size, ret);
-  // Guard against overwriting enclave memory
-  /*
-  assert(sgx_is_outside_enclave(*ret, size) == 1);
-  sgx_lfence();
-  */
-=======
 void ocall_malloc(size_t size, uint8_t **ret) {
   // Guard against overwriting enclave memory
   assert(oe_is_outside_enclave(*ret, size) == 1);
   __builtin_ia32_lfence();
->>>>>>> f0525e50
  *ret = (uint8_t*)oe_host_malloc(size);
 }
 
@@ -160,20 +141,4 @@
   tm->tm_sec = remsecs % 60;
 
   return 0;
-<<<<<<< HEAD
-}
-
-// void sgx_check(sgx_status_t ret) {
-//   if (ret != SGX_SUCCESS) {
-//     // Format the status code as hex
-//     char buf[BUFSIZ] = {'\0'};
-//     snprintf(buf, BUFSIZ, "%#06x", ret);
-
-//     throw std::runtime_error(
-//       std::string("Enclave error: sgx_status_t ")
-//       + std::string(buf));
-//   }
-//}
-=======
-}
->>>>>>> f0525e50
+}