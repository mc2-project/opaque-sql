#include "Sort.h"

#include <algorithm>
#include <memory>
#include <queue>

<<<<<<< HEAD
#include "ExpressionEvaluation.h"

=======
template<typename RecordType>
uint32_t sort_single_buffer(
  int op_code, Verify *verify_set,
  uint8_t *buffer, uint8_t *buffer_end,
  uint8_t *write_buffer,
  uint32_t num_rows, SortPointer<RecordType> *sort_ptrs,
  uint32_t sort_ptrs_len, uint32_t row_upper_bound, uint32_t *num_comparisons,
  uint32_t *num_deep_comparisons) {

  check(sort_ptrs_len >= num_rows,
        "sort_single_buffer: sort_ptrs is not large enough (%d vs %d)\n", sort_ptrs_len, num_rows);

  RowReader r(buffer, buffer_end, verify_set);
  for (uint32_t i = 0; i < num_rows; i++) {
    r.read(&sort_ptrs[i], op_code);
  }

  std::sort(
    sort_ptrs, sort_ptrs + num_rows,
    [op_code, num_comparisons, num_deep_comparisons](const SortPointer<RecordType> &a,
                                                     const SortPointer<RecordType> &b) {
      (*num_comparisons)++;
      return a.less_than(&b, op_code, num_deep_comparisons);
    });

  RowWriter w(write_buffer, row_upper_bound);
  w.set_self_task_id(verify_set->get_self_task_id());
  for (uint32_t i = 0; i < num_rows; i++) {
    w.write(&sort_ptrs[i]);
  }
  w.close();
  printf("[%s] bytes read: %u, bytes_written is %u, buffer + byteswritten: %p\n", __FUNCTION__, (uint32_t)(buffer_end - buffer), w.bytes_written(), buffer+w.bytes_written());
  return w.bytes_written();
}

template<typename RecordType>
>>>>>>> 327de2cd
class MergeItem {
 public:
  const tuix::Row *v;
  uint32_t run_idx;
};

<<<<<<< HEAD
flatbuffers::Offset<tuix::EncryptedBlocks> external_merge(
  SortedRunsReader &r,
  uint32_t run_start,
  uint32_t num_runs,
  FlatbuffersRowWriter &w,
  FlatbuffersSortOrderEvaluator &sort_eval) {
=======
template<typename RecordType>
uint32_t external_merge(int op_code,
						Verify *verify_set,
						std::vector<uint8_t *> &runs,
						std::vector<uint8_t *> &run_ends,
						uint32_t run_start,
						uint32_t num_runs,
						SortPointer<RecordType> *sort_ptrs,
						uint32_t sort_ptrs_len,
						uint32_t row_upper_bound,
						uint8_t *scratch,
						uint32_t *num_comparisons,
						uint32_t *num_deep_comparisons) {

  check(sort_ptrs_len >= num_runs,
        "external_merge: sort_ptrs is not large enough (%d vs %d)\n", sort_ptrs_len, num_runs);

  debug("[%s] row_upper_bound is %u\n", __FUNCTION__, row_upper_bound);

  std::vector<StreamRowReader *> readers;
  for (uint32_t i = 0; i < num_runs; i++) {
	debug("[%s] constructing reader on %p to %p\n", __FUNCTION__, runs[run_start + i], run_ends[run_start + i]);
    readers.push_back(new StreamRowReader(runs[run_start + i], run_ends[run_start + i]));
  }
>>>>>>> 327de2cd

  // Maintain a priority queue with one row per run
  auto compare = [&sort_eval](const MergeItem &a, const MergeItem &b) {
    return sort_eval.less_than(b.v, a.v);
  };
  std::priority_queue<MergeItem, std::vector<MergeItem>, decltype(compare)>
    queue(compare);
<<<<<<< HEAD

  // Initialize the priority queue with the first row from each run
  for (uint32_t i = run_start; i < run_start + num_runs; i++) {
    debug("external_merge: Read first row from run %d\n", i);
    MergeItem item;
    item.v = r.next_from_run(i);
    item.run_idx = i;
    queue.push(item);
  }

  // Merge the runs using the priority queue
=======
  debug("[%s] created priority queue\n", __FUNCTION__);
  for (uint32_t i = 0; i < num_runs; i++) {
	printf("[%s] run %u\n", __FUNCTION__, i);
    MergeItem<RecordType> item;
    item.v = sort_ptrs[i];
    readers[i]->read(&item.v, op_code);
    item.reader_idx = i;
    queue.push(item);
  }

  debug("[%s] merge start\n", __FUNCTION__);

  // Sort the runs into scratch
  RowWriter w(scratch, row_upper_bound);
  w.set_self_task_id(verify_set->get_self_task_id());
>>>>>>> 327de2cd
  while (!queue.empty()) {
    MergeItem item = queue.top();
    queue.pop();
<<<<<<< HEAD
    printf("merge: write row ");
    print(item.v);
    w.write(item.v);
=======
    w.write(&item.v);
	//item.v.print()n;
>>>>>>> 327de2cd

    // Read another row from the same run that this one came from
    if (r.run_has_next(item.run_idx)) {
      item.v = r.next_from_run(item.run_idx);
      queue.push(item);
    }
  }
<<<<<<< HEAD
  return w.write_encrypted_blocks();
}

flatbuffers::Offset<tuix::EncryptedBlocks> sort_single_encrypted_block(
  FlatbuffersRowWriter &w,
  const tuix::EncryptedBlock *block,
  FlatbuffersSortOrderEvaluator &sort_eval) {
=======
  w.close();

  debug("[%s] merge is done\n", __FUNCTION__);

  // Overwrite the runs with scratch, merging them into one big run
  //memcpy(runs[run_start], scratch, w.bytes_written());

  for (uint32_t i = 0; i < num_runs; i++) {
    delete readers[i];
  }

  debug("[%s] readers are deleted, bytes written is %u\n", __FUNCTION__, w.bytes_written());
  return w.bytes_written();
}

template<typename RecordType>
void external_sort(int op_code,
                   Verify *verify_set,
                   uint32_t num_buffers,
                   uint8_t **buffer_list,
                   uint32_t *num_rows,
                   uint32_t row_upper_bound,
                   uint8_t *scratch,
				   uint32_t *final_len) {

  // Maximum number of rows we will need to store in memory at a time: the contents of the largest
  // buffer

  uint32_t max_num_rows = 0;
  for (uint32_t i = 0; i < num_buffers; i++) {
    if (max_num_rows < num_rows[i]) {
      max_num_rows = num_rows[i];
    }
  }
  uint32_t max_list_length = std::max(max_num_rows, MAX_NUM_STREAMS);
>>>>>>> 327de2cd

  EncryptedBlockToRowReader r;
  r.reset(block);
  std::vector<const tuix::Row *> sort_ptrs(r.begin(), r.end());

  std::sort(
    sort_ptrs.begin(), sort_ptrs.end(),
    [&sort_eval](const tuix::Row *a, const tuix::Row *b) {
      return sort_eval.less_than(a, b);
    });

  for (auto it = sort_ptrs.begin(); it != sort_ptrs.end(); ++it) {
    w.write(*it);
  }
  return w.write_encrypted_blocks();
}

void external_sort(uint8_t *sort_order, size_t sort_order_length,
                   uint8_t *input_rows, size_t input_rows_length,
                   uint8_t **output_rows, size_t *output_rows_length) {

<<<<<<< HEAD
  flatbuffers::Verifier v(sort_order, sort_order_length);
  check(v.VerifyBuffer<tuix::SortExpr>(nullptr),
        "Corrupt SortExpr %p of length %d\n", sort_order, sort_order_length);

  FlatbuffersSortOrderEvaluator sort_eval(flatbuffers::GetRoot<tuix::SortExpr>(sort_order));

  // 1. Sort each EncryptedBlock individually by decrypting it, sorting within the enclave, and
  // re-encrypting to a different buffer.
  FlatbuffersRowWriter w;
  {
    EncryptedBlocksToEncryptedBlockReader r(input_rows, input_rows_length);
    std::vector<flatbuffers::Offset<tuix::EncryptedBlocks>> runs;
    uint32_t i = 0;
    for (auto it = r.begin(); it != r.end(); ++it, ++i) {
      debug("Sorting buffer %d with %d rows\n", i, it->num_rows());
      runs.push_back(sort_single_encrypted_block(w, *it, sort_eval));
    }
    w.finish(w.write_sorted_runs(runs));
  }

  // 2. Merge sorted runs. Initially each buffer forms a sorted run. We merge B runs at a time by
  // decrypting an EncryptedBlock from each one, merging them within the enclave using a priority
  // queue, and re-encrypting to a different buffer.
  SortedRunsReader r(w.output_buffer(), w.output_size());
  while (r.num_runs() > 1) {
    debug("external_sort: Merging %d runs, up to %d at a time\n",
         r.num_runs(), MAX_NUM_STREAMS);

    w.clear();
    std::vector<flatbuffers::Offset<tuix::EncryptedBlocks>> runs;
    for (uint32_t run_start = 0; run_start < r.num_runs(); run_start += MAX_NUM_STREAMS) {
      uint32_t num_runs =
        std::min(MAX_NUM_STREAMS, static_cast<uint32_t>(r.num_runs()) - run_start);
      debug("external_sort: Merging buffers %d-%d\n", run_start, run_start + num_runs - 1);

      runs.push_back(external_merge(r, run_start, num_runs, w, sort_eval));
    }
=======
  // Each buffer now forms a sorted run. Keep a pointer to the beginning of each run, plus a
  // sentinel pointer to the end of the last run
  std::vector<uint8_t *> runs;
  std::vector<uint8_t *> run_ends;

  // Sort each buffer individually
  uint32_t ss_offset = 0;
  runs.push_back(buffer_list[0]);
  for (uint32_t i = 0; i < num_buffers; i++) {
    debug("[%s] Sorting buffer %d with %d rows, out of %d buffers, opcode %d, buffer_list[i]: %p\n", 
		  __FUNCTION__, i, num_rows[i], num_buffers, op_code, buffer_list[i]);

    ss_offset += sort_single_buffer(op_code, verify_set,
									buffer_list[i], buffer_list[i+1], 
									scratch + ss_offset, num_rows[i], sort_ptrs, max_list_length,
									row_upper_bound, &num_comparisons, &num_deep_comparisons);

	if (i > 0) {
	  runs.push_back(run_ends.back());
	}
	run_ends.push_back(buffer_list[0] + ss_offset);
	printf("[%s] run %p, run_end %p\n", __FUNCTION__, runs[i], run_ends[i]);
  }
  memcpy(buffer_list[0], scratch, ss_offset);

  // Merge sorted runs, merging up to MAX_NUM_STREAMS runs at a time
  while (runs.size() > 1) {
    perf("external_sort: Merging %d runs, up to %d at a time\n",
         runs.size(), MAX_NUM_STREAMS);

    std::vector<uint8_t *> new_runs;
    std::vector<uint8_t *> new_run_ends;
	uint32_t offset_count = 0;
	new_runs.push_back(buffer_list[0]);
    for (uint32_t run_start = 0; run_start < runs.size(); run_start += MAX_NUM_STREAMS) {
      uint32_t num_runs =
        std::min(MAX_NUM_STREAMS, static_cast<uint32_t>(runs.size()) - run_start);

      debug("external_sort: Merging buffers %d-%d\n", run_start, run_start + num_runs - 1);

      offset_count += external_merge<RecordType>(op_code, verify_set,
												 runs, run_ends, 
												 run_start, num_runs, sort_ptrs, 
												 max_list_length, row_upper_bound, scratch+offset_count,
												 &num_comparisons, &num_deep_comparisons);

	  printf("[%s] offset_count is %u\n", __FUNCTION__, offset_count);
	  if (run_start > 0) {
		new_runs.push_back(new_run_ends.back());
	  }
      new_run_ends.push_back(buffer_list[0] + offset_count);
    }
    //new_runs.push_back(runs[runs.size() - 1]); // copy over the sentinel pointer

	memcpy(buffer_list[0], scratch, offset_count);
    runs = new_runs;
    run_ends = new_run_ends;
	*final_len = offset_count;
  }
>>>>>>> 327de2cd

    if (runs.size() > 1) {
      w.finish(w.write_sorted_runs(runs));
      r.reset(w.output_buffer(), w.output_size());
    } else {
      // Done merging. Return the single remaining sorted run.
      w.finish(runs[0]);
      *output_rows = w.output_buffer();
      *output_rows_length = w.output_size();
      return;
    }
  }
}

template<typename RecordType>
void sample(Verify *verify_set,
            uint8_t *input_rows,
            uint32_t input_rows_len,
            uint32_t num_rows,
			uint8_t *output_rows,
            uint32_t *output_rows_size,
            uint32_t *num_output_rows) {

  uint32_t row_upper_bound = 0;
  {
    BlockReader b(input_rows, input_rows_len);
    uint8_t *block;
    uint32_t len, num_rows, result;
    b.read(&block, &len, &num_rows, &result);
    if (block == NULL) {
      *output_rows_size = 0;
      return;
    } else {
      row_upper_bound = result;
    }
  }
  
  // Sample ~5% of the rows or 1000 rows, whichever is greater
  unsigned char buf[2];
  uint16_t *buf_ptr = (uint16_t *) buf;

  uint16_t sampling_ratio;
  if (num_rows > 1000 * 20) {
    sampling_ratio = 3276; // 5% of 2^16
  } else {
    sampling_ratio = 16383;
  }

  RowReader r(input_rows, input_rows + input_rows_len, verify_set);
  RowWriter w(output_rows, row_upper_bound);
  w.set_self_task_id(verify_set->get_self_task_id());
  RecordType row;
  uint32_t num_output_rows_result = 0;
  for (uint32_t i = 0; i < num_rows; i++) {
    r.read(&row);
    sgx_read_rand(buf, 2);
    if (*buf_ptr <= sampling_ratio) {
      w.write(&row);
      num_output_rows_result++;
    }
  }

  w.close();
  *output_rows_size = w.bytes_written();
  *num_output_rows = num_output_rows_result;
}

template<typename RecordType>
void find_range_bounds(int op_code,
                       Verify *verify_set,
                       uint32_t num_partitions,
					   uint32_t num_buffers,
                       uint8_t **buffer_list,
                       uint32_t *num_rows,
                       uint32_t row_upper_bound,
                       uint8_t *output_rows,
                       uint32_t *output_rows_len,
                       uint8_t *scratch) {

  uint32_t final_len = 0;
  // Sort the input rows
<<<<<<< HEAD
  check(false, "not implemented\n");
  (void)op_code;
  (void)scratch;
  //external_sort<RecordType>(op_code, verify_set, num_buffers, buffer_list, num_rows, row_upper_bound, scratch);
=======
  external_sort<RecordType>(op_code, verify_set, num_buffers, buffer_list, num_rows, row_upper_bound, scratch, &final_len);
>>>>>>> 327de2cd

  // Split them into one range per partition
  uint32_t total_num_rows = 0;
  for (uint32_t i = 0; i < num_buffers; i++) {
    total_num_rows += num_rows[i];
  }
  uint32_t num_rows_per_part = total_num_rows / num_partitions;

  RowReader r(buffer_list[0], buffer_list[num_buffers]);
  RowWriter w(output_rows, row_upper_bound);
  w.set_self_task_id(verify_set->get_self_task_id());
  RecordType row;
  uint32_t current_rows_in_part = 0;
  for (uint32_t i = 0; i < total_num_rows; i++) {
    r.read(&row);
    if (current_rows_in_part == num_rows_per_part) {
      w.write(&row);
      current_rows_in_part = 0;
	} else {
	  ++current_rows_in_part;
	}
  }

  w.close();
  *output_rows_len = w.bytes_written();
}

template<typename RecordType>
void partition_for_sort(int op_code,
                        Verify *verify_set,
                        uint8_t num_partitions,
                        uint32_t num_buffers,
                        uint8_t **buffer_list,
                        uint32_t *num_rows,
                        uint32_t row_upper_bound,
                        uint8_t *boundary_rows,
                        uint32_t boundary_rows_len,
                        uint8_t *output,
                        uint8_t **output_partition_ptrs,
                        uint32_t *output_partition_num_rows) {

<<<<<<< HEAD
  // Sort the input rows
  check(false, "not implemented\n");
  (void)scratch;
  // external_sort<RecordType>(op_code, verify_set, num_buffers, buffer_list, num_rows, row_upper_bound, scratch);
=======
  uint32_t input_length = buffer_list[num_buffers] - buffer_list[0];
>>>>>>> 327de2cd

  uint32_t total_num_rows = 0;
  for (uint32_t i = 0; i < num_buffers; ++i) {
    total_num_rows += num_rows[i];
  }

  std::vector<uint8_t *> tmp_output(num_partitions);
  std::vector<RowWriter *> writers(num_partitions);
  for (uint32_t i = 0; i < num_partitions; ++i) {
    // Worst case size for one output partition: the entire input length
    tmp_output[i] = new uint8_t[input_length];
    writers[i] = new RowWriter(tmp_output[i], row_upper_bound);
    writers[i]->set_self_task_id(verify_set->get_self_task_id());
  }

  // Read the (num_partitions - 1) boundary rows into memory for efficient repeated scans
  std::vector<RecordType *> boundary_row_records;
  RowReader b(boundary_rows, boundary_rows + boundary_rows_len, verify_set);
  for (uint32_t i = 0; i < num_partitions - 1; ++i) {
    boundary_row_records.push_back(new RecordType);
    b.read(boundary_row_records[i]);
    boundary_row_records[i]->print();
  }

  // Scan through the input rows and copy each to the appropriate output partition specified by the
  // ranges encoded in the given boundary_rows. A range contains all rows greater than or equal to
  // one boundary row and less than the next boundary row. The first range contains all rows less
  // than the first boundary row, and the last range contains all rows greater than or equal to the
  // last boundary row.
  //
  // We currently scan through all boundary rows sequentially for each row. TODO: consider using
  // binary search.
  RowReader r(buffer_list[0], buffer_list[num_buffers]);
  RecordType row;

  for (uint32_t i = 0; i < total_num_rows; ++i) {
    r.read(&row);

    // Scan to the matching boundary row for this row
    uint32_t j;
    for (j = 0; j < num_partitions - 1; ++j) {
      if (row.less_than(boundary_row_records[j], op_code)) {
        // Found an upper-bounding boundary row
        break;
      }
    }
    // If the row is greater than all boundary rows, the above loop will never break and j will end
    // up at num_partitions - 1.
    writers[j]->write(&row);
  }

  for (uint32_t i = 0; i < num_partitions - 1; ++i) {
    delete boundary_row_records[i];
  }

  // Copy the partitions to the output
  uint8_t *output_ptr = output;
  for (uint32_t i = 0; i < num_partitions; ++i) {
    writers[i]->close();

    memcpy(output_ptr, tmp_output[i], writers[i]->bytes_written());
    output_partition_ptrs[i] = output_ptr;
    output_partition_ptrs[i + 1] = output_ptr + writers[i]->bytes_written();
    output_partition_num_rows[i] = writers[i]->rows_written();

    debug("Writing %d bytes to output %p based on input of length %d. Total bytes written %d. Upper bound %d.\n",
          writers[i]->bytes_written(), output_ptr, input_length,
          output_ptr + writers[i]->bytes_written() - output, num_partitions * input_length);
    output_ptr += writers[i]->bytes_written();
    check(writers[i]->bytes_written() <= input_length,
          "output partition size %d was bigger than input size %d\n",
          writers[i]->bytes_written(), input_length);

    delete writers[i];
    delete[] tmp_output[i];
  }
}

<<<<<<< HEAD
=======
template void external_sort<NewRecord>(
  int op_code,
  Verify *verify_set,
  uint32_t num_buffers,
  uint8_t **buffer_list,
  uint32_t *num_rows,
  uint32_t row_upper_bound,
  uint8_t *scratch,
  uint32_t *final_len);

template void external_sort<NewJoinRecord>(
  int op_code,
  Verify *verify_set,
  uint32_t num_buffers,
  uint8_t **buffer_list,
  uint32_t *num_rows,
  uint32_t row_upper_bound,
  uint8_t *scratch,
  uint32_t *final_len);

>>>>>>> 327de2cd
template void sample<NewRecord>(
  Verify *verify_set,
  uint8_t *input_rows,
  uint32_t input_rows_len,
  uint32_t num_rows,
  uint8_t *output_rows,
  uint32_t *output_rows_size,
  uint32_t *num_output_rows);

template void sample<NewJoinRecord>(
  Verify *verify_set,
  uint8_t *input_rows,
  uint32_t input_rows_len,
  uint32_t num_rows,
  uint8_t *output_rows,
  uint32_t *output_rows_size,
  uint32_t *num_output_rows);

template void find_range_bounds<NewRecord>(
  int op_code,
  Verify *verify_set,
  uint32_t num_partitions,
  uint32_t num_buffers,
  uint8_t **buffer_list,
  uint32_t *num_rows,
  uint32_t row_upper_bound,
  uint8_t *output_rows,
  uint32_t *output_rows_len,
  uint8_t *scratch);

template void find_range_bounds<NewJoinRecord>(
  int op_code,
  Verify *verify_set,
  uint32_t num_partitions,
  uint32_t num_buffers,
  uint8_t **buffer_list,
  uint32_t *num_rows,
  uint32_t row_upper_bound,
  uint8_t *output_rows,
  uint32_t *output_rows_len,
  uint8_t *scratch);

template void partition_for_sort<NewRecord>(
  int op_code,
  Verify *verify_set,
  uint8_t num_partitions,
  uint32_t num_buffers,
  uint8_t **buffer_list,
  uint32_t *num_rows,
  uint32_t row_upper_bound,
  uint8_t *boundary_rows,
  uint32_t boundary_rows_len,
  uint8_t *output,
  uint8_t **output_partition_ptrs,
  uint32_t *output_partition_num_rows);

template void partition_for_sort<NewJoinRecord>(
  int op_code,
  Verify *verify_set,
  uint8_t num_partitions,
  uint32_t num_buffers,
  uint8_t **buffer_list,
  uint32_t *num_rows,
  uint32_t row_upper_bound,
  uint8_t *boundary_rows,
  uint32_t boundary_rows_len,
  uint8_t *output,
  uint8_t **output_partition_ptrs,
  uint32_t *output_partition_num_rows);<|MERGE_RESOLUTION|>--- conflicted
+++ resolved
@@ -4,86 +4,20 @@
 #include <memory>
 #include <queue>
 
-<<<<<<< HEAD
 #include "ExpressionEvaluation.h"
 
-=======
-template<typename RecordType>
-uint32_t sort_single_buffer(
-  int op_code, Verify *verify_set,
-  uint8_t *buffer, uint8_t *buffer_end,
-  uint8_t *write_buffer,
-  uint32_t num_rows, SortPointer<RecordType> *sort_ptrs,
-  uint32_t sort_ptrs_len, uint32_t row_upper_bound, uint32_t *num_comparisons,
-  uint32_t *num_deep_comparisons) {
-
-  check(sort_ptrs_len >= num_rows,
-        "sort_single_buffer: sort_ptrs is not large enough (%d vs %d)\n", sort_ptrs_len, num_rows);
-
-  RowReader r(buffer, buffer_end, verify_set);
-  for (uint32_t i = 0; i < num_rows; i++) {
-    r.read(&sort_ptrs[i], op_code);
-  }
-
-  std::sort(
-    sort_ptrs, sort_ptrs + num_rows,
-    [op_code, num_comparisons, num_deep_comparisons](const SortPointer<RecordType> &a,
-                                                     const SortPointer<RecordType> &b) {
-      (*num_comparisons)++;
-      return a.less_than(&b, op_code, num_deep_comparisons);
-    });
-
-  RowWriter w(write_buffer, row_upper_bound);
-  w.set_self_task_id(verify_set->get_self_task_id());
-  for (uint32_t i = 0; i < num_rows; i++) {
-    w.write(&sort_ptrs[i]);
-  }
-  w.close();
-  printf("[%s] bytes read: %u, bytes_written is %u, buffer + byteswritten: %p\n", __FUNCTION__, (uint32_t)(buffer_end - buffer), w.bytes_written(), buffer+w.bytes_written());
-  return w.bytes_written();
-}
-
-template<typename RecordType>
->>>>>>> 327de2cd
 class MergeItem {
  public:
   const tuix::Row *v;
   uint32_t run_idx;
 };
 
-<<<<<<< HEAD
 flatbuffers::Offset<tuix::EncryptedBlocks> external_merge(
   SortedRunsReader &r,
   uint32_t run_start,
   uint32_t num_runs,
   FlatbuffersRowWriter &w,
   FlatbuffersSortOrderEvaluator &sort_eval) {
-=======
-template<typename RecordType>
-uint32_t external_merge(int op_code,
-						Verify *verify_set,
-						std::vector<uint8_t *> &runs,
-						std::vector<uint8_t *> &run_ends,
-						uint32_t run_start,
-						uint32_t num_runs,
-						SortPointer<RecordType> *sort_ptrs,
-						uint32_t sort_ptrs_len,
-						uint32_t row_upper_bound,
-						uint8_t *scratch,
-						uint32_t *num_comparisons,
-						uint32_t *num_deep_comparisons) {
-
-  check(sort_ptrs_len >= num_runs,
-        "external_merge: sort_ptrs is not large enough (%d vs %d)\n", sort_ptrs_len, num_runs);
-
-  debug("[%s] row_upper_bound is %u\n", __FUNCTION__, row_upper_bound);
-
-  std::vector<StreamRowReader *> readers;
-  for (uint32_t i = 0; i < num_runs; i++) {
-	debug("[%s] constructing reader on %p to %p\n", __FUNCTION__, runs[run_start + i], run_ends[run_start + i]);
-    readers.push_back(new StreamRowReader(runs[run_start + i], run_ends[run_start + i]));
-  }
->>>>>>> 327de2cd
 
   // Maintain a priority queue with one row per run
   auto compare = [&sort_eval](const MergeItem &a, const MergeItem &b) {
@@ -91,7 +25,6 @@
   };
   std::priority_queue<MergeItem, std::vector<MergeItem>, decltype(compare)>
     queue(compare);
-<<<<<<< HEAD
 
   // Initialize the priority queue with the first row from each run
   for (uint32_t i = run_start; i < run_start + num_runs; i++) {
@@ -103,34 +36,12 @@
   }
 
   // Merge the runs using the priority queue
-=======
-  debug("[%s] created priority queue\n", __FUNCTION__);
-  for (uint32_t i = 0; i < num_runs; i++) {
-	printf("[%s] run %u\n", __FUNCTION__, i);
-    MergeItem<RecordType> item;
-    item.v = sort_ptrs[i];
-    readers[i]->read(&item.v, op_code);
-    item.reader_idx = i;
-    queue.push(item);
-  }
-
-  debug("[%s] merge start\n", __FUNCTION__);
-
-  // Sort the runs into scratch
-  RowWriter w(scratch, row_upper_bound);
-  w.set_self_task_id(verify_set->get_self_task_id());
->>>>>>> 327de2cd
   while (!queue.empty()) {
     MergeItem item = queue.top();
     queue.pop();
-<<<<<<< HEAD
     printf("merge: write row ");
     print(item.v);
     w.write(item.v);
-=======
-    w.write(&item.v);
-	//item.v.print()n;
->>>>>>> 327de2cd
 
     // Read another row from the same run that this one came from
     if (r.run_has_next(item.run_idx)) {
@@ -138,7 +49,6 @@
       queue.push(item);
     }
   }
-<<<<<<< HEAD
   return w.write_encrypted_blocks();
 }
 
@@ -146,43 +56,6 @@
   FlatbuffersRowWriter &w,
   const tuix::EncryptedBlock *block,
   FlatbuffersSortOrderEvaluator &sort_eval) {
-=======
-  w.close();
-
-  debug("[%s] merge is done\n", __FUNCTION__);
-
-  // Overwrite the runs with scratch, merging them into one big run
-  //memcpy(runs[run_start], scratch, w.bytes_written());
-
-  for (uint32_t i = 0; i < num_runs; i++) {
-    delete readers[i];
-  }
-
-  debug("[%s] readers are deleted, bytes written is %u\n", __FUNCTION__, w.bytes_written());
-  return w.bytes_written();
-}
-
-template<typename RecordType>
-void external_sort(int op_code,
-                   Verify *verify_set,
-                   uint32_t num_buffers,
-                   uint8_t **buffer_list,
-                   uint32_t *num_rows,
-                   uint32_t row_upper_bound,
-                   uint8_t *scratch,
-				   uint32_t *final_len) {
-
-  // Maximum number of rows we will need to store in memory at a time: the contents of the largest
-  // buffer
-
-  uint32_t max_num_rows = 0;
-  for (uint32_t i = 0; i < num_buffers; i++) {
-    if (max_num_rows < num_rows[i]) {
-      max_num_rows = num_rows[i];
-    }
-  }
-  uint32_t max_list_length = std::max(max_num_rows, MAX_NUM_STREAMS);
->>>>>>> 327de2cd
 
   EncryptedBlockToRowReader r;
   r.reset(block);
@@ -204,7 +77,6 @@
                    uint8_t *input_rows, size_t input_rows_length,
                    uint8_t **output_rows, size_t *output_rows_length) {
 
-<<<<<<< HEAD
   flatbuffers::Verifier v(sort_order, sort_order_length);
   check(v.VerifyBuffer<tuix::SortExpr>(nullptr),
         "Corrupt SortExpr %p of length %d\n", sort_order, sort_order_length);
@@ -242,67 +114,6 @@
 
       runs.push_back(external_merge(r, run_start, num_runs, w, sort_eval));
     }
-=======
-  // Each buffer now forms a sorted run. Keep a pointer to the beginning of each run, plus a
-  // sentinel pointer to the end of the last run
-  std::vector<uint8_t *> runs;
-  std::vector<uint8_t *> run_ends;
-
-  // Sort each buffer individually
-  uint32_t ss_offset = 0;
-  runs.push_back(buffer_list[0]);
-  for (uint32_t i = 0; i < num_buffers; i++) {
-    debug("[%s] Sorting buffer %d with %d rows, out of %d buffers, opcode %d, buffer_list[i]: %p\n", 
-		  __FUNCTION__, i, num_rows[i], num_buffers, op_code, buffer_list[i]);
-
-    ss_offset += sort_single_buffer(op_code, verify_set,
-									buffer_list[i], buffer_list[i+1], 
-									scratch + ss_offset, num_rows[i], sort_ptrs, max_list_length,
-									row_upper_bound, &num_comparisons, &num_deep_comparisons);
-
-	if (i > 0) {
-	  runs.push_back(run_ends.back());
-	}
-	run_ends.push_back(buffer_list[0] + ss_offset);
-	printf("[%s] run %p, run_end %p\n", __FUNCTION__, runs[i], run_ends[i]);
-  }
-  memcpy(buffer_list[0], scratch, ss_offset);
-
-  // Merge sorted runs, merging up to MAX_NUM_STREAMS runs at a time
-  while (runs.size() > 1) {
-    perf("external_sort: Merging %d runs, up to %d at a time\n",
-         runs.size(), MAX_NUM_STREAMS);
-
-    std::vector<uint8_t *> new_runs;
-    std::vector<uint8_t *> new_run_ends;
-	uint32_t offset_count = 0;
-	new_runs.push_back(buffer_list[0]);
-    for (uint32_t run_start = 0; run_start < runs.size(); run_start += MAX_NUM_STREAMS) {
-      uint32_t num_runs =
-        std::min(MAX_NUM_STREAMS, static_cast<uint32_t>(runs.size()) - run_start);
-
-      debug("external_sort: Merging buffers %d-%d\n", run_start, run_start + num_runs - 1);
-
-      offset_count += external_merge<RecordType>(op_code, verify_set,
-												 runs, run_ends, 
-												 run_start, num_runs, sort_ptrs, 
-												 max_list_length, row_upper_bound, scratch+offset_count,
-												 &num_comparisons, &num_deep_comparisons);
-
-	  printf("[%s] offset_count is %u\n", __FUNCTION__, offset_count);
-	  if (run_start > 0) {
-		new_runs.push_back(new_run_ends.back());
-	  }
-      new_run_ends.push_back(buffer_list[0] + offset_count);
-    }
-    //new_runs.push_back(runs[runs.size() - 1]); // copy over the sentinel pointer
-
-	memcpy(buffer_list[0], scratch, offset_count);
-    runs = new_runs;
-    run_ends = new_run_ends;
-	*final_len = offset_count;
-  }
->>>>>>> 327de2cd
 
     if (runs.size() > 1) {
       w.finish(w.write_sorted_runs(runs));
@@ -339,7 +150,7 @@
       row_upper_bound = result;
     }
   }
-  
+
   // Sample ~5% of the rows or 1000 rows, whichever is greater
   unsigned char buf[2];
   uint16_t *buf_ptr = (uint16_t *) buf;
@@ -382,16 +193,11 @@
                        uint32_t *output_rows_len,
                        uint8_t *scratch) {
 
-  uint32_t final_len = 0;
   // Sort the input rows
-<<<<<<< HEAD
   check(false, "not implemented\n");
   (void)op_code;
   (void)scratch;
   //external_sort<RecordType>(op_code, verify_set, num_buffers, buffer_list, num_rows, row_upper_bound, scratch);
-=======
-  external_sort<RecordType>(op_code, verify_set, num_buffers, buffer_list, num_rows, row_upper_bound, scratch, &final_len);
->>>>>>> 327de2cd
 
   // Split them into one range per partition
   uint32_t total_num_rows = 0;
@@ -433,14 +239,11 @@
                         uint8_t **output_partition_ptrs,
                         uint32_t *output_partition_num_rows) {
 
-<<<<<<< HEAD
   // Sort the input rows
   check(false, "not implemented\n");
-  (void)scratch;
   // external_sort<RecordType>(op_code, verify_set, num_buffers, buffer_list, num_rows, row_upper_bound, scratch);
-=======
+
   uint32_t input_length = buffer_list[num_buffers] - buffer_list[0];
->>>>>>> 327de2cd
 
   uint32_t total_num_rows = 0;
   for (uint32_t i = 0; i < num_buffers; ++i) {
@@ -519,29 +322,6 @@
   }
 }
 
-<<<<<<< HEAD
-=======
-template void external_sort<NewRecord>(
-  int op_code,
-  Verify *verify_set,
-  uint32_t num_buffers,
-  uint8_t **buffer_list,
-  uint32_t *num_rows,
-  uint32_t row_upper_bound,
-  uint8_t *scratch,
-  uint32_t *final_len);
-
-template void external_sort<NewJoinRecord>(
-  int op_code,
-  Verify *verify_set,
-  uint32_t num_buffers,
-  uint8_t **buffer_list,
-  uint32_t *num_rows,
-  uint32_t row_upper_bound,
-  uint8_t *scratch,
-  uint32_t *final_len);
-
->>>>>>> 327de2cd
 template void sample<NewRecord>(
   Verify *verify_set,
   uint8_t *input_rows,
