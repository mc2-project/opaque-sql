// -*- c-basic-offset: 2; fill-column: 100 -*-

#include <functional>
#include <typeinfo>
#include <cmath>
#include <limits>

#include "Flatbuffers.h"

int printf(const char *fmt, ...);

#ifndef EXPRESSION_EVALUATION_H
#define EXPRESSION_EVALUATION_H

using namespace edu::berkeley::cs::rise::opaque;

/**
 * Evaluate a binary arithmetic operation on two tuix::Fields. The operation (template parameter
 * Operation) must be a binary function object parameterized on its input type.
 *
 * The left and right Fields are the inputs to the binary operation. They may be temporary pointers
 * invalidated by further writes to builder; this function will not read them after invalidating.
 */
template<typename TuixExpr, template<typename T> class Operation>
flatbuffers::Offset<tuix::Field> eval_binary_arithmetic_op(
  flatbuffers::FlatBufferBuilder &builder,
  const tuix::Field *left,
  const tuix::Field *right) {

  if (left->value_type() != right->value_type()) {
    throw std::runtime_error(
      std::string(typeid(TuixExpr).name())
      + std::string(" can't operate on values of different types (")
      + std::string(tuix::EnumNameFieldUnion(left->value_type()))
      + std::string(" and ")
      + std::string(tuix::EnumNameFieldUnion(right->value_type()))
      + std::string(")"));
  }

  bool result_is_null = left->is_null() || right->is_null();
  switch (left->value_type()) {
  case tuix::FieldUnion_IntegerField:
  {
    auto result = Operation<int32_t>()(
      static_cast<const tuix::IntegerField *>(left->value())->value(),
      static_cast<const tuix::IntegerField *>(right->value())->value());
    // Writing the result invalidates the left and right temporary pointers
    return tuix::CreateField(
      builder,
      tuix::FieldUnion_IntegerField,
      tuix::CreateIntegerField(builder, result).Union(),
      result_is_null);
  }
  case tuix::FieldUnion_LongField:
  {
    auto result = Operation<int64_t>()(
      static_cast<const tuix::LongField *>(left->value())->value(),
      static_cast<const tuix::LongField *>(right->value())->value());
    // Writing the result invalidates the left and right temporary pointers
    return tuix::CreateField(
      builder,
      tuix::FieldUnion_LongField,
      tuix::CreateLongField(builder, result).Union(),
      result_is_null);
  }
  case tuix::FieldUnion_FloatField:
  {
    auto result = Operation<float>()(
      static_cast<const tuix::FloatField *>(left->value())->value(),
      static_cast<const tuix::FloatField *>(right->value())->value());
    // Writing the result invalidates the left and right temporary pointers
    return tuix::CreateField(
      builder,
      tuix::FieldUnion_FloatField,
      tuix::CreateFloatField(builder, result).Union(),
      result_is_null);
  }
  case tuix::FieldUnion_DoubleField:
  {
    auto result = Operation<double>()(
      static_cast<const tuix::DoubleField *>(left->value())->value(),
      static_cast<const tuix::DoubleField *>(right->value())->value());
    // Writing the result invalidates the left and right temporary pointers
    return tuix::CreateField(
      builder,
      tuix::FieldUnion_DoubleField,
      tuix::CreateDoubleField(builder, result).Union(),
      result_is_null);
  }
  default:
    throw std::runtime_error(
      std::string("Can't evaluate ")
      + std::string(typeid(TuixExpr).name())
      + std::string(" on ")
      + std::string(tuix::EnumNameFieldUnion(left->value_type())));
  }
}

/**
 * Evaluate a binary number comparison operation on two tuix::Fields. The operation (template
 * parameter Operation) must be a binary function object parameterized on its input type.
 *
 * The left and right Fields are the inputs to the binary operation. They may be temporary pointers
 * invalidated by further writes to builder; this function will not read them after invalidating.
 * 
 * When either of the values is NULL, this function will return a NULL value, with a boolean underlying 
 * value that is used for internal functions like sorting. 
 * The parameter `nulls_first` enables the function to order either by NULLS FIRST or by NULLS LAST.
 */
template<typename TuixExpr, template<typename T> class Operation>
flatbuffers::Offset<tuix::Field> eval_binary_comparison(
  flatbuffers::FlatBufferBuilder &builder,
  const tuix::Field *left,
  const tuix::Field *right,
  bool nulls_first = true) {

  if (left->value_type() != right->value_type()) {
    throw std::runtime_error(
      std::string(typeid(TuixExpr).name())
      + std::string(" can't operate on values of different types (")
      + std::string(tuix::EnumNameFieldUnion(left->value_type()))
      + std::string(" and ")
      + std::string(tuix::EnumNameFieldUnion(right->value_type()))
      + std::string(")"));
  }

  bool result_is_null = left->is_null() || right->is_null();
  bool result = false;
  if (!result_is_null) {
    switch (left->value_type()) {
    case tuix::FieldUnion_IntegerField:
    {
      result = Operation<int32_t>()(
        static_cast<const tuix::IntegerField *>(left->value())->value(),
        static_cast<const tuix::IntegerField *>(right->value())->value());
      break;
    }
    case tuix::FieldUnion_LongField:
    {
      result = Operation<int64_t>()(
        static_cast<const tuix::LongField *>(left->value())->value(),
        static_cast<const tuix::LongField *>(right->value())->value());
      break;
    }
    case tuix::FieldUnion_FloatField:
    {
      result = Operation<float>()(
        static_cast<const tuix::FloatField *>(left->value())->value(),
        static_cast<const tuix::FloatField *>(right->value())->value());
      break;
    }
    case tuix::FieldUnion_DoubleField:
    {
      result = Operation<double>()(
        static_cast<const tuix::DoubleField *>(left->value())->value(),
        static_cast<const tuix::DoubleField *>(right->value())->value());
      break;
    }
    case tuix::FieldUnion_DateField:
    {
      result = Operation<int32_t>()(
        static_cast<const tuix::DateField *>(left->value())->value(),
        static_cast<const tuix::DateField *>(right->value())->value());
      break;
    }
    case tuix::FieldUnion_StringField:
    {
      auto field1 = static_cast<const tuix::StringField *>(left->value());
      auto field2 = static_cast<const tuix::StringField *>(right->value());
      std::string str1(reinterpret_cast<const char *>(field1->value()->data()), field1->length());
      std::string str2(reinterpret_cast<const char *>(field2->value()->data()), field2->length());
      result = Operation<std::string>()(str1, str2);
      break;
    }
    case tuix::FieldUnion_ArrayField:
    {
      auto vector1 = left->value_as_ArrayField()->value();
      auto vector2 = right->value_as_ArrayField()->value();

      std::vector<double> vector1_packed;
      std::vector<double> vector2_packed;

      for (flatbuffers::uoffset_t i = 0; i < vector1->size(); ++i) {
        if (vector1->Get(i)->value_type() != tuix::FieldUnion_DoubleField) {
          throw std::runtime_error(
            std::string("For comparison, only Array[Double] is supported, but array contained ")
            + std::string(tuix::EnumNameFieldUnion(vector1->Get(i)->value_type())));
        }

        vector1_packed.push_back(vector1->Get(i)->value_as_DoubleField()->value());
      }

      for (flatbuffers::uoffset_t i = 0; i < vector2->size(); ++i) {
        if (vector2->Get(i)->value_type() != tuix::FieldUnion_DoubleField) {
          throw std::runtime_error(
            std::string("For comparison, only Array[Double] is supported, but array contained ")
            + std::string(tuix::EnumNameFieldUnion(vector2->Get(i)->value_type())));
        }

        vector2_packed.push_back(vector2->Get(i)->value_as_DoubleField()->value());
      }

      result = Operation<std::vector<double>>()(vector1_packed, vector2_packed);
      break;
    }
    default:
      throw std::runtime_error(
        std::string("Can't evaluate ")
        + std::string(typeid(TuixExpr).name())
        + std::string(" on ")
        + std::string(tuix::EnumNameFieldUnion(left->value_type())));
    }
  } else {
    // This code block handles comparison when at least one value is NULL.
    // The logic can be summarized as: (note that the != operation implements XOR for boolean values)
    //
    // If nulls_first = 1
    // | Input values | is_null() value | Inputs to Operation |
    // | (x, NULL)    | (0, 1)          | (1, 0)              |
    // | (NULL, x)    | (1, 0)          | (0, 1)              |
    // | (NULL, NULL) | (1, 1)          | (0, 0)              |
    //
    // A similar table can be derived for when nulls_first is false
    
    bool left_is_null = left->is_null() != nulls_first;
    bool right_is_null = right->is_null() != nulls_first;
    result = Operation<bool>()(left_is_null, right_is_null);
  }
  // Writing the result invalidates the left and right temporary pointers
  return tuix::CreateField(
    builder,
    tuix::FieldUnion_BooleanField,
    tuix::CreateBooleanField(builder, result).Union(),
    result_is_null);
}

class FlatbuffersExpressionEvaluator {
public:
  FlatbuffersExpressionEvaluator(const tuix::Expr *expr) : builder(), expr(expr) {}

  /**
   * Evaluate the stored expression on the given row. Return a Field containing the result.
   * Warning: The Field points to internally-managed memory that may be overwritten the next time
   * eval is called. Therefore it is only valid until the next call to eval.
   */
  const tuix::Field *eval(const tuix::Row *row) {
    builder.Clear();
    flatbuffers::Offset<tuix::Field> result_offset = eval_helper(row, expr);
    return flatbuffers::GetTemporaryPointer<tuix::Field>(builder, result_offset);
  }

private:
  /**
   * Evaluate the given expression on the given row. Return the offset (within builder) of the Field
   * containing the result. This offset is only valid until the next call to eval.
   */
  flatbuffers::Offset<tuix::Field> eval_helper(const tuix::Row *row, const tuix::Expr *expr) {
    switch (expr->expr_type()) {
    case tuix::ExprUnion_Col:
    {
      uint32_t col_num = static_cast<const tuix::Col *>(expr->expr())->col_num();
      return flatbuffers_copy<tuix::Field>(
        row->field_values()->Get(col_num), builder);
    }

    case tuix::ExprUnion_Literal:
    {
      auto * literal = static_cast<const tuix::Literal *>(expr->expr());
      const tuix::Field *value = literal->value();

      // If type is CalendarInterval, manually return a calendar interval field. 
      // Otherwise 'days' disappears in conversion.
      if (value->value_type() == tuix::FieldUnion_CalendarIntervalField) {

        auto  *interval = value->value_as_CalendarIntervalField();
        uint32_t months = interval->months();
        uint32_t days = interval->days();
        uint64_t ms = interval->microseconds();

        return tuix::CreateField(
          builder,
          tuix::FieldUnion_CalendarIntervalField,
          tuix::CreateCalendarIntervalField(builder, months, days, ms).Union(),
          false);
      }

      return flatbuffers_copy<tuix::Field>(
        static_cast<const tuix::Literal *>(expr->expr())->value(), builder);
    }

    case tuix::ExprUnion_Cast:
    {
      auto cast = static_cast<const tuix::Cast *>(expr->expr());
      // Note: This temporary pointer will be invalidated when we next write to builder
      const tuix::Field *value =
        flatbuffers::GetTemporaryPointer(builder, eval_helper(row, cast->value()));
      bool result_is_null = value->is_null();
      switch (value->value_type()) {
      case tuix::FieldUnion_IntegerField:
      {
        return flatbuffers_cast<tuix::IntegerField, int32_t>(cast, value, builder, result_is_null);
      }
      case tuix::FieldUnion_LongField:
      {
        return flatbuffers_cast<tuix::LongField, int64_t>(cast, value, builder, result_is_null);
      }
      case tuix::FieldUnion_FloatField:
      {
        return flatbuffers_cast<tuix::FloatField, float>(cast, value, builder, result_is_null);
      }
      case tuix::FieldUnion_DoubleField:
      {
        return flatbuffers_cast<tuix::DoubleField, double>(cast, value, builder, result_is_null);
      }
      case tuix::FieldUnion_DateField:
      {
        return flatbuffers_cast<tuix::DateField, Date>(cast, value, builder, result_is_null);
      }
      case tuix::FieldUnion_StringField:
      {
        auto sf = value->value_as_StringField();
        std::string s(sf->value()->begin(), sf->value()->begin() + sf->length());
        switch (cast->target_type()) {
        case tuix::ColType_IntegerType:
        {
          uint32_t result = 0;
          if (!result_is_null) {
            result = std::stol(s);
          }
          return tuix::CreateField(
            builder,
            tuix::FieldUnion_IntegerField,
            tuix::CreateIntegerField(builder, result).Union(),
            result_is_null);
        }
        case tuix::ColType_LongType:
        {
          uint64_t result = 0;
          if (!result_is_null) {
            result = std::stoll(s);
          }
          return tuix::CreateField(
            builder,
            tuix::FieldUnion_LongField,
            tuix::CreateLongField(builder, result).Union(),
            result_is_null);
        }
        case tuix::ColType_FloatType:
        {
          float result = 0;
          if (!result_is_null) {
            result = std::stof(s);
          }
          return tuix::CreateField(
            builder,
            tuix::FieldUnion_FloatField,
            tuix::CreateFloatField(builder, result).Union(),
            result_is_null);
        }
        case tuix::ColType_DoubleType:
        {
          double result = 0;
          if (!result_is_null) {
            result = std::stod(s);
          }
          return tuix::CreateField(
            builder,
            tuix::FieldUnion_DoubleField,
            tuix::CreateDoubleField(builder, result).Union(),
            result_is_null);
        }
        default:
          throw std::runtime_error(
            std::string("Can't cast String to ")
            + std::string(tuix::EnumNameColType(cast->target_type())));
        }
      }
      case tuix::FieldUnion_ArrayField:
      {
        if (cast->target_type() != tuix::ColType_StringType) {
          throw std::runtime_error(
            std::string("Can't cast Array to ")
            + std::string(tuix::EnumNameColType(cast->target_type()))
            + std::string(", only StringType"));
        }
        auto array_field = static_cast<const tuix::ArrayField *>(value->value());
        std::string str = to_string(array_field);
        std::vector<uint8_t> str_vec(str.begin(), str.end());
        return tuix::CreateField(
          builder,
          tuix::FieldUnion_StringField,
          tuix::CreateStringFieldDirect(builder, &str_vec, str_vec.size()).Union(),
          result_is_null);
      }
      case tuix::FieldUnion_MapField:
      {
        if (cast->target_type() != tuix::ColType_StringType) {
          throw std::runtime_error(
            std::string("Can't cast Map to ")
            + std::string(tuix::EnumNameColType(cast->target_type()))
            + std::string(", only StringType"));
        }
        auto map_field = static_cast<const tuix::MapField *>(value->value());
        std::string str = to_string(map_field);
        std::vector<uint8_t> str_vec(str.begin(), str.end());
        return tuix::CreateField(
          builder,
          tuix::FieldUnion_StringField,
          tuix::CreateStringFieldDirect(builder, &str_vec, str_vec.size()).Union(),
          result_is_null);
      }
      default:
        throw std::runtime_error(
          std::string("Can't evaluate cast on ")
          + std::string(tuix::EnumNameFieldUnion(value->value_type())));
      }
    }

    // Arithmetic
    case tuix::ExprUnion_Add:
    {
      auto add = static_cast<const tuix::Add *>(expr->expr());
      auto left_offset = eval_helper(row, add->left());
      auto right_offset = eval_helper(row, add->right());

      return eval_binary_arithmetic_op<tuix::Add, std::plus>(
        builder,
        flatbuffers::GetTemporaryPointer(builder, left_offset),
        flatbuffers::GetTemporaryPointer(builder, right_offset));
    }

    case tuix::ExprUnion_Subtract:
    {
      auto subtract = static_cast<const tuix::Subtract *>(expr->expr());
      auto left_offset = eval_helper(row, subtract->left());
      auto right_offset = eval_helper(row, subtract->right());
      return eval_binary_arithmetic_op<tuix::Subtract, std::minus>(
        builder,
        flatbuffers::GetTemporaryPointer(builder, left_offset),
        flatbuffers::GetTemporaryPointer(builder, right_offset));
    }

    case tuix::ExprUnion_Multiply:
    {
      auto multiply = static_cast<const tuix::Multiply *>(expr->expr());
      auto left_offset = eval_helper(row, multiply->left());
      auto right_offset = eval_helper(row, multiply->right());
      return eval_binary_arithmetic_op<tuix::Multiply, std::multiplies>(
        builder,
        flatbuffers::GetTemporaryPointer(builder, left_offset),
        flatbuffers::GetTemporaryPointer(builder, right_offset));
    }

    case tuix::ExprUnion_Divide:
    {
      auto divide = static_cast<const tuix::Divide *>(expr->expr());
      auto left_offset = eval_helper(row, divide->left());
      auto right_offset = eval_helper(row, divide->right());
      return eval_binary_arithmetic_op<tuix::Divide, std::divides>(
        builder,
        flatbuffers::GetTemporaryPointer(builder, left_offset),
        flatbuffers::GetTemporaryPointer(builder, right_offset));
    }

    // Predicates
    case tuix::ExprUnion_And:
    {
      auto a = static_cast<const tuix::And *>(expr->expr());
      auto left_offset = eval_helper(row, a->left());
      auto right_offset = eval_helper(row, a->right());
      auto left = flatbuffers::GetTemporaryPointer(builder, left_offset);
      auto right = flatbuffers::GetTemporaryPointer(builder, right_offset);

      if (left->value_type() != tuix::FieldUnion_BooleanField
          || right->value_type() != tuix::FieldUnion_BooleanField) {
        throw std::runtime_error(
          std::string("And can't operate on ")
          + std::string(tuix::EnumNameFieldUnion(left->value_type()))
          + std::string(" and ")
          + std::string(tuix::EnumNameFieldUnion(right->value_type())));
      }

      bool result = false, result_is_null = false;
      bool left_value = static_cast<const tuix::BooleanField *>(left->value())->value();
      if (!left->is_null() && !left_value) {
        result = false;
      } else {
        bool right_value = static_cast<const tuix::BooleanField *>(right->value())->value();
        if (!right->is_null() && !right_value) {
          result = false;
        } else {
          if (!left->is_null() && !right->is_null()) {
            result = true;
          } else {
            result_is_null = true;
          }
        }
      }

      // Writing the result invalidates the left and right temporary pointers
      return tuix::CreateField(
        builder,
        tuix::FieldUnion_BooleanField,
        tuix::CreateBooleanField(builder, result).Union(),
        result_is_null);
    }

    case tuix::ExprUnion_Or:
    {
      auto o = static_cast<const tuix::Or *>(expr->expr());
      auto left_offset = eval_helper(row, o->left());
      auto right_offset = eval_helper(row, o->right());
      auto left = flatbuffers::GetTemporaryPointer(builder, left_offset);
      auto right = flatbuffers::GetTemporaryPointer(builder, right_offset);

      if (left->value_type() != tuix::FieldUnion_BooleanField
          || right->value_type() != tuix::FieldUnion_BooleanField) {
        throw std::runtime_error(
          std::string("Or can't operate on ")
          + std::string(tuix::EnumNameFieldUnion(left->value_type()))
          + std::string(" and ")
          + std::string(tuix::EnumNameFieldUnion(right->value_type())));
      }

      bool result = false, result_is_null = false;
      bool left_value = static_cast<const tuix::BooleanField *>(left->value())->value();
      if (!left->is_null() && left_value) {
        result = true;
      } else {
        bool right_value = static_cast<const tuix::BooleanField *>(right->value())->value();
        if (!right->is_null() && right_value) {
          result = true;
        } else {
          if (!left->is_null() && !right->is_null()) {
            result = false;
          } else {
            result_is_null = true;
          }
        }
      }

      // Writing the result invalidates the left and right temporary pointers
      return tuix::CreateField(
        builder,
        tuix::FieldUnion_BooleanField,
        tuix::CreateBooleanField(builder, result).Union(),
        result_is_null);
    }

    case tuix::ExprUnion_Not:
    {
      auto n = static_cast<const tuix::Not *>(expr->expr());
      auto child = flatbuffers::GetTemporaryPointer(builder, eval_helper(row, n->child()));

      if (child->value_type() != tuix::FieldUnion_BooleanField) {
        throw std::runtime_error(
          std::string("Not can't operate on ")
          + std::string(tuix::EnumNameFieldUnion(child->value_type())));
      }

      bool child_value = static_cast<const tuix::BooleanField *>(child->value())->value();
      bool result = !child_value, result_is_null = child->is_null();

      // Writing the result invalidates the child temporary pointer
      return tuix::CreateField(
        builder,
        tuix::FieldUnion_BooleanField,
        tuix::CreateBooleanField(builder, result).Union(),
        result_is_null);
    }

    case tuix::ExprUnion_LessThan:
    {
      auto lt = static_cast<const tuix::LessThan *>(expr->expr());
      auto left_offset = eval_helper(row, lt->left());
      auto right_offset = eval_helper(row, lt->right());
      return eval_binary_comparison<tuix::LessThan, std::less>(
        builder,
        flatbuffers::GetTemporaryPointer(builder, left_offset),
        flatbuffers::GetTemporaryPointer(builder, right_offset));
    }

    case tuix::ExprUnion_LessThanOrEqual:
    {
      auto le = static_cast<const tuix::LessThanOrEqual *>(expr->expr());
      auto left_offset = eval_helper(row, le->left());
      auto right_offset = eval_helper(row, le->right());
      return eval_binary_comparison<tuix::LessThanOrEqual, std::less_equal>(
        builder,
        flatbuffers::GetTemporaryPointer(builder, left_offset),
        flatbuffers::GetTemporaryPointer(builder, right_offset));
    }

    case tuix::ExprUnion_GreaterThan:
    {
      auto gt = static_cast<const tuix::GreaterThan *>(expr->expr());
      auto left_offset = eval_helper(row, gt->left());
      auto right_offset = eval_helper(row, gt->right());
      return eval_binary_comparison<tuix::GreaterThan, std::greater>(
        builder,
        flatbuffers::GetTemporaryPointer(builder, left_offset),
        flatbuffers::GetTemporaryPointer(builder, right_offset));
    }

    case tuix::ExprUnion_GreaterThanOrEqual:
    {
      auto ge = static_cast<const tuix::GreaterThanOrEqual *>(expr->expr());
      auto left_offset = eval_helper(row, ge->left());
      auto right_offset = eval_helper(row, ge->right());
      return eval_binary_comparison<tuix::GreaterThanOrEqual, std::greater_equal>(
        builder,
        flatbuffers::GetTemporaryPointer(builder, left_offset),
        flatbuffers::GetTemporaryPointer(builder, right_offset));
    }

    case tuix::ExprUnion_EqualTo:
    {
      auto eq = static_cast<const tuix::EqualTo *>(expr->expr());
      auto left_offset = eval_helper(row, eq->left());
      auto right_offset = eval_helper(row, eq->right());
      return eval_binary_comparison<tuix::EqualTo, std::equal_to>(
        builder,
        flatbuffers::GetTemporaryPointer(builder, left_offset),
        flatbuffers::GetTemporaryPointer(builder, right_offset));
    }

    // String expressions
    case tuix::ExprUnion_Substring:
    {
      auto ss = static_cast<const tuix::Substring *>(expr->expr());
      auto str_offset = eval_helper(row, ss->str());
      auto pos_offset = eval_helper(row, ss->pos());
      auto len_offset = eval_helper(row, ss->len());
      // Note: These temporary pointers will be invalidated when we next write to builder
      const tuix::Field *str = flatbuffers::GetTemporaryPointer(builder, str_offset);
      const tuix::Field *pos = flatbuffers::GetTemporaryPointer(builder, pos_offset);
      const tuix::Field *len = flatbuffers::GetTemporaryPointer(builder, len_offset);
      if (str->value_type() != tuix::FieldUnion_StringField
          || pos->value_type() != tuix::FieldUnion_IntegerField
          || len->value_type() != tuix::FieldUnion_IntegerField) {
        throw std::runtime_error(
          std::string("tuix::Substring requires str String, pos Integer, len Integer, not ")
          + std::string("str ")
          + std::string(tuix::EnumNameFieldUnion(str->value_type()))
          + std::string(", pos ")
          + std::string(tuix::EnumNameFieldUnion(pos->value_type()))
          + std::string(", val ")
          + std::string(tuix::EnumNameFieldUnion(len->value_type())));
      }
      bool result_is_null = str->is_null() || pos->is_null() || len->is_null();
      if (!result_is_null) {
        auto str_field = static_cast<const tuix::StringField *>(str->value());
        auto pos_val = static_cast<const tuix::IntegerField *>(pos->value())->value();
        auto len_val = static_cast<const tuix::IntegerField *>(len->value())->value();

        // Note that the pos argument of SQL substring is 1-indexed. This logic mirrors that of
        // Spark's common/unsafe/src/main/java/org/apache/spark/unsafe/types/ByteArray.java.
        // TODO: oblivious string lengths
        int32_t start = 0;
        int32_t end;
        if (pos_val > 0) {
          start = pos_val - 1;
        } else if (pos_val < 0) {
          start = str_field->length() + pos_val;
        }
        if ((static_cast<int32_t>(str_field->length()) - start) < len_val) {
          end = str_field->length();
        } else {
          end = start + len_val;
        }
        start = std::max(start, 0);
        if (start > end) {
          start = end;
        }
        std::vector<uint8_t> substring(
          flatbuffers::VectorIterator<uint8_t, uint8_t>(str_field->value()->Data(),
                                                        static_cast<uint32_t>(start)),
          flatbuffers::VectorIterator<uint8_t, uint8_t>(str_field->value()->Data(),
                                                        static_cast<uint32_t>(end)));
        // Writing the result invalidates the str, pos, len temporary pointers
        return tuix::CreateField(
          builder,
          tuix::FieldUnion_StringField,
          tuix::CreateStringFieldDirect(
            builder, &substring, static_cast<uint32_t>(end - start)).Union(),
          result_is_null);
      } else {
        // Writing the result invalidates the str, pos, len temporary pointers
        // TODO: oblivious string lengths
        return tuix::CreateField(
          builder,
          tuix::FieldUnion_StringField,
          tuix::CreateStringFieldDirect(builder, nullptr, 0).Union(),
          result_is_null);
      }
    }

    case tuix::ExprUnion_Contains:
    {
      // TODO: handle Contains(str, "")

      auto c = static_cast<const tuix::Contains *>(expr->expr());
      auto left_offset = eval_helper(row, c->left());
      auto right_offset = eval_helper(row, c->right());

      // Note: These temporary pointers will be invalidated when we next write to builder
      const tuix::Field *left = flatbuffers::GetTemporaryPointer(builder, left_offset);
      const tuix::Field *right = flatbuffers::GetTemporaryPointer(builder, right_offset);

      if (left->value_type() != tuix::FieldUnion_StringField
          || right->value_type() != tuix::FieldUnion_StringField) {
        throw std::runtime_error(
          std::string("tuix::Contains requires left String, right String, not ")
          + std::string("left ")
          + std::string(tuix::EnumNameFieldUnion(left->value_type()))
          + std::string(", right ")
          + std::string(tuix::EnumNameFieldUnion(right->value_type())));
      }

      bool result_is_null = left->is_null() || right->is_null();
      if (!result_is_null) {
        auto left_field = static_cast<const tuix::StringField *>(left->value());
        auto right_field = static_cast<const tuix::StringField *>(right->value());
        auto last = flatbuffers::VectorIterator<uint8_t, uint8_t>(left_field->value()->Data(), left_field->length());
        auto it = std::find_end(
          flatbuffers::VectorIterator<uint8_t, uint8_t>(left_field->value()->Data(), 0),
          last,
          flatbuffers::VectorIterator<uint8_t, uint8_t>(right_field->value()->Data(), 0),
          flatbuffers::VectorIterator<uint8_t, uint8_t>(right_field->value()->Data(), right_field->length()));
        bool result = (it != last);
        return tuix::CreateField(
          builder,
          tuix::FieldUnion_BooleanField,
          tuix::CreateBooleanField(builder, result).Union(),
          false);
      } else {
        return tuix::CreateField(
          builder,
          tuix::FieldUnion_BooleanField,
          tuix::CreateBooleanField(builder, false).Union(),
          true);
      }
    }

<<<<<<< HEAD
    case tuix::ExprUnion_Concat:
    {
      //implementing this like string concat since each argument in already serialized 
      auto c = static_cast<const tuix::Concat *>(expr->expr());
      size_t num_children = c->children()->size(); 

      size_t total = 0; 

      std::vector<uint8_t> result; 

      for (size_t i =0; i< num_children; i++){
              auto offset =  eval_helper(row, (*c->children())[i]);
              const tuix::Field *str = flatbuffers::GetTemporaryPointer(builder, offset);
              if (str->value_type() != tuix::FieldUnion_StringField) {
                throw std::runtime_error(
                  std::string("tuix::Concat requires serializable data types, not ")
                  + std::string(tuix::EnumNameFieldUnion(str->value_type()))
                  + std::string(". You do not need to provide the data as string but the data should be serialized into string before sent to concat"));  
              }
              if (!str->is_null()){
                // skipping over the null input 
                auto str_field = static_cast<const tuix::StringField *>(str->value());
                uint32_t start = 0;
                uint32_t end = str_field ->length(); 
                total += end; 
                std::vector<uint8_t> stringtoadd(
                flatbuffers::VectorIterator<uint8_t, uint8_t>(str_field->value()->Data(),
                                                          start),
                flatbuffers::VectorIterator<uint8_t, uint8_t>(str_field->value()->Data(),
                                                          end));
                result.insert(result.end(), stringtoadd.begin(), stringtoadd.end());
              }

      }

      return tuix::CreateField(
          builder,
          tuix::FieldUnion_StringField,
          tuix::CreateStringFieldDirect(
            builder, &result, static_cast<uint32_t>(total)).Union(),
          total==0);
=======

    case tuix::ExprUnion_In:
    {
      auto c = static_cast<const tuix::In *>(expr->expr());
      size_t num_children = c->children()->size(); 
      bool result = false;
      if (num_children < 2){
        throw std::runtime_error(std::string("In can't operate with an empty list, currently we have ")
          + std::to_string(num_children - 1)
          + std::string("items in the list")); 
      }

      auto left_offset =  eval_helper(row, (*c->children())[0]);
      const tuix::Field *left = flatbuffers::GetTemporaryPointer(builder, left_offset);

      bool result_is_null = left->is_null(); 

      for (size_t i=1; i<num_children; i++){
        auto right_offset = eval_helper(row, (*c->children())[i]);
        const tuix::Field *item = flatbuffers::GetTemporaryPointer(builder, right_offset);
        if (item->value_type() != left->value_type()){
          throw std::runtime_error(
          std::string("In can't operate on ")
          + std::string(tuix::EnumNameFieldUnion(left->value_type()))
          + std::string(" and ")
          + std::string(tuix::EnumNameFieldUnion(item->value_type()))
          + ". Please double check the type of each input");
        }
        result_is_null = result_is_null || item ->is_null(); 
        
        // adding dynamic casting 
        bool temporary_result =
        static_cast<const tuix::BooleanField *>(
          flatbuffers::GetTemporaryPointer<tuix::Field>(
            builder,
            eval_binary_comparison<tuix::EqualTo, std::equal_to>(
              builder,
              flatbuffers::GetTemporaryPointer<tuix::Field>(builder, left_offset),
              flatbuffers::GetTemporaryPointer<tuix::Field>(builder, right_offset)))
          ->value())->value();

        if (temporary_result){
          result = true; 
        }
      }
      
      return tuix::CreateField(
        builder,
        tuix::FieldUnion_BooleanField,
        tuix::CreateBooleanField(builder, result).Union(),
        result_is_null && (!result));
    }


    case tuix::ExprUnion_Upper:
    {
      auto n = static_cast<const tuix::Upper *>(expr->expr());
      auto child_offset = eval_helper(row, n->child());
      const tuix::Field *str = flatbuffers::GetTemporaryPointer(builder, child_offset);

      if (str->value_type() != tuix::FieldUnion_StringField) {
        throw std::runtime_error(
          std::string("tuix::Upper requires str String, not ")
          + std::string("str ")
          + std::string(tuix::EnumNameFieldUnion(str->value_type())));
      }

      // Obtain the input as a string
      bool result_is_null = str->is_null();

      if (!result_is_null) {

        auto str_field = static_cast<const tuix::StringField *>(str->value());

        std::vector<uint8_t> str_vec(
            flatbuffers::VectorIterator<uint8_t, uint8_t>(str_field->value()->Data(),
                                                          static_cast<uint32_t>(0)),
            flatbuffers::VectorIterator<uint8_t, uint8_t>(str_field->value()->Data(),
                                                          static_cast<uint32_t>(str_field->length())));

        std::string lower(str_vec.begin(), str_vec.end());

        // Turn lower into uppercase and revert to vector
        std::transform(lower.begin(), lower.end(), lower.begin(), ::toupper);
        std::vector<uint8_t> result(lower.begin(), lower.end());

        // Writing the result
        return tuix::CreateField(
          builder,
          tuix::FieldUnion_StringField,
          tuix::CreateStringFieldDirect(builder, &result, str_field->length()).Union(),
          result_is_null);
      } else {

        // Creation is failing with null pointer. Trivially create empty string
        std::string empty("\0");
        std::vector<uint8_t> result(empty.begin(), empty.end());

        return tuix::CreateField(
          builder,
          tuix::FieldUnion_StringField,
          tuix::CreateStringFieldDirect(builder, &result, 0).Union(),
          result_is_null);
      }
    }

    case tuix::ExprUnion_Like:
    {
      auto e = static_cast<const tuix::Like *>(expr->expr());
      auto left_offset = eval_helper(row, e->left());
      auto right_offset = eval_helper(row, e->right());
      const tuix::Field *left = flatbuffers::GetTemporaryPointer(builder, left_offset);
      const tuix::Field *right = flatbuffers::GetTemporaryPointer(builder, right_offset);
      
      // Type check
      if (left->value_type() != tuix::FieldUnion_StringField
          || right->value_type() != tuix::FieldUnion_StringField) {
        throw std::runtime_error(
          std::string("tuix::Contains requires left String, right String, not ")
          + std::string("left ")
          + std::string(tuix::EnumNameFieldUnion(left->value_type()))
          + std::string(", right ")
          + std::string(tuix::EnumNameFieldUnion(right->value_type())));
      }
      
      // Null check
      if (left->is_null() || right->is_null()) {
        return tuix::CreateField(
          builder,
          tuix::FieldUnion_BooleanField,
          tuix::CreateBooleanField(builder, false).Union(),
          true);
      }

      // Copy strings into char buffer
      auto left_field = static_cast<const tuix::StringField *>(left->value());
      auto right_field = static_cast<const tuix::StringField *>(right->value());
      uint32_t n = left_field->length();
      uint32_t m = right_field->length();

      // DP algorithm for wildcard matching taken from:
      // https://www.geeksforgeeks.org/wildcard-pattern-matching/
      bool result;
      if (m == 0)
        return (n == 0);
      bool lookup[n + 1][m + 1];
      memset(lookup, false, sizeof(lookup));
      lookup[0][0] = true;
      for (uint32_t j = 1; j <= m; j++) {
        if (right_field->value()->Get(j - 1) == '%') {
          lookup[0][j] = lookup[0][j - 1];
        }
      }
      for (uint32_t i = 1; i <= n; i++) {
        for (uint32_t j = 1; j <= m; j++) {
          if (right_field->value()->Get(j - 1) == '%') {
            lookup[i][j] = lookup[i][j - 1] || lookup[i - 1][j];
          } else if (right_field->value()->Get(j - 1) == '_' || 
                     left_field->value()->Get(i - 1) == right_field->value()->Get(j - 1)) {
            lookup[i][j] = lookup[i - 1][j - 1];
          } else {
            lookup[i][j] = false;
          }
        }
      }
      result = lookup[n][m];
      return tuix::CreateField(
        builder,
        tuix::FieldUnion_BooleanField,
        tuix::CreateBooleanField(builder, result).Union(),
        false);
    }

    case tuix::ExprUnion_StartsWith:
    {
      auto e = static_cast<const tuix::Like *>(expr->expr());
      auto left_offset = eval_helper(row, e->left());
      auto right_offset = eval_helper(row, e->right());
      const tuix::Field *left = flatbuffers::GetTemporaryPointer(builder, left_offset);
      const tuix::Field *right = flatbuffers::GetTemporaryPointer(builder, right_offset);
      
      // Type check
      if (left->value_type() != tuix::FieldUnion_StringField
          || right->value_type() != tuix::FieldUnion_StringField) {
        throw std::runtime_error(
          std::string("tuix::Contains requires left String, right String, not ")
          + std::string("left ")
          + std::string(tuix::EnumNameFieldUnion(left->value_type()))
          + std::string(", right ")
          + std::string(tuix::EnumNameFieldUnion(right->value_type())));
      }
      
      // Null check
      if (left->is_null() || right->is_null()) {
        return tuix::CreateField(
          builder,
          tuix::FieldUnion_BooleanField,
          tuix::CreateBooleanField(builder, false).Union(),
          true);
      }

      auto left_field = static_cast<const tuix::StringField *>(left->value());
      auto right_field = static_cast<const tuix::StringField *>(right->value());
      uint32_t pattern_len = right_field->length();
      bool result = true;
      for (uint32_t i = 0; i < pattern_len; i++) {
        result = result && (left_field->value()->Get(i) == right_field->value()->Get(i));
      }

      return tuix::CreateField(
        builder,
        tuix::FieldUnion_BooleanField,
        tuix::CreateBooleanField(builder, result).Union(),
        false);
    }

    case tuix::ExprUnion_EndsWith:
    {
      auto e = static_cast<const tuix::Like *>(expr->expr());
      auto left_offset = eval_helper(row, e->left());
      auto right_offset = eval_helper(row, e->right());
      const tuix::Field *left = flatbuffers::GetTemporaryPointer(builder, left_offset);
      const tuix::Field *right = flatbuffers::GetTemporaryPointer(builder, right_offset);
      
      // Type check
      if (left->value_type() != tuix::FieldUnion_StringField
          || right->value_type() != tuix::FieldUnion_StringField) {
        throw std::runtime_error(
          std::string("tuix::Contains requires left String, right String, not ")
          + std::string("left ")
          + std::string(tuix::EnumNameFieldUnion(left->value_type()))
          + std::string(", right ")
          + std::string(tuix::EnumNameFieldUnion(right->value_type())));
      }
      
      // Null check
      if (left->is_null() || right->is_null()) {
        return tuix::CreateField(
          builder,
          tuix::FieldUnion_BooleanField,
          tuix::CreateBooleanField(builder, false).Union(),
          true);
      }

      auto left_field = static_cast<const tuix::StringField *>(left->value());
      auto right_field = static_cast<const tuix::StringField *>(right->value());
      uint32_t str_len = left_field->length();
      uint32_t pattern_len = right_field->length();
      bool result = true;
      for (uint32_t i = 0; i < pattern_len; i++) {
        uint32_t str_dex = str_len - pattern_len + i;
        result = result && (left_field->value()->Get(str_dex) == right_field->value()->Get(i));
      }
      return tuix::CreateField(
        builder,
        tuix::FieldUnion_BooleanField,
        tuix::CreateBooleanField(builder, result).Union(),
        false);
>>>>>>> 2fec4ad7
    }

    // Conditional expressions
    case tuix::ExprUnion_If:
    {
      auto e = static_cast<const tuix::If *>(expr->expr());
      auto predicate_offset = eval_helper(row, e->predicate());
      auto true_value_offset = eval_helper(row, e->true_value());
      auto false_value_offset = eval_helper(row, e->false_value());
      // Note: These temporary pointers will be invalidated when we next write to builder
      const tuix::Field *predicate =
        flatbuffers::GetTemporaryPointer(builder, predicate_offset);
      const tuix::Field *true_value =
        flatbuffers::GetTemporaryPointer(builder, true_value_offset);
      const tuix::Field *false_value =
        flatbuffers::GetTemporaryPointer(builder, false_value_offset);
      if (predicate->value_type() != tuix::FieldUnion_BooleanField) {
        throw std::runtime_error(
          std::string("tuix::If requires predicate to return Boolean, not ")
          + std::string(tuix::EnumNameFieldUnion(predicate->value_type())));
      }
      if (true_value->value_type() != false_value->value_type()) {
        throw std::runtime_error(
          std::string("tuix::If requires true and false types to be the same, but ")
          + std::string(tuix::EnumNameFieldUnion(true_value->value_type()))
          + std::string(" != ")
          + std::string(tuix::EnumNameFieldUnion(false_value->value_type())));
      }
      if (!predicate->is_null()) {
        bool pred_val = static_cast<const tuix::BooleanField *>(predicate->value())->value();
        if (pred_val) {
          return GetOffset<tuix::Field>(builder, true_value);
        } else {
          return GetOffset<tuix::Field>(builder, false_value);
        }
      } else {
        // Writing the result invalidates the predicate, true_value, false_value temporary pointers
        // TODO: this is therefore unsafe
        return flatbuffers_copy<tuix::Field>(true_value, builder, true);
      }
    }

    case tuix::ExprUnion_CaseWhen:
    {
      auto e = expr->expr_as_CaseWhen();
      size_t num_children = e->children()->size();

      // Evaluate to the first value whose predicate is true.
      // Short circuit on the earliest branch possible.
      tuix::FieldUnion result_type = tuix::FieldUnion_NONE;
      for (size_t i = 0; i < num_children - 1; i += 2) {
        auto predicate_offset = eval_helper(row, (*e->children())[i]);
        auto true_value_offset = eval_helper(row, (*e->children())[i+1]);
        const tuix::Field *predicate =
          flatbuffers::GetTemporaryPointer(builder, predicate_offset);
        const tuix::Field *true_value =
          flatbuffers::GetTemporaryPointer(builder, true_value_offset);
        if (result_type == tuix::FieldUnion_NONE) {
          result_type = true_value->value_type();
        }
        if (predicate->value_type() != tuix::FieldUnion_BooleanField) {
          throw std::runtime_error(
            std::string("tuix::CaseWhen requires predicate to return Boolean, not ")
            + std::string(tuix::EnumNameFieldUnion(predicate->value_type())));
        }
        if (true_value->value_type() != result_type) {
          throw std::runtime_error(
            std::string("tuix::CaseWhen requires a uniform data type, but ")
            + std::string(tuix::EnumNameFieldUnion(true_value->value_type()))
            + std::string(" != ")
            + std::string(tuix::EnumNameFieldUnion(result_type)));
        }
        if (!predicate->is_null()) {
          bool pred_val = static_cast<const tuix::BooleanField *>(predicate->value())->value();
          if (pred_val) {
            return GetOffset<tuix::Field>(builder, true_value);
          }
        }
      }

      // None of the predicates were true.
      // Return the else value if it exists, or a null value if it doesn't.
      if (num_children % 2 == 1) {
        auto else_value_offset = eval_helper(row, (*e->children())[num_children-1]);
        const tuix::Field *else_value = flatbuffers::GetTemporaryPointer(builder, else_value_offset);
        return GetOffset<tuix::Field>(builder, else_value);
      }
      // Null strings require special handling...
      if (result_type == tuix::FieldUnion_StringField) {
        std::string empty("\0");
        std::vector<uint8_t> result(empty.begin(), empty.end());
        return tuix::CreateField(
          builder,
          tuix::FieldUnion_StringField,
          tuix::CreateStringFieldDirect(builder, &result, 0).Union(),
          true);
      }
      return tuix::CreateField(builder, result_type,
          tuix::CreateNullField(builder).Union(), true);
    }

    // Null expressions
    case tuix::ExprUnion_IsNull:
    {
      auto e = static_cast<const tuix::IsNull *>(expr->expr());
      // Note: This temporary pointer will be invalidated when we next write to builder
      const tuix::Field *child =
        flatbuffers::GetTemporaryPointer(builder, eval_helper(row, e->child()));
      bool result = child->is_null();
      return tuix::CreateField(
        builder,
        tuix::FieldUnion_BooleanField,
        tuix::CreateBooleanField(builder, result).Union(),
        false);
    }

    // Time expressions
    case tuix::ExprUnion_DateAdd:
    {
      auto c = static_cast<const tuix::DateAdd *>(expr->expr());
      auto left_offset = eval_helper(row, c->left());
      auto right_offset = eval_helper(row, c->right());

      // Note: These temporary pointers will be invalidated when we next write to builder
      const tuix::Field *left = flatbuffers::GetTemporaryPointer(builder, left_offset);
      const tuix::Field *right = flatbuffers::GetTemporaryPointer(builder, right_offset);

      if (left->value_type() != tuix::FieldUnion_DateField
          || right->value_type() != tuix::FieldUnion_IntegerField) {
          throw std::runtime_error(
          std::string("tuix::DateAdd requires date Date, increment Integer, not ")
          + std::string("date ")
          + std::string(tuix::EnumNameFieldUnion(left->value_type()))
          + std::string(", increment ")
          + std::string(tuix::EnumNameFieldUnion(right->value_type())));
        }

      bool result_is_null = left->is_null() || right->is_null();

      if (!result_is_null) {
        auto left_field = static_cast<const tuix::DateField *>(left->value());
        auto right_field = static_cast<const tuix::IntegerField *>(right->value());

        uint32_t result = left_field->value() + right_field->value();

        return tuix::CreateField(
          builder,
          tuix::FieldUnion_DateField,
          tuix::CreateDateField(builder, result).Union(),
          result_is_null);
      } else {
        uint32_t result = 0;
        return tuix::CreateField(
          builder,
          tuix::FieldUnion_DateField,
          tuix::CreateDateField(builder, result).Union(),
          result_is_null);
      }
    }

    case tuix::ExprUnion_DateAddInterval:
    {
      auto c = static_cast<const tuix::DateAddInterval *>(expr->expr());
      auto left_offset = eval_helper(row, c->left());
      auto right_offset = eval_helper(row, c->right());

      // Note: These temporary pointers will be invalidated when we next write to builder
      const tuix::Field *left = flatbuffers::GetTemporaryPointer(builder, left_offset);
      const tuix::Field *right = flatbuffers::GetTemporaryPointer(builder, right_offset);

      if (left->value_type() != tuix::FieldUnion_DateField
          || right->value_type() != tuix::FieldUnion_CalendarIntervalField) {
          throw std::runtime_error(
          std::string("tuix::DateAddInterval requires date Date, interval CalendarIntervalField, not ")
          + std::string("date ")
          + std::string(tuix::EnumNameFieldUnion(left->value_type()))
          + std::string(", interval ")
          + std::string(tuix::EnumNameFieldUnion(right->value_type())));
        }

      bool result_is_null = left->is_null() || right->is_null();
      uint32_t result = 0;

      if (!result_is_null) {

        auto left_field = static_cast<const tuix::DateField *>(left->value());
        auto right_field = static_cast<const tuix::CalendarIntervalField *>(right->value());

        //This is an approximation
        //TODO take into account leap seconds
        uint64_t date = 86400L*left_field->value();
        struct tm tm;
        secs_to_tm(date, &tm);
        tm.tm_mon += right_field->months();
        tm.tm_mday += right_field->days();
        time_t time = std::mktime(&tm);
        uint32_t result = (time + (right_field->microseconds() / 1000)) / 86400L;

        return tuix::CreateField(
          builder,
          tuix::FieldUnion_DateField,
          tuix::CreateDateField(builder, result).Union(),
          result_is_null);
      } else {
        return tuix::CreateField(
          builder,
          tuix::FieldUnion_DateField,
          tuix::CreateDateField(builder, result).Union(),
          result_is_null);
      }
    }

    case tuix::ExprUnion_Year:
    {
      auto e = static_cast<const tuix::Year *>(expr->expr());
      // Note: This temporary pointer will be invalidated when we next write to builder
      const tuix::Field *child =
        flatbuffers::GetTemporaryPointer(builder, eval_helper(row, e->child()));
      if (child->value_type() != tuix::FieldUnion_DateField) {
        throw std::runtime_error(
          std::string("tuix::Year requires child Date, not ")
          + std::string(tuix::EnumNameFieldUnion(child->value_type())));
      }
      uint32_t result = 0;
      bool child_is_null = child->is_null();
      if (!child_is_null) {
        auto child_field = static_cast<const tuix::DateField *>(child->value());
        //This is an approximation
        //TODO take into account leap seconds
        uint64_t date = 86400L*child_field->value();
        struct tm tm;
        secs_to_tm(date, &tm);
        result = 1900 + tm.tm_year;
      }
      return tuix::CreateField(
        builder,
        tuix::FieldUnion_IntegerField,
        tuix::CreateIntegerField(builder, result).Union(),
        child_is_null);
    }

    // Math expressions
    case tuix::ExprUnion_Exp:
    {
      auto e = static_cast<const tuix::Exp *>(expr->expr());
      auto child = flatbuffers::GetTemporaryPointer(builder, eval_helper(row, e->child()));

      if (child->value_type() != tuix::FieldUnion_DoubleField) {
        throw std::runtime_error(
          std::string("Exp can't operate on ")
          + std::string(tuix::EnumNameFieldUnion(child->value_type())));
      }

      auto x = child->value_as_DoubleField()->value();
      double result = 0.0;
      bool result_is_null = child->is_null();
      if (!result_is_null) {
        result = std::exp(x);
      }

      return tuix::CreateField(
        builder,
        tuix::FieldUnion_DoubleField,
        tuix::CreateDoubleField(builder, result).Union(),
        result_is_null);
    }

    // Complex type creation
    case tuix::ExprUnion_CreateArray:
    {
      auto e = expr->expr_as_CreateArray();

      std::vector<flatbuffers::Offset<tuix::Field>> children_offsets;
      for (auto child_expr : *e->children()) {
        children_offsets.push_back(eval_helper(row, child_expr));
      }

      return tuix::CreateField(
        builder,
        tuix::FieldUnion_ArrayField,
        tuix::CreateArrayFieldDirect(builder, &children_offsets).Union(),
        false);
    }

    // Opaque UDFs
    case tuix::ExprUnion_VectorAdd:
    {
      auto e = static_cast<const tuix::VectorAdd *>(expr->expr());
      auto left_offset = eval_helper(row, e->left());
      auto right_offset = eval_helper(row, e->right());
      // Note: These temporary pointers will be invalidated when we next write to builder
      auto left = flatbuffers::GetTemporaryPointer(builder, left_offset);
      auto right = flatbuffers::GetTemporaryPointer(builder, right_offset);

      if (left->value_type() != tuix::FieldUnion_ArrayField
          || right->value_type() != tuix::FieldUnion_ArrayField) {
        throw std::runtime_error(
          std::string("VectorAdd can't operate on ")
          + std::string(tuix::EnumNameFieldUnion(left->value_type()))
          + std::string(" and ")
          + std::string(tuix::EnumNameFieldUnion(right->value_type())));
      }

      auto v1 = left->value_as_ArrayField()->value();
      auto v2 = right->value_as_ArrayField()->value();

      std::vector<double> result_values;
      bool result_is_null = left->is_null() || right->is_null();
      if (!result_is_null) {
        flatbuffers::uoffset_t size = std::max(v1->size(), v2->size());
        for (flatbuffers::uoffset_t i = 0; i < size; ++i) {
          if (i < v1->size() && v1->Get(i)->value_type() != tuix::FieldUnion_DoubleField) {
            throw std::runtime_error(
              std::string("VectorAdd expected Array[Double], but the left array contained ")
              + std::string(tuix::EnumNameFieldUnion(v1->Get(i)->value_type())));
          }
          if (i < v2->size() && v2->Get(i)->value_type() != tuix::FieldUnion_DoubleField) {
            throw std::runtime_error(
              std::string("VectorAdd expected Array[Double], but the right array contained ")
              + std::string(tuix::EnumNameFieldUnion(v2->Get(i)->value_type())));
          }

          double v1_i = i < v1->size() ? v1->Get(i)->value_as_DoubleField()->value() : 0.0;
          double v2_i = i < v2->size() ? v2->Get(i)->value_as_DoubleField()->value() : 0.0;

          result_values.push_back(v1_i + v2_i);
        }
      }

      std::vector<flatbuffers::Offset<tuix::Field>> result;
      for (double result_i : result_values) {
        result.push_back(
          tuix::CreateField(
            builder,
            tuix::FieldUnion_DoubleField,
            tuix::CreateDoubleField(builder, result_i).Union(),
            false));
      }
      return tuix::CreateField(
        builder,
        tuix::FieldUnion_ArrayField,
        tuix::CreateArrayFieldDirect(builder, &result).Union(),
        result_is_null);
    }

    case tuix::ExprUnion_VectorMultiply:
    {
      auto e = static_cast<const tuix::VectorMultiply *>(expr->expr());
      auto left_offset = eval_helper(row, e->left());
      auto right_offset = eval_helper(row, e->right());
      // Note: These temporary pointers will be invalidated when we next write to builder
      auto left = flatbuffers::GetTemporaryPointer(builder, left_offset);
      auto right = flatbuffers::GetTemporaryPointer(builder, right_offset);

      if (left->value_type() != tuix::FieldUnion_ArrayField
          || right->value_type() != tuix::FieldUnion_DoubleField) {
        throw std::runtime_error(
          std::string("VectorMultiply can't operate on ")
          + std::string(tuix::EnumNameFieldUnion(left->value_type()))
          + std::string(" and ")
          + std::string(tuix::EnumNameFieldUnion(right->value_type())));
      }

      auto v = left->value_as_ArrayField()->value();
      double c = right->value_as_DoubleField()->value();

      std::vector<double> result_values;
      bool result_is_null = left->is_null() || right->is_null();
      if (!result_is_null) {
        for (flatbuffers::uoffset_t i = 0; i < v->size(); ++i) {
          if (v->Get(i)->value_type() != tuix::FieldUnion_DoubleField) {
            throw std::runtime_error(
              std::string("VectorMultiply expected Array[Double], but the array contained ")
              + std::string(tuix::EnumNameFieldUnion(v->Get(i)->value_type())));
          }
          double v_i = v->Get(i)->value_as_DoubleField()->value();

          result_values.push_back(v_i * c);
        }
      }

      std::vector<flatbuffers::Offset<tuix::Field>> result;
      for (double result_i : result_values) {
        result.push_back(
          tuix::CreateField(
            builder,
            tuix::FieldUnion_DoubleField,
            tuix::CreateDoubleField(builder, result_i).Union(),
            false));
      }
      return tuix::CreateField(
        builder,
        tuix::FieldUnion_ArrayField,
        tuix::CreateArrayFieldDirect(builder, &result).Union(),
        result_is_null);
    }

    case tuix::ExprUnion_DotProduct:
    {
      auto e = static_cast<const tuix::DotProduct *>(expr->expr());
      auto left_offset = eval_helper(row, e->left());
      auto right_offset = eval_helper(row, e->right());
      // Note: These temporary pointers will be invalidated when we next write to builder
      auto left = flatbuffers::GetTemporaryPointer(builder, left_offset);
      auto right = flatbuffers::GetTemporaryPointer(builder, right_offset);

      if (left->value_type() != tuix::FieldUnion_ArrayField
          || right->value_type() != tuix::FieldUnion_ArrayField) {
        throw std::runtime_error(
          std::string("DotProduct can't operate on ")
          + std::string(tuix::EnumNameFieldUnion(left->value_type()))
          + std::string(" and ")
          + std::string(tuix::EnumNameFieldUnion(right->value_type())));
      }

      auto v1 = left->value_as_ArrayField()->value();
      auto v2 = right->value_as_ArrayField()->value();

      double result = 0.0;
      bool result_is_null = left->is_null() || right->is_null();
      if (!result_is_null) {
        flatbuffers::uoffset_t size = std::min(v1->size(), v2->size());
        for (flatbuffers::uoffset_t i = 0; i < size; ++i) {
          if (v1->Get(i)->value_type() != tuix::FieldUnion_DoubleField) {
            throw std::runtime_error(
              std::string("VectorMultiply expected Array[Double], but the left array contained ")
              + std::string(tuix::EnumNameFieldUnion(v1->Get(i)->value_type())));
          }
          if (v2->Get(i)->value_type() != tuix::FieldUnion_DoubleField) {
            throw std::runtime_error(
              std::string("VectorMultiply expected Array[Double], but the right array contained ")
              + std::string(tuix::EnumNameFieldUnion(v2->Get(i)->value_type())));
          }

          double v1_i = v1->Get(i)->value_as_DoubleField()->value();
          double v2_i = v2->Get(i)->value_as_DoubleField()->value();

          result += v1_i * v2_i;
        }
      }

      return tuix::CreateField(
        builder,
        tuix::FieldUnion_DoubleField,
        tuix::CreateDoubleField(builder, result).Union(),
        result_is_null);
    }

    case tuix::ExprUnion_ClosestPoint:
    {
      auto e = static_cast<const tuix::ClosestPoint *>(expr->expr());
      auto left_offset = eval_helper(row, e->left());
      auto right_offset = eval_helper(row, e->right());
      // Note: These temporary pointers will be invalidated when we next write to builder
      auto left = flatbuffers::GetTemporaryPointer(builder, left_offset);
      auto right = flatbuffers::GetTemporaryPointer(builder, right_offset);

      if (left->value_type() != tuix::FieldUnion_ArrayField
          || right->value_type() != tuix::FieldUnion_ArrayField) {
        throw std::runtime_error(
          std::string("ClosestPoint can't operate on ")
          + std::string(tuix::EnumNameFieldUnion(left->value_type()))
          + std::string(" and ")
          + std::string(tuix::EnumNameFieldUnion(right->value_type())));
      }

      auto point = left->value_as_ArrayField()->value();
      auto centroids = right->value_as_ArrayField()->value();

      flatbuffers::uoffset_t best_index = 0;
      double best_distance = std::numeric_limits<double>::infinity();

      bool result_is_null = left->is_null() || right->is_null();
      if (!result_is_null) {
        for (flatbuffers::uoffset_t i = 0; i < centroids->size(); ++i) {
          auto centroid_i = centroids->Get(i)->value_as_ArrayField()->value();

          double distance_i = 0.0;

          for (flatbuffers::uoffset_t j = 0; j < point->size() && j < centroid_i->size(); ++j) {
            if (point->Get(j)->value_type() != tuix::FieldUnion_DoubleField) {
              throw std::runtime_error(
                std::string("ClosestPoint expected Array[Double], but points contained ")
                + std::string(tuix::EnumNameFieldUnion(point->Get(j)->value_type())));
            }
            if (centroid_i->Get(j)->value_type() != tuix::FieldUnion_DoubleField) {
              throw std::runtime_error(
                std::string("ClosestPoint expected Array[Double], but a centroid contained ")
                + std::string(tuix::EnumNameFieldUnion(centroid_i->Get(j)->value_type())));
            }

            double point_j = point->Get(j)->value_as_DoubleField()->value();
            double centroid_i_j = centroid_i->Get(j)->value_as_DoubleField()->value();

            double dist = point_j - centroid_i_j;
            distance_i += dist * dist;
          }

          if (distance_i < best_distance) {
            best_distance = distance_i;
            best_index = i;
          }
        }
      }

      std::vector<double> result_values;
      auto result_centroid = centroids->Get(best_index)->value_as_ArrayField()->value();
      for (flatbuffers::uoffset_t i = 0; i < result_centroid->size(); ++i) {
        result_values.push_back(result_centroid->Get(i)->value_as_DoubleField()->value());
      }

      std::vector<flatbuffers::Offset<tuix::Field>> result;
      for (double result_i : result_values) {
        result.push_back(
          tuix::CreateField(
            builder,
            tuix::FieldUnion_DoubleField,
            tuix::CreateDoubleField(builder, result_i).Union(),
            false));
      }
      return tuix::CreateField(
        builder,
        tuix::FieldUnion_ArrayField,
        tuix::CreateArrayFieldDirect(builder, &result).Union(),
        result_is_null);
    }

    default:
      throw std::runtime_error(
        std::string("Can't evaluate expression of type ")
        + std::string(tuix::EnumNameExprUnion(expr->expr_type())));
    }
  }

  flatbuffers::FlatBufferBuilder builder;
  const tuix::Expr *expr;
};

class FlatbuffersSortOrderEvaluator {
public:
  FlatbuffersSortOrderEvaluator(const tuix::SortExpr *sort_expr)
    : sort_expr(sort_expr), builder() {
    for (auto sort_order_it = sort_expr->sort_order()->begin();
         sort_order_it != sort_expr->sort_order()->end(); ++sort_order_it) {
      sort_order_evaluators.emplace_back(
        std::unique_ptr<FlatbuffersExpressionEvaluator>(
          new FlatbuffersExpressionEvaluator(sort_order_it->child())));
    }
  }

  FlatbuffersSortOrderEvaluator(uint8_t *buf, size_t len) {
    flatbuffers::Verifier v(buf, len);
    if (!v.VerifyBuffer<tuix::SortExpr>(nullptr)) {
      throw std::runtime_error(
        std::string("Corrupt SortExpr buffer of length ")
        + std::to_string(len));
    }
    sort_expr = flatbuffers::GetRoot<tuix::SortExpr>(buf);

    for (auto sort_order_it = sort_expr->sort_order()->begin();
         sort_order_it != sort_expr->sort_order()->end(); ++sort_order_it) {
      sort_order_evaluators.emplace_back(
        std::unique_ptr<FlatbuffersExpressionEvaluator>(
          new FlatbuffersExpressionEvaluator(sort_order_it->child())));
    }
  }

  bool less_than(const tuix::Row *row1, const tuix::Row *row2) {
    builder.Clear();
    const tuix::Row *a = nullptr, *b = nullptr;
    for (uint32_t i = 0; i < sort_order_evaluators.size(); i++) {
      switch (sort_expr->sort_order()->Get(i)->direction()) {
      case tuix::SortDirection_Ascending:
        a = row1;
        b = row2;
        break;
      case tuix::SortDirection_Descending:
        a = row2;
        b = row1;
        break;
      }

      // Evaluate the field of comparison for rows a and b. Because the first evaluation returns a
      // temporary pointer that is invalidated by the second evaluation, we must copy the result of
      // the first evaluation before performing the second evaluation. For simplicity, we then
      // maintain offsets into builder rather than pointers, because offsets will not be invalidated
      // by further operations.
      auto a_eval_offset = flatbuffers_copy(sort_order_evaluators[i]->eval(a), builder);
      auto b_eval_offset = flatbuffers_copy(sort_order_evaluators[i]->eval(b), builder);

      // We ignore the result's NULL flag and use only its underlying value for the comparison.
      // eval_binary_comparison() uses this underlying value to pass the desired information.
      bool a_less_than_b =
        static_cast<const tuix::BooleanField *>(
          flatbuffers::GetTemporaryPointer<tuix::Field>(
            builder,
            eval_binary_comparison<tuix::LessThan, std::less>(
              builder,
              flatbuffers::GetTemporaryPointer<tuix::Field>(builder, a_eval_offset),
              flatbuffers::GetTemporaryPointer<tuix::Field>(builder, b_eval_offset)))
          ->value())->value();
      bool b_less_than_a =
        static_cast<const tuix::BooleanField *>(
          flatbuffers::GetTemporaryPointer<tuix::Field>(
            builder,
            eval_binary_comparison<tuix::LessThan, std::less>(
              builder,
              flatbuffers::GetTemporaryPointer<tuix::Field>(builder, b_eval_offset),
              flatbuffers::GetTemporaryPointer<tuix::Field>(builder, a_eval_offset)))
          ->value())->value();

      if (a_less_than_b) {
        return true;
      } else if (b_less_than_a) {
        return false;
      }
    }
    return false;
  }

private:
  const tuix::SortExpr *sort_expr;
  flatbuffers::FlatBufferBuilder builder;
  std::vector<std::unique_ptr<FlatbuffersExpressionEvaluator>> sort_order_evaluators;
};

class FlatbuffersJoinExprEvaluator {
public:
  FlatbuffersJoinExprEvaluator(uint8_t *buf, size_t len)
    : builder() {
    flatbuffers::Verifier v(buf, len);
    if (!v.VerifyBuffer<tuix::JoinExpr>(nullptr)) {
      throw std::runtime_error(
        std::string("Corrupt JoinExpr buffer of length ")
        + std::to_string(len));
    }

    const tuix::JoinExpr* join_expr = flatbuffers::GetRoot<tuix::JoinExpr>(buf);

    if (join_expr->left_keys()->size() != join_expr->right_keys()->size()) {
      throw std::runtime_error("Mismatched join key lengths");
    }
    for (auto key_it = join_expr->left_keys()->begin();
         key_it != join_expr->left_keys()->end(); ++key_it) {
      left_key_evaluators.emplace_back(
        std::unique_ptr<FlatbuffersExpressionEvaluator>(
          new FlatbuffersExpressionEvaluator(*key_it)));
    }
    for (auto key_it = join_expr->right_keys()->begin();
         key_it != join_expr->right_keys()->end(); ++key_it) {
      right_key_evaluators.emplace_back(
        std::unique_ptr<FlatbuffersExpressionEvaluator>(
          new FlatbuffersExpressionEvaluator(*key_it)));
    }
  }

  /**
   * Return true if the given row is from the primary table, indicated by its first field, which
   * must be an IntegerField.
   */
  bool is_primary(const tuix::Row *row) {
    return static_cast<const tuix::IntegerField *>(
      row->field_values()->Get(0)->value())->value() == 0;
  }

  /** Return true if the two rows are from the same join group. */
  bool is_same_group(const tuix::Row *row1, const tuix::Row *row2) {
    auto &row1_evaluators = is_primary(row1) ? left_key_evaluators : right_key_evaluators;
    auto &row2_evaluators = is_primary(row2) ? left_key_evaluators : right_key_evaluators;

    builder.Clear();
    for (uint32_t i = 0; i < row1_evaluators.size(); i++) {
      const tuix::Field *row1_eval_tmp = row1_evaluators[i]->eval(row1);
      auto row1_eval_offset = flatbuffers_copy(row1_eval_tmp, builder);
      const tuix::Field *row2_eval_tmp = row2_evaluators[i]->eval(row2);
      auto row2_eval_offset = flatbuffers_copy(row2_eval_tmp, builder);

      bool row1_equals_row2 =
        static_cast<const tuix::BooleanField *>(
          flatbuffers::GetTemporaryPointer<tuix::Field>(
            builder,
            eval_binary_comparison<tuix::EqualTo, std::equal_to>(
              builder,
              flatbuffers::GetTemporaryPointer<tuix::Field>(builder, row1_eval_offset),
              flatbuffers::GetTemporaryPointer<tuix::Field>(builder, row2_eval_offset)))
          ->value())->value();

      if (!row1_equals_row2) {
        return false;
      }
    }
    return true;
  }

private:
  flatbuffers::FlatBufferBuilder builder;
  std::vector<std::unique_ptr<FlatbuffersExpressionEvaluator>> left_key_evaluators;
  std::vector<std::unique_ptr<FlatbuffersExpressionEvaluator>> right_key_evaluators;
};

class AggregateExpressionEvaluator {
public:
  AggregateExpressionEvaluator(const tuix::AggregateExpr *expr) : builder() {
    for (auto initial_value_expr : *expr->initial_values()) {
      initial_value_evaluators.emplace_back(
        std::unique_ptr<FlatbuffersExpressionEvaluator>(
          new FlatbuffersExpressionEvaluator(initial_value_expr)));
    }
    for (auto update_expr : *expr->update_exprs()) {
      update_evaluators.emplace_back(
        std::unique_ptr<FlatbuffersExpressionEvaluator>(
          new FlatbuffersExpressionEvaluator(update_expr)));
    }
    for (auto eval_expr : *expr->evaluate_exprs()) {
      evaluate_evaluators.emplace_back(
        std::unique_ptr<FlatbuffersExpressionEvaluator>(
          new FlatbuffersExpressionEvaluator(eval_expr)));
    }
  }

  std::vector<const tuix::Field *> initial_values(const tuix::Row *unused) {
    std::vector<const tuix::Field *> result;
    for (auto&& e : initial_value_evaluators) {
      result.push_back(e->eval(unused));
    }
    return result;
  }

  std::vector<const tuix::Field *> update(const tuix::Row *concat) {
    std::vector<const tuix::Field *> result;
    for (auto&& e : update_evaluators) {
      result.push_back(e->eval(concat));
    }
    return result;
  }

  std::vector<const tuix::Field *> evaluate(const tuix::Row *agg) {
    std::vector<const tuix::Field *> result;
    for (auto&& e : evaluate_evaluators) {
      result.push_back(e->eval(agg));
    }
    return result;
  }

private:
  flatbuffers::FlatBufferBuilder builder;
  std::vector<std::unique_ptr<FlatbuffersExpressionEvaluator>> initial_value_evaluators;
  std::vector<std::unique_ptr<FlatbuffersExpressionEvaluator>> update_evaluators;
  std::vector<std::unique_ptr<FlatbuffersExpressionEvaluator>> evaluate_evaluators;
};

class FlatbuffersAggOpEvaluator {
public:
  FlatbuffersAggOpEvaluator(uint8_t *buf, size_t len)
    : a(nullptr), builder(), builder2() {
    flatbuffers::Verifier v(buf, len);
    if (!v.VerifyBuffer<tuix::AggregateOp>(nullptr)) {
      throw std::runtime_error(
        std::string("Corrupt AggregateOp buffer of length ")
        + std::to_string(len));
    }
    
    const tuix::AggregateOp* agg_op = flatbuffers::GetRoot<tuix::AggregateOp>(buf);

    for (auto e : *agg_op->grouping_expressions()) {
      grouping_evaluators.emplace_back(
        std::unique_ptr<FlatbuffersExpressionEvaluator>(
          new FlatbuffersExpressionEvaluator(e)));
    }
    for (auto e : *agg_op->aggregate_expressions()) {
      aggregate_evaluators.emplace_back(
        std::unique_ptr<AggregateExpressionEvaluator>(
          new AggregateExpressionEvaluator(e)));
    }

    reset_group();
  }

  size_t get_num_grouping_keys() {
    return grouping_evaluators.size();
  }

  void reset_group() {
    builder2.Clear();
    // Write initial values to a
    std::vector<flatbuffers::Offset<tuix::Field>> init_fields;
    for (auto&& e : aggregate_evaluators) {
      for (auto f : e->initial_values(nullptr)) {
        init_fields.push_back(flatbuffers_copy<tuix::Field>(f, builder2));
      }
    }
    a = flatbuffers::GetTemporaryPointer<tuix::Row>(
      builder2, tuix::CreateRowDirect(builder2, &init_fields));
  }

  void set(const tuix::Row *agg_row) {
    builder2.Clear();
    if (agg_row) {
      a = flatbuffers::GetTemporaryPointer<tuix::Row>(
        builder2, flatbuffers_copy<tuix::Row>(agg_row, builder2));
    } else {
      reset_group();
    }
  }

  void aggregate(const tuix::Row *row) {
    builder.Clear();
    flatbuffers::Offset<tuix::Row> concat;

    std::vector<flatbuffers::Offset<tuix::Field>> concat_fields;
    // concat row to a
    for (auto field : *a->field_values()) {
      concat_fields.push_back(flatbuffers_copy<tuix::Field>(field, builder));
    }
    for (auto field : *row->field_values()) {
      concat_fields.push_back(flatbuffers_copy<tuix::Field>(field, builder));
    }
    concat = tuix::CreateRowDirect(builder, &concat_fields);
    const tuix::Row *concat_ptr = flatbuffers::GetTemporaryPointer<tuix::Row>(builder, concat);

    // run update_exprs
    builder2.Clear();
    std::vector<flatbuffers::Offset<tuix::Field>> output_fields;
    for (auto&& e : aggregate_evaluators) {
      for (auto f : e->update(concat_ptr)) {
        output_fields.push_back(flatbuffers_copy<tuix::Field>(f, builder2));
      }
    }
    a = flatbuffers::GetTemporaryPointer<tuix::Row>(
      builder2, tuix::CreateRowDirect(builder2, &output_fields));
  }

  const tuix::Row *get_partial_agg() {
    return a;
  }

  const tuix::Row *evaluate() {
    builder.Clear();
    std::vector<flatbuffers::Offset<tuix::Field>> output_fields;
    for (auto&& e : aggregate_evaluators) {
      for (auto f : e->evaluate(a)) {
        output_fields.push_back(flatbuffers_copy<tuix::Field>(f, builder));
      }
    }
    return flatbuffers::GetTemporaryPointer<tuix::Row>(
      builder,
      tuix::CreateRowDirect(builder, &output_fields));
  }

  /** Return true if the two rows are from the same join group. */
  bool is_same_group(const tuix::Row *row1, const tuix::Row *row2) {
    builder.Clear();
    for (auto it = grouping_evaluators.begin(); it != grouping_evaluators.end(); ++it) {
      const tuix::Field *row1_eval_tmp = (*it)->eval(row1);
      auto row1_eval_offset = flatbuffers_copy(row1_eval_tmp, builder);
      const tuix::Field *row2_eval_tmp = (*it)->eval(row2);
      auto row2_eval_offset = flatbuffers_copy(row2_eval_tmp, builder);

      bool row1_equals_row2 =
        static_cast<const tuix::BooleanField *>(
          flatbuffers::GetTemporaryPointer<tuix::Field>(
            builder,
            eval_binary_comparison<tuix::EqualTo, std::equal_to>(
              builder,
              flatbuffers::GetTemporaryPointer<tuix::Field>(builder, row1_eval_offset),
              flatbuffers::GetTemporaryPointer<tuix::Field>(builder, row2_eval_offset)))
          ->value())->value();

      if (!row1_equals_row2) {
        return false;
      }
    }
    return true;
  }

private:
  // Pointer into builder2
  const tuix::Row *a;

  flatbuffers::FlatBufferBuilder builder;
  flatbuffers::FlatBufferBuilder builder2;
  std::vector<std::unique_ptr<FlatbuffersExpressionEvaluator>> grouping_evaluators;
  std::vector<std::unique_ptr<AggregateExpressionEvaluator>> aggregate_evaluators;
};

#endif<|MERGE_RESOLUTION|>--- conflicted
+++ resolved
@@ -742,7 +742,7 @@
       }
     }
 
-<<<<<<< HEAD
+
     case tuix::ExprUnion_Concat:
     {
       //implementing this like string concat since each argument in already serialized 
@@ -784,7 +784,8 @@
           tuix::CreateStringFieldDirect(
             builder, &result, static_cast<uint32_t>(total)).Union(),
           total==0);
-=======
+      
+    }
 
     case tuix::ExprUnion_In:
     {
@@ -1043,7 +1044,6 @@
         tuix::FieldUnion_BooleanField,
         tuix::CreateBooleanField(builder, result).Union(),
         false);
->>>>>>> 2fec4ad7
     }
 
     // Conditional expressions
