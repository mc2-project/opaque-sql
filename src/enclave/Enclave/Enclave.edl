// -*- mode: c++ -*-
/* Enclave.edl - Top EDL file. */

enclave {
    
  include "user_types.h" /* buffer_t */
  include "stdbool.h"
  include "sgx_key_exchange.h"
  include "sgx_trts.h"
  //include "jni.h"
  //include "jni_md.h"
  //include "define.h"

  /* Import ECALL/OCALL from sub-directory EDLs.
   *  [from]: specifies the location of EDL file.
   *  [import]: specifies the functions to import,
   *  [*]: implies to import all functions.
   */

  from "sgx_tkey_exchange.edl" import *;
  from "Edger8rSyntax/Types.edl" import *;
  from "Edger8rSyntax/Pointers.edl" import *;
  from "Edger8rSyntax/Arrays.edl" import *;
  from "Edger8rSyntax/Functions.edl" import *;

  //from "TrustedLibrary/Libc.edl" import ecall_malloc_free, ecall_sgx_cpuid;
  //from "TrustedLibrary/Libcxx.edl" import ecall_exception, ecall_map;
  //from "TrustedLibrary/Thread.edl" import ecall_increase_counter, ecall_producer, ecall_consumer;

  /*
   * ocall_print_string - invokes OCALL to display string buffer inside the enclave.
   *  [in]: copy the string buffer to App outside.
   *  [string]: specifies 'str' is a NULL terminated buffer.
   */
  trusted {
    public void ecall_project(
      [in, count=project_list_length] uint8_t *project_list, size_t project_list_length,
      [user_check] uint8_t *input_rows,
      uint32_t input_rows_length,
      [out] uint8_t **output_rows,
      [out] uint32_t *output_rows_length);
    public void ecall_filter(
      [in, count=condition_length] uint8_t *condition, size_t condition_length,
      [user_check] uint8_t *input_rows,
      uint32_t input_rows_length,
      [out] uint8_t **output_rows,
      [out] uint32_t *output_rows_length,
      [out] uint32_t *num_output_rows);
    public void ecall_encrypt(
      [user_check] uint8_t *plaintext,
      uint32_t length,
      [user_check] uint8_t *ciphertext,
      uint32_t cipher_length);
    public void ecall_decrypt(
      [in, size=ciphertext_length] uint8_t *ciphertext,
      uint32_t ciphertext_length,
      [out, size=plaintext_length] uint8_t *plaintext,
      uint32_t plaintext_length);
    public void ecall_test_int([in, size=1] int *ptr);

    public void ecall_stream_encryption_test();

    public void ecall_join_sort_preprocess(
      int index, int num_part,
      int op_code,
      [user_check] uint8_t *primary_rows, uint32_t primary_rows_len, uint32_t num_primary_rows,
      [user_check] uint8_t *foreign_rows, uint32_t foreign_rows_len, uint32_t num_foreign_rows,
      [user_check] uint8_t *output_rows, uint32_t output_rows_len,
      [out] uint32_t *actual_output_len);
    public void ecall_encrypt_attribute(
      [in, size=input_size] uint8_t *input, uint32_t input_size,
      [out, size=output_size] uint8_t *output, uint32_t output_size,
      [out] uint32_t *actual_size);

    public void ecall_create_block(
      [user_check] uint8_t *rows, uint32_t rows_len, uint32_t num_rows,
      bool rows_are_join_rows, [user_check] uint8_t *block, uint32_t block_len,
      [out] uint32_t *actual_size);

    public void ecall_split_block(
      [user_check] uint8_t *block, uint32_t block_len,
      [user_check] uint8_t *rows, uint32_t rows_len, uint32_t num_rows,
      bool rows_are_join_rows, [out] uint32_t *actual_size);

    public void ecall_generate_random_encrypted_block(uint32_t num_cols,
													  [in, count=num_cols] uint8_t *column_types,
													  uint32_t num_rows,
													  [user_check] uint8_t *output_buffer,
													  [out] uint32_t *encrypted_buffer_size,
													  uint8_t type);
																							
    public void ecall_row_parser([user_check] uint8_t *enc_block,
								 uint32_t input_num_rows);

    public void ecall_external_sort(
      int index, int num_part,
<<<<<<< HEAD
      [in, count=sort_order_length] uint8_t *sort_order, size_t sort_order_length,
      [user_check] uint8_t *input_rows, size_t input_rows_length,
      [out] uint8_t **output_rows, [out] size_t *output_rows_length);
=======
      int op_code,
      uint32_t num_buffers,
      [user_check] uint8_t **buffer_list,
      [user_check] uint32_t *num_rows,
      uint32_t row_upper_bound,
      [user_check] uint8_t *scratch,
	  [user_check] uint32_t *final_len);
>>>>>>> 327de2cd
																  
    public void ecall_sample(
      int index, int num_part,
      int op_code,
      [user_check] uint8_t *input_rows,
      uint32_t input_rows_len,
      uint32_t num_rows,
      [user_check] uint8_t *output_rows,
      [out] uint32_t *output_rows_len,
      [out] uint32_t *num_output_rows);

    public void ecall_find_range_bounds(
      int op_code,
      uint32_t num_partitions,
      uint32_t num_buffers,
      [user_check] uint8_t **buffer_list,
      [user_check] uint32_t *num_rows,
      uint32_t row_upper_bound,
      [user_check] uint8_t *output_rows,
      [out] uint32_t *output_rows_len,
      [user_check] uint8_t *scratch);

    public void ecall_partition_for_sort(
      int index, int num_part,
      int op_code,
      uint8_t num_partitions,
      uint32_t num_buffers,
      [user_check] uint8_t **buffer_list,
      [user_check] uint32_t *num_rows,
      uint32_t row_upper_bound,
      [user_check] uint8_t *boundary_rows,
      uint32_t boundary_rows_len,
      [user_check] uint8_t *output,
      [user_check] uint8_t **output_partition_ptrs,
      [user_check] uint32_t *output_partition_num_rows);

    public void ecall_non_oblivious_aggregate(
      int index, int num_part,
      int op_code,
      [user_check] uint8_t *input_rows, uint32_t input_rows_length,
      uint32_t num_rows,
      [user_check] uint8_t *output_rows, uint32_t output_rows_length,
      [out] uint32_t *actual_size, [out] uint32_t *num_output_rows);

    public void ecall_global_aggregate(
      int index, int num_part,
      int op_code,
      [user_check] uint8_t *input_rows, uint32_t input_rows_length,
      uint32_t num_rows,
      [user_check] uint8_t *output_rows, uint32_t output_rows_length,
      [out] uint32_t *actual_size, [out] uint32_t *num_output_rows);

    public void ecall_non_oblivious_sort_merge_join(
      [in, count=join_expr_length] uint8_t *join_expr, size_t join_expr_length,
      [user_check] uint8_t *input_rows,
      uint32_t input_rows_length,
      [out] uint8_t **output_rows,
      [out] uint32_t *output_rows_length,
      [out] uint32_t *num_output_rows);

    public void ecall_generate_random_encrypted_block_with_opcode(uint32_t num_cols,
								  [user_check] uint8_t *column_types,
								  uint32_t num_rows,
								  [user_check] uint8_t *output_buffer,
								  [user_check] uint32_t *encrypted_buffer_size,
								  uint8_t type,
								  uint32_t opcode);

    public void ecall_count_rows([user_check] uint8_t *input_rows,
								 uint32_t buffer_size,
								 [out] uint32_t *output_rows);

    public sgx_status_t ecall_enclave_init_ra(int b_pse,
                                              [out] sgx_ra_context_t *p_context);
    public void ecall_enclave_ra_close(sgx_ra_context_t context);
    public sgx_status_t ecall_verify_att_result_mac(sgx_ra_context_t context,
                                                    [in,size=message_size] uint8_t* message,
                                                    size_t message_size,
                                                    [in,size=mac_size] uint8_t* mac,
                                                    size_t mac_size);
    public sgx_status_t ecall_put_secret_data(sgx_ra_context_t context,
                                              [in,size=secret_size] uint8_t* p_secret,
                                              uint32_t secret_size,
                                              [in,count=16] uint8_t* gcm_mac);
  };

  untrusted {
    void ocall_print_string([in, string] const char *str);
    void ocall_malloc(size_t size, [out] uint8_t **ret);
    void ocall_free([user_check] uint8_t *buf);
  };

};<|MERGE_RESOLUTION|>--- conflicted
+++ resolved
@@ -2,7 +2,7 @@
 /* Enclave.edl - Top EDL file. */
 
 enclave {
-    
+
   include "user_types.h" /* buffer_t */
   include "stdbool.h"
   include "sgx_key_exchange.h"
@@ -88,26 +88,16 @@
 													  [user_check] uint8_t *output_buffer,
 													  [out] uint32_t *encrypted_buffer_size,
 													  uint8_t type);
-																							
+
     public void ecall_row_parser([user_check] uint8_t *enc_block,
 								 uint32_t input_num_rows);
 
     public void ecall_external_sort(
       int index, int num_part,
-<<<<<<< HEAD
       [in, count=sort_order_length] uint8_t *sort_order, size_t sort_order_length,
       [user_check] uint8_t *input_rows, size_t input_rows_length,
       [out] uint8_t **output_rows, [out] size_t *output_rows_length);
-=======
-      int op_code,
-      uint32_t num_buffers,
-      [user_check] uint8_t **buffer_list,
-      [user_check] uint32_t *num_rows,
-      uint32_t row_upper_bound,
-      [user_check] uint8_t *scratch,
-	  [user_check] uint32_t *final_len);
->>>>>>> 327de2cd
-																  
+
     public void ecall_sample(
       int index, int num_part,
       int op_code,
