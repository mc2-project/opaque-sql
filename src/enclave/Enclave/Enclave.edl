--- conflicted
+++ resolved
@@ -4,12 +4,6 @@
 enclave {
 
   include "stdbool.h"
-<<<<<<< HEAD
-  //include "sgx_key_exchange.h"
-  //include "sgx_trts.h"
-  //from "sgx_tkey_exchange.edl" import *;
-=======
->>>>>>> f0525e50
 
   trusted {
     public void ecall_project(
@@ -75,15 +69,6 @@
       [user_check] uint8_t *prev_partition_last_row, size_t prev_partition_last_row_length,
       [out] uint8_t **output_rows, [out] size_t *output_rows_length);
 
-<<<<<<< HEAD
-    public void ecall_oe_proc_msg1(
-                                [out] uint8_t** msg1,
-                                [out] size_t* msg1_size);
-
-    public void ecall_ra_proc_msg4(
-                                   [in,size=msg4_size] uint8_t *msg4,
-                                   uint32_t msg4_size);
-=======
     public void ecall_count_rows_per_partition(
       [user_check] uint8_t *input_rows, size_t input_rows_length,
       [out] uint8_t **output_rows, [out] size_t *output_rows_length);
@@ -111,7 +96,6 @@
     public void ecall_finish_attestation(
       [in,size=msg4_size] uint8_t *msg4,
       uint32_t msg4_size);
->>>>>>> f0525e50
   };
 
   untrusted {
