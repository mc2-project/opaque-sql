--- conflicted
+++ resolved
@@ -47,10 +47,6 @@
       [out] uint8_t **output_rows, [out] size_t *output_rows_length);
 
     public void ecall_non_oblivious_sort_merge_join(
-<<<<<<< HEAD
-      [in, count=join_expr_length] uint8_t *join_expr, size_t join_expr_length,
-      [user_check] uint8_t *input_rows, size_t input_rows_length,
-=======
       [in, count=join_expr_length] uint8_t *join_expr, size_t join_expr_length,
       [user_check] uint8_t *input_rows, size_t input_rows_length,
       [out] uint8_t **output_rows, [out] size_t *output_rows_length);
@@ -59,7 +55,6 @@
       [in, count=join_expr_length] uint8_t *join_expr, size_t join_expr_length,
       [user_check] uint8_t *outer_rows, size_t outer_rows_length,
       [user_check] uint8_t *inner_rows, size_t inner_rows_length,
->>>>>>> a4a6ff95
       [out] uint8_t **output_rows, [out] size_t *output_rows_length);
 
     public void ecall_non_oblivious_aggregate(
