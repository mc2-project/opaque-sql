// -*- mode: c++ -*-
/* Enclave.edl - Top EDL file. */

enclave {

  include "stdbool.h"
<<<<<<< HEAD
  //include "sgx_key_exchange.h"
  //include "sgx_trts.h"
  //from "sgx_tkey_exchange.edl" import *;
=======
>>>>>>> cbb3efa6

  trusted {
    public void ecall_project(
      [in, count=project_list_length] uint8_t *project_list, size_t project_list_length,
      [user_check] uint8_t *input_rows, size_t input_rows_length,
      [out] uint8_t **output_rows, [out] size_t *output_rows_length,
      int pid);

    public void ecall_filter(
      [in, count=condition_length] uint8_t *condition, size_t condition_length,
      [user_check] uint8_t *input_rows, size_t input_rows_length,
      [out] uint8_t **output_rows, [out] size_t *output_rows_length,
      int pid);

    public void ecall_encrypt(
      [user_check] uint8_t *plaintext, uint32_t length,
      [user_check] uint8_t *ciphertext, uint32_t cipher_length);

    public void ecall_sample(
      [user_check] uint8_t *input_rows, size_t input_rows_length,
      [out] uint8_t **output_rows, [out] size_t *output_rows_length,
      int pid);

    public void ecall_find_range_bounds(
      [in, count=sort_order_length] uint8_t *sort_order, size_t sort_order_length,
      uint32_t num_partitions,
      [user_check] uint8_t *input_rows, size_t input_rows_length,
      [out] uint8_t **output_rows, [out] size_t *output_rows_length,
      int pid);

    public void ecall_partition_for_sort(
      [in, count=sort_order_length] uint8_t *sort_order, size_t sort_order_length,
      uint32_t num_partitions,
      [user_check] uint8_t *input_rows, size_t input_rows_length,
      [user_check] uint8_t *boundary_rows, size_t boundary_rows_length,
      [out, count=num_partitions] uint8_t **output_partitions,
      [out, count=num_partitions] size_t *output_partition_lengths,
      int pid);

    public void ecall_external_sort(
      [in, count=sort_order_length] uint8_t *sort_order, size_t sort_order_length,
      [user_check] uint8_t *input_rows, size_t input_rows_length,
      [out] uint8_t **output_rows, [out] size_t *output_rows_length,
      int pid);

    public void ecall_scan_collect_last_primary(
      [in, count=join_expr_length] uint8_t *join_expr, size_t join_expr_length,
      [user_check] uint8_t *input_rows, size_t input_rows_length,
      [out] uint8_t **output_rows, [out] size_t *output_rows_length,
      int pid);

    public void ecall_non_oblivious_sort_merge_join(
      [in, count=join_expr_length] uint8_t *join_expr, size_t join_expr_length,
      [user_check] uint8_t *input_rows, size_t input_rows_length,
      [user_check] uint8_t *join_row, size_t join_row_length,
      [out] uint8_t **output_rows, [out] size_t *output_rows_length,
      int pid);

    public void ecall_non_oblivious_aggregate_step1(
      [in, count=agg_op_length] uint8_t *agg_op, size_t agg_op_length,
      [user_check] uint8_t *input_rows, size_t input_rows_length,
      [out] uint8_t **first_row, [out] size_t *first_row_length,
      [out] uint8_t **last_group, [out] size_t *last_group_length,
      [out] uint8_t **last_row, [out] size_t *last_row_length,
      int pid);

    public void ecall_non_oblivious_aggregate_step2(
      [in, count=agg_op_length] uint8_t *agg_op, size_t agg_op_length,
      [user_check] uint8_t *input_rows, size_t input_rows_length,
      [user_check] uint8_t *next_partition_first_row, size_t next_partition_first_row_length,
      [user_check] uint8_t *prev_partition_last_group, size_t prev_partition_last_group_length,
      [user_check] uint8_t *prev_partition_last_row, size_t prev_partition_last_row_length,
      [out] uint8_t **output_rows, [out] size_t *output_rows_length,
      int pid);

<<<<<<< HEAD
    public void ecall_oe_proc_msg1(
                                [out] uint8_t** msg1,
                                [out] size_t* msg1_size);

    public void ecall_ra_proc_msg4(
                                   [in,size=msg4_size] uint8_t *msg4,
                                   uint32_t msg4_size);
=======
    public void ecall_generate_report(
      [out] uint8_t** msg1,
      [out] size_t* msg1_size);

    public void ecall_finish_attestation(
      [in,size=msg4_size] uint8_t *msg4,
      uint32_t msg4_size);
>>>>>>> cbb3efa6
  };

  untrusted {
    void ocall_print_string([in, string] const char *str);

    /**
     * Allocate memory outside of the enclave and return the pointer in `ret`.
     *
     * Before dereferencing the resulting pointer, the caller must check whether it is actually
     * outside the enclave using `oe_is_outside_enclave()`. Otherwise, an attacker could cause the
     * enclave to perform unexpected operations on its own memory. The function `ocall_malloc()`
     * wraps this function with such a bounds check and most callers should use that function
     * instead.
     */
    void unsafe_ocall_malloc(size_t size, [out] uint8_t **ret);

    void ocall_free([user_check] uint8_t *buf);
    void ocall_exit(int exit_code);
    void ocall_throw([in, string] const char *message);
  };

};<|MERGE_RESOLUTION|>--- conflicted
+++ resolved
@@ -4,12 +4,6 @@
 enclave {
 
   include "stdbool.h"
-<<<<<<< HEAD
-  //include "sgx_key_exchange.h"
-  //include "sgx_trts.h"
-  //from "sgx_tkey_exchange.edl" import *;
-=======
->>>>>>> cbb3efa6
 
   trusted {
     public void ecall_project(
@@ -85,15 +79,6 @@
       [out] uint8_t **output_rows, [out] size_t *output_rows_length,
       int pid);
 
-<<<<<<< HEAD
-    public void ecall_oe_proc_msg1(
-                                [out] uint8_t** msg1,
-                                [out] size_t* msg1_size);
-
-    public void ecall_ra_proc_msg4(
-                                   [in,size=msg4_size] uint8_t *msg4,
-                                   uint32_t msg4_size);
-=======
     public void ecall_generate_report(
       [out] uint8_t** msg1,
       [out] size_t* msg1_size);
@@ -101,7 +86,6 @@
     public void ecall_finish_attestation(
       [in,size=msg4_size] uint8_t *msg4,
       uint32_t msg4_size);
->>>>>>> cbb3efa6
   };
 
   untrusted {
