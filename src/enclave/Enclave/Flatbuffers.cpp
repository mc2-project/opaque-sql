// -*- c-basic-offset: 2 -*-

#include "Flatbuffers.h"

std::string to_string(const Date &date) {
  uint64_t seconds_per_day = 60 * 60 * 24L;
  uint64_t secs = date.days_since_epoch * seconds_per_day;
  struct tm tm;
  secs_to_tm(secs, &tm);
  char buffer[80];
  strftime(buffer, sizeof(buffer), "%Y-%m-%d", &tm);
  return std::string(buffer);
}

std::string to_string(const tuix::Field *f) {
  if (f->is_null()) {
    return "null";
  }
  switch (f->value_type()) {
  case tuix::FieldUnion_BooleanField:
    return to_string(f->value_as_BooleanField());
  case tuix::FieldUnion_IntegerField:
    return to_string(f->value_as_IntegerField());
  case tuix::FieldUnion_LongField:
    return to_string(f->value_as_LongField());
  case tuix::FieldUnion_FloatField:
    return to_string(f->value_as_FloatField());
  case tuix::FieldUnion_DoubleField:
    return to_string(f->value_as_DoubleField());
  case tuix::FieldUnion_StringField:
    return to_string(f->value_as_StringField());
  case tuix::FieldUnion_DateField:
    return to_string(f->value_as_DateField());
  case tuix::FieldUnion_BinaryField:
    return to_string(f->value_as_BinaryField());
  case tuix::FieldUnion_ByteField:
    return to_string(f->value_as_ByteField());
  case tuix::FieldUnion_CalendarIntervalField:
    return to_string(f->value_as_CalendarIntervalField());
  case tuix::FieldUnion_NullField:
    return to_string(f->value_as_NullField());
  case tuix::FieldUnion_ShortField:
    return to_string(f->value_as_ShortField());
  case tuix::FieldUnion_TimestampField:
    return to_string(f->value_as_TimestampField());
  case tuix::FieldUnion_ArrayField:
    return to_string(f->value_as_ArrayField());
  case tuix::FieldUnion_MapField:
    return to_string(f->value_as_MapField());
  default:
    throw std::runtime_error(
      std::string("to_string(tuix::Field): Unknown field type ")
      + std::to_string(f->value_type()));
  }
}

std::string to_string(const tuix::BooleanField *f) {
  return std::to_string(f->value());
}

std::string to_string(const tuix::IntegerField *f) {
  return std::to_string(f->value());
}

std::string to_string(const tuix::LongField *f) {
  return std::to_string(f->value());
}

std::string to_string(const tuix::FloatField *f) {
  return std::to_string(f->value());
}

std::string to_string(const tuix::DoubleField *f) {
  return std::to_string(f->value());
}

std::string to_string(const tuix::StringField *f) {
  return std::string(f->value()->begin(), f->value()->end());
}

std::string to_string(const tuix::DateField *f) {
  return to_string(Date(f->value()));
}

std::string to_string(const tuix::BinaryField *f) {
  std::string s;
  for (uint8_t byte : *f->value()) {
    s.append(string_format("%02X", byte));
  }
  return s;
}

std::string to_string(const tuix::ByteField *f) {
  std::string s;
  s.append(string_format("%02X", f->value()));
  return s;
}

std::string to_string(const tuix::CalendarIntervalField *f) {
  (void)f;
  throw std::runtime_error("Can't convert CalendarIntervalField to string");
}

std::string to_string(const tuix::NullField *f) {
  (void)f;
  return "null";
}

std::string to_string(const tuix::ShortField *f) {
  return std::to_string(f->value());
}

std::string to_string(const tuix::TimestampField *f) {
  // TODO: Support fractional seconds to mimic the behavior of java.sql.Timestamp#toString
  uint64_t secs = f->value() / 1000;
  struct tm tm;
  secs_to_tm(secs, &tm);
  char buffer[80];
  strftime(buffer, sizeof(buffer), "%Y-%m-%d %H:%M:%S", &tm);
  return std::string(buffer);
}

std::string to_string(const tuix::ArrayField *f) {
  std::string s;
  s.append("[");
  bool first = true;
  for (auto field : *f->value()) {
    if (!first) {
      s.append(", ");
    }
    first = false;
    s.append(to_string(field));
  }
  s.append("]");
  return s;
}

std::string to_string(const tuix::MapField *f) {
  std::string s;
  s.append("{");
  for (uint32_t i = 0; i < f->keys()->size(); ++i) {
    if (i != 0) {
      s.append(", ");
    }

    s.append(to_string(f->keys()->Get(i)));
    s.append(": ");
    s.append(to_string(f->values()->Get(i)));
  }
  s.append("}");
  return s;
}

void print(const tuix::Row *in) {
  flatbuffers::uoffset_t num_fields = in->field_values()->size();
  printf("[");
  for (flatbuffers::uoffset_t i = 0; i < num_fields; i++) {
    print(in->field_values()->Get(i));
    if (i + 1 < num_fields) {
      printf(",");
    }
  }
  printf("]\n");
}

void print(const tuix::Field *field) {
  ocall_print_string(to_string(field).c_str());
}

template<>
flatbuffers::Offset<tuix::ShuffleOutput> flatbuffers_copy(
  const tuix::ShuffleOutput *shuffle_output,
  flatbuffers::FlatBufferBuilder& builder,
  bool force_null) {

  return tuix::CreateShuffleOutput(
    builder,
    shuffle_output->destination_partition(),
    flatbuffers_copy(shuffle_output->rows(), builder, force_null));
}

template<>
flatbuffers::Offset<tuix::EncryptedBlocks> flatbuffers_copy(
  const tuix::EncryptedBlocks *encrypted_blocks,
  flatbuffers::FlatBufferBuilder& builder,
  bool force_null) {

  flatbuffers::uoffset_t num_blocks = encrypted_blocks->blocks()->size();
  std::vector<flatbuffers::Offset<tuix::EncryptedBlock>> blocks(num_blocks);
  for (flatbuffers::uoffset_t i = 0; i < num_blocks; i++) {
    blocks[i] = flatbuffers_copy<tuix::EncryptedBlock>(
      encrypted_blocks->blocks()->Get(i), builder, force_null);
  }
  return tuix::CreateEncryptedBlocksDirect(builder, &blocks);
}

template<>
flatbuffers::Offset<tuix::EncryptedBlock> flatbuffers_copy(
  const tuix::EncryptedBlock *encrypted_block,
  flatbuffers::FlatBufferBuilder& builder,
  bool force_null) {
  (void)force_null;

  std::vector<uint8_t> enc_rows(encrypted_block->enc_rows()->begin(),
                                encrypted_block->enc_rows()->end());
  return tuix::CreateEncryptedBlockDirect(
    builder,
    encrypted_block->num_rows(),
    &enc_rows);
}


template<>
flatbuffers::Offset<tuix::Row> flatbuffers_copy(
  const tuix::Row *row, flatbuffers::FlatBufferBuilder& builder, bool force_null) {
  flatbuffers::uoffset_t num_fields = row->field_values()->size();
  std::vector<flatbuffers::Offset<tuix::Field>> field_values(num_fields);
  for (flatbuffers::uoffset_t i = 0; i < num_fields; i++) {
    field_values[i] = flatbuffers_copy<tuix::Field>(
      row->field_values()->Get(i), builder, force_null);
  }
<<<<<<< HEAD
  return tuix::CreateRowDirect(builder, &field_values, row->is_dummy());
=======
  return tuix::CreateRowDirect(builder, &field_values, false);
>>>>>>> d1a23324
}

template<>
flatbuffers::Offset<tuix::Field> flatbuffers_copy(
  const tuix::Field *field, flatbuffers::FlatBufferBuilder& builder, bool force_null) {
  bool is_null = force_null || field->is_null();
  switch (field->value_type()) {
  case tuix::FieldUnion_BooleanField:
    return tuix::CreateField(
      builder,
      tuix::FieldUnion_BooleanField,
      tuix::CreateBooleanField(
        builder,
        static_cast<const tuix::BooleanField *>(field->value())->value()).Union(),
      is_null);
  case tuix::FieldUnion_IntegerField:
    return tuix::CreateField(
      builder,
      tuix::FieldUnion_IntegerField,
      tuix::CreateIntegerField(
        builder,
        static_cast<const tuix::IntegerField *>(field->value())->value()).Union(),
      is_null);
  case tuix::FieldUnion_LongField:
    return tuix::CreateField(
      builder,
      tuix::FieldUnion_LongField,
      tuix::CreateLongField(
        builder,
        static_cast<const tuix::LongField *>(field->value())->value()).Union(),
      is_null);
  case tuix::FieldUnion_FloatField:
    return tuix::CreateField(
      builder,
      tuix::FieldUnion_FloatField,
      tuix::CreateFloatField(
        builder,
        static_cast<const tuix::FloatField *>(field->value())->value()).Union(),
      is_null);
  case tuix::FieldUnion_DoubleField:
    return tuix::CreateField(
      builder,
      tuix::FieldUnion_DoubleField,
      tuix::CreateDoubleField(
        builder,
        static_cast<const tuix::DoubleField *>(field->value())->value()).Union(),
      is_null);
  case tuix::FieldUnion_StringField:
  {
    auto string_field = static_cast<const tuix::StringField *>(field->value());
    std::vector<uint8_t> string_data(string_field->value()->begin(),
                                     string_field->value()->end());

    return tuix::CreateField(
      builder,
      tuix::FieldUnion_StringField,
      tuix::CreateStringFieldDirect(
        builder, &string_data, string_field->length()).Union(),
      is_null);
  }
  case tuix::FieldUnion_DateField:
    return tuix::CreateField(
      builder,
      tuix::FieldUnion_DateField,
      tuix::CreateDateField(
        builder,
        static_cast<const tuix::DateField *>(field->value())->value()).Union(),
      is_null);
  case tuix::FieldUnion_CalendarIntervalField:
  {
    auto cif = static_cast<const tuix::CalendarIntervalField *>(field->value());
    return tuix::CreateField(
      builder,
      tuix::FieldUnion_CalendarIntervalField,
      tuix::CreateCalendarIntervalField(
        builder,
        cif->months(),
        cif->microseconds()).Union(),
      is_null);
  }
  case tuix::FieldUnion_ArrayField:
  {
    auto array_field = static_cast<const tuix::ArrayField *>(field->value());
    std::vector<flatbuffers::Offset<tuix::Field>> copied_fields;
    for (auto f : *array_field->value()) {
      copied_fields.push_back(flatbuffers_copy(f, builder, false));
    }
    return tuix::CreateField(
      builder,
      tuix::FieldUnion_ArrayField,
      tuix::CreateArrayFieldDirect(
        builder, &copied_fields).Union(),
      is_null);
  }
  case tuix::FieldUnion_MapField:
  {
    auto map_field = static_cast<const tuix::MapField *>(field->value());
    std::vector<flatbuffers::Offset<tuix::Field>> copied_key_fields;
    std::vector<flatbuffers::Offset<tuix::Field>> copied_value_fields;
    for (auto f : *map_field->keys()) {
      copied_key_fields.push_back(flatbuffers_copy(f, builder, false));
    }
    for (auto f : *map_field->values()) {
      copied_value_fields.push_back(flatbuffers_copy(f, builder, false));
    }
    return tuix::CreateField(
      builder,
      tuix::FieldUnion_MapField,
      tuix::CreateMapFieldDirect(
        builder, &copied_key_fields, &copied_value_fields).Union(),
      is_null);
  }
  default:
    throw std::runtime_error(
      std::string("flatbuffers_copy tuix::Field: Unknown field type ")
                  + std::to_string(field->value_type()));
  }
}<|MERGE_RESOLUTION|>--- conflicted
+++ resolved
@@ -219,11 +219,7 @@
     field_values[i] = flatbuffers_copy<tuix::Field>(
       row->field_values()->Get(i), builder, force_null);
   }
-<<<<<<< HEAD
   return tuix::CreateRowDirect(builder, &field_values, row->is_dummy());
-=======
-  return tuix::CreateRowDirect(builder, &field_values, false);
->>>>>>> d1a23324
 }
 
 template<>
