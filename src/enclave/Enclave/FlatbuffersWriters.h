#include "Flatbuffers.h"

#ifndef FLATBUFFERS_WRITERS_H
#define FLATBUFFERS_WRITERS_H

using namespace edu::berkeley::cs::rise::opaque;

class UntrustedMemoryAllocator : public flatbuffers::Allocator {
public:
  virtual uint8_t *allocate(size_t size) {
    uint8_t *result = nullptr;
    ocall_malloc(size, &result);
    return result;
  }
  virtual void deallocate(uint8_t *p, size_t size) {
    (void)size;
    ocall_free(p);
  }
};

/** Append-only container for rows wrapped in tuix::EncryptedBlocks. */
class RowWriter {
public:
  RowWriter()
      : builder(), rows_vector(), total_num_rows(0), untrusted_alloc(),
        enc_block_builder(1024, &untrusted_alloc), finished(false) {}

  void clear();

  /** Append the given Row. */
  void append(const tuix::Row *row, bool force_null = false);

  /** Append the given `Field`s as a Row. */
  void append(const std::vector<const tuix::Field *> &row_fields, bool force_null = false);

<<<<<<< HEAD
  /** Concatenate the fields of the two given `Row`s and append the resulting single Row. */
  void append(const tuix::Row *row1, const tuix::Row *row2, bool row1_force_null = false, bool row2_force_null = false);
=======
  /** Concatenate the fields of the two given `Row`s and append the resulting
   * single Row. */
  void append(const tuix::Row *row1, const tuix::Row *row2);
>>>>>>> ab330be5

  /** Expose the stored rows as a buffer. */
  UntrustedBufferRef<tuix::EncryptedBlocks> output_buffer();

  /** Expose the stored rows as a buffer. The caller takes ownership of the
   * resulting buffer. */
  void output_buffer(uint8_t **output_rows, size_t *output_rows_length);

  /** Count how many rows have been appended. */
  uint32_t num_rows();

private:
  void maybe_finish_block();
  void finish_block();
  flatbuffers::Offset<tuix::EncryptedBlocks> finish_blocks();

  flatbuffers::FlatBufferBuilder builder;
  std::vector<flatbuffers::Offset<tuix::Row>> rows_vector;
  uint32_t total_num_rows;

  // For writing the resulting EncryptedBlocks
  UntrustedMemoryAllocator untrusted_alloc;
  flatbuffers::FlatBufferBuilder enc_block_builder;
  std::vector<flatbuffers::Offset<tuix::EncryptedBlock>> enc_block_vector;

  bool finished;

  friend class SortedRunsWriter;
};

/** Append-only container for rows wrapped in tuix::SortedRuns. */
class SortedRunsWriter {
public:
  SortedRunsWriter() : container() {}

  void clear();

  /** Append the given Row. */
  void append(const tuix::Row *row);

  /** Append the given `Field`s as a Row. */
  void append(const std::vector<const tuix::Field *> &row_fields);

  /** Concatenate the fields of the two given `Row`s and append the resulting
   * single Row. */
  void append(const tuix::Row *row1, const tuix::Row *row2);

  /**
   * Wrap all rows written since the last call to this method into a single
   * sorted run.
   */
  void finish_run();

  /** Count how many runs have been written (i.e., how many times `finish_run`
   * has been called). */
  uint32_t num_runs();

  /** Expose the stored runs as a buffer. */
  UntrustedBufferRef<tuix::SortedRuns> output_buffer();

  /**
   * If there is only one run, expose it as as a RowWriter. This object retains
   * ownership of the returned pointer.
   */
  RowWriter *as_row_writer();

private:
  RowWriter container;
  std::vector<flatbuffers::Offset<tuix::EncryptedBlocks>> runs;
};

#endif<|MERGE_RESOLUTION|>--- conflicted
+++ resolved
@@ -33,14 +33,8 @@
   /** Append the given `Field`s as a Row. */
   void append(const std::vector<const tuix::Field *> &row_fields, bool force_null = false);
 
-<<<<<<< HEAD
   /** Concatenate the fields of the two given `Row`s and append the resulting single Row. */
   void append(const tuix::Row *row1, const tuix::Row *row2, bool row1_force_null = false, bool row2_force_null = false);
-=======
-  /** Concatenate the fields of the two given `Row`s and append the resulting
-   * single Row. */
-  void append(const tuix::Row *row1, const tuix::Row *row2);
->>>>>>> ab330be5
 
   /** Expose the stored rows as a buffer. */
   UntrustedBufferRef<tuix::EncryptedBlocks> output_buffer();
