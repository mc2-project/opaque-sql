<<<<<<< HEAD
#include "Crypto.h"
#include "Random.h"

#include <stdexcept>
// #include <sgx_trts.h>
// #include <sgx_tkey_exchange.h>
=======
#include <stdexcept>
>>>>>>> f0525e50

#include "common.h"
#include "Crypto.h"
#include "Random.h"
#include "util.h"
#include <unordered_map>
#include <vector>
#include <iostream>
//#include "rdrand.h"

// Set this number before creating the enclave
uint8_t num_clients = 1;


/**
 * Symmetric key used to encrypt row data. This key is shared among the driver and all enclaves.
 *
 * The key is initially set on the driver, as the Scala byte array
 * edu.berkeley.cs.rise.opaque.Utils.sharedKey. It is securely sent to the enclaves if attestation
 * succeeds.
 */
unsigned char shared_key[SGX_AESGCM_KEY_SIZE] = {0};
<<<<<<< HEAD

// map username to client key schedule
std::unordered_map<std::string, std::unique_ptr<KeySchedule>> client_key_schedules;
std::unordered_map<std::string, std::vector<uint8_t>> client_keys;

// map user name to public key
// std::unordered_map<std::string, std::vector<uint8_t>> client_public_keys;
=======
>>>>>>> f0525e50

std::unique_ptr<KeySchedule> ks;

void initKeySchedule(char* username) {
  std::string user(username);
  std::unique_ptr<KeySchedule> user_ks; 
  unsigned char client_key[SGX_AESGCM_KEY_SIZE];

  auto iter = client_keys.find(user);
  // if (iter == client_keys.end()) {
  //   ocall_throw("No client key for user: %s", username);
  // } else {
  memcpy(client_key, (uint8_t*) iter->second.data(), SGX_AESGCM_KEY_SIZE);
  // }

  user_ks.reset(new KeySchedule(reinterpret_cast<unsigned char *>(client_key), SGX_AESGCM_KEY_SIZE));
  client_key_schedules[user] = std::move(user_ks);
}

void initKeySchedule() {
  ks.reset(new KeySchedule(reinterpret_cast<unsigned char *>(shared_key), SGX_AESGCM_KEY_SIZE));
}

<<<<<<< HEAD
void add_client_key(uint8_t *client_key_bytes, uint32_t client_key_size, char* username) {
  if (client_key_size <= 0) {
    throw std::runtime_error("Remote attestation step 2: Invalid client key size");
  }

  std::vector<uint8_t> user_private_key(client_key_bytes, client_key_bytes + client_key_size);
  std::string user(username);
  client_keys[user] = user_private_key;

  initKeySchedule(username);

}
=======
void set_shared_key(uint8_t *shared_key_bytes, uint32_t shared_key_size) {
  if (shared_key_size <= 0) {
    throw std::runtime_error("Attempting to set a shared key with invalid key size.");
  }
  memcpy_s(shared_key, sizeof(shared_key), shared_key_bytes, shared_key_size);
>>>>>>> f0525e50

void xor_shared_key(uint8_t *key_share_bytes, uint32_t key_share_size) {
    if (key_share_size <= 0 || key_share_size != SGX_AESGCM_KEY_SIZE) {
      throw std::runtime_error("Remote attestation step 2: Invalid key share size.");
    }

    // XOR key shares
    unsigned char xor_key[SGX_AESGCM_KEY_SIZE];
    int i;
    for (i = 0; i < SGX_AESGCM_KEY_SIZE; i++) {
        xor_key[i] = shared_key[i] ^ key_share_bytes[i];
    }
    memcpy(shared_key, xor_key, SGX_AESGCM_KEY_SIZE);

    // initKeySchedule the shared key if this is the last client
    if (client_keys.size() == num_clients) {
        initKeySchedule();
    }
}

<<<<<<< HEAD

// void get_client_key(uint8_t* key, char *username) {
//     LOG(DEBUG) << "Getting client key for user: " << username;
//     std::string str(username);
//     auto iter = client_keys.find(str);
//     if (iter == client_keys.end()) {
//         LOG(FATAL) << "No client key for user: " << username;
//     } else {
//         memcpy(key, (uint8_t*) iter->second.data(), CIPHER_KEY_SIZE);
//     }
// }
// 
// char* get_client_cert(char *username) {
//     LOG(DEBUG) << "Getting username " << username;
//     std::string str(username);
//     auto iter = client_public_keys.find(str);
//     if (iter == client_public_keys.end()) {
//         LOG(FATAL) << "No certificate for user: " << username;
//     } else {
//         return (char*) iter->second.data();
//     }
// }

=======
>>>>>>> f0525e50
void encrypt(uint8_t *plaintext, uint32_t plaintext_length,
             uint8_t *ciphertext) {

  // std::cout << "C++ encrypting inside enclave\n";
  
  if (!ks) {
    throw std::runtime_error(
      "Cannot encrypt without a shared key. Ensure all enclaves have completed attestation.");
  }

  uint8_t *iv_ptr = ciphertext;
  uint8_t *ciphertext_ptr = ciphertext + SGX_AESGCM_IV_SIZE;
  sgx_aes_gcm_128bit_tag_t *mac_ptr =
    (sgx_aes_gcm_128bit_tag_t *) (ciphertext + SGX_AESGCM_IV_SIZE + plaintext_length);
<<<<<<< HEAD
  // oe_get_entropy(iv_ptr, SGX_AESGCM_IV_SIZE);
  // sgx_read_rand(iv_ptr, SGX_AESGCM_IV_SIZE);
=======
>>>>>>> f0525e50
  mbedtls_read_rand(reinterpret_cast<unsigned char*>(iv_ptr), SGX_AESGCM_IV_SIZE);

  AesGcm cipher(ks.get(), reinterpret_cast<uint8_t*>(iv_ptr), SGX_AESGCM_IV_SIZE);
  cipher.encrypt(plaintext, plaintext_length, ciphertext_ptr, plaintext_length);
  memcpy(mac_ptr, cipher.tag().t, SGX_AESGCM_MAC_SIZE);
  // std::cout << "Encrypting with xor shared key\n";
}

void decrypt(const uint8_t *ciphertext, uint32_t ciphertext_length, uint8_t *plaintext) {
<<<<<<< HEAD
  // std::cout << "C++ decrypting inside enclave\n";
=======
  if (!ks) {
    throw std::runtime_error(
      "Cannot encrypt without a shared key. Ensure all enclaves have completed attestation.");
  }
>>>>>>> f0525e50
  uint32_t plaintext_length = dec_size(ciphertext_length);

  uint8_t *iv_ptr = (uint8_t *) ciphertext;
  uint8_t *ciphertext_ptr = (uint8_t *) (ciphertext + SGX_AESGCM_IV_SIZE);
  sgx_aes_gcm_128bit_tag_t *mac_ptr =
    (sgx_aes_gcm_128bit_tag_t *) (ciphertext + SGX_AESGCM_IV_SIZE + plaintext_length);

  // std::cout << "do we make it here\n";
  AesGcm decipher(ks.get(), iv_ptr, SGX_AESGCM_IV_SIZE);
  // std::cout << "Initialized decipher\n";
  decipher.decrypt(ciphertext_ptr, plaintext_length, plaintext, plaintext_length);
  // std::cout << "tried shared key\n";
  if (memcmp(mac_ptr, decipher.tag().t, SGX_AESGCM_MAC_SIZE) != 0) {
    // Shared key doesn't work
    // Perhaps we need to use a client key instead
    int success = -1;
    for (auto& keypair : client_key_schedules) {
      AesGcm decipher(keypair.second.get(), iv_ptr, SGX_AESGCM_IV_SIZE);
      decipher.decrypt(ciphertext_ptr, plaintext_length, plaintext, plaintext_length);
      if (memcmp(mac_ptr, decipher.tag().t, SGX_AESGCM_MAC_SIZE) == 0) {
          // std::cout << "We found the proper key, of user " << keypair.first << std::endl;
          success = 0;
          break;
      }
    }
    if (success == -1) {
        throw std::runtime_error("Couldn't decrypt -- proper key unknown\n");
    }
  }
}

uint32_t enc_size(uint32_t plaintext_size) {
  return plaintext_size + SGX_AESGCM_IV_SIZE + SGX_AESGCM_MAC_SIZE;
}

uint32_t dec_size(uint32_t ciphertext_size) {
  return ciphertext_size - (SGX_AESGCM_IV_SIZE + SGX_AESGCM_MAC_SIZE);
}<|MERGE_RESOLUTION|>--- conflicted
+++ resolved
@@ -1,13 +1,7 @@
-<<<<<<< HEAD
 #include "Crypto.h"
 #include "Random.h"
 
 #include <stdexcept>
-// #include <sgx_trts.h>
-// #include <sgx_tkey_exchange.h>
-=======
-#include <stdexcept>
->>>>>>> f0525e50
 
 #include "common.h"
 #include "Crypto.h"
@@ -30,7 +24,6 @@
  * succeeds.
  */
 unsigned char shared_key[SGX_AESGCM_KEY_SIZE] = {0};
-<<<<<<< HEAD
 
 // map username to client key schedule
 std::unordered_map<std::string, std::unique_ptr<KeySchedule>> client_key_schedules;
@@ -38,8 +31,6 @@
 
 // map user name to public key
 // std::unordered_map<std::string, std::vector<uint8_t>> client_public_keys;
-=======
->>>>>>> f0525e50
 
 std::unique_ptr<KeySchedule> ks;
 
@@ -60,10 +51,10 @@
 }
 
 void initKeySchedule() {
+  // Use shared key to init key schedule
   ks.reset(new KeySchedule(reinterpret_cast<unsigned char *>(shared_key), SGX_AESGCM_KEY_SIZE));
 }
 
-<<<<<<< HEAD
 void add_client_key(uint8_t *client_key_bytes, uint32_t client_key_size, char* username) {
   if (client_key_size <= 0) {
     throw std::runtime_error("Remote attestation step 2: Invalid client key size");
@@ -76,13 +67,13 @@
   initKeySchedule(username);
 
 }
-=======
-void set_shared_key(uint8_t *shared_key_bytes, uint32_t shared_key_size) {
-  if (shared_key_size <= 0) {
-    throw std::runtime_error("Attempting to set a shared key with invalid key size.");
-  }
-  memcpy_s(shared_key, sizeof(shared_key), shared_key_bytes, shared_key_size);
->>>>>>> f0525e50
+
+// void set_shared_key(uint8_t *shared_key_bytes, uint32_t shared_key_size) {
+//   if (shared_key_size <= 0) {
+//     throw std::runtime_error("Attempting to set a shared key with invalid key size.");
+//   }
+//   memcpy_s(shared_key, sizeof(shared_key), shared_key_bytes, shared_key_size);
+// }
 
 void xor_shared_key(uint8_t *key_share_bytes, uint32_t key_share_size) {
     if (key_share_size <= 0 || key_share_size != SGX_AESGCM_KEY_SIZE) {
@@ -102,8 +93,6 @@
         initKeySchedule();
     }
 }
-
-<<<<<<< HEAD
 
 // void get_client_key(uint8_t* key, char *username) {
 //     LOG(DEBUG) << "Getting client key for user: " << username;
@@ -127,8 +116,6 @@
 //     }
 // }
 
-=======
->>>>>>> f0525e50
 void encrypt(uint8_t *plaintext, uint32_t plaintext_length,
              uint8_t *ciphertext) {
 
@@ -143,11 +130,6 @@
   uint8_t *ciphertext_ptr = ciphertext + SGX_AESGCM_IV_SIZE;
   sgx_aes_gcm_128bit_tag_t *mac_ptr =
     (sgx_aes_gcm_128bit_tag_t *) (ciphertext + SGX_AESGCM_IV_SIZE + plaintext_length);
-<<<<<<< HEAD
-  // oe_get_entropy(iv_ptr, SGX_AESGCM_IV_SIZE);
-  // sgx_read_rand(iv_ptr, SGX_AESGCM_IV_SIZE);
-=======
->>>>>>> f0525e50
   mbedtls_read_rand(reinterpret_cast<unsigned char*>(iv_ptr), SGX_AESGCM_IV_SIZE);
 
   AesGcm cipher(ks.get(), reinterpret_cast<uint8_t*>(iv_ptr), SGX_AESGCM_IV_SIZE);
@@ -157,14 +139,10 @@
 }
 
 void decrypt(const uint8_t *ciphertext, uint32_t ciphertext_length, uint8_t *plaintext) {
-<<<<<<< HEAD
-  // std::cout << "C++ decrypting inside enclave\n";
-=======
   if (!ks) {
     throw std::runtime_error(
       "Cannot encrypt without a shared key. Ensure all enclaves have completed attestation.");
   }
->>>>>>> f0525e50
   uint32_t plaintext_length = dec_size(ciphertext_length);
 
   uint8_t *iv_ptr = (uint8_t *) ciphertext;
