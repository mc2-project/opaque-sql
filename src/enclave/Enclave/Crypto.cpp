--- conflicted
+++ resolved
@@ -1,13 +1,4 @@
-<<<<<<< HEAD
-#include "Crypto.h"
-#include "Random.h"
-
 #include <stdexcept>
-// #include <sgx_trts.h>
-// #include <sgx_tkey_exchange.h>
-=======
-#include <stdexcept>
->>>>>>> cbb3efa6
 
 #include "common.h"
 #include "Crypto.h"
@@ -24,11 +15,7 @@
  * edu.berkeley.cs.rise.opaque.Utils.sharedKey. It is securely sent to the enclaves if attestation
  * succeeds.
  */
-<<<<<<< HEAD
-// unsigned char shared_key[SGX_AESGCM_KEY_SIZE] = {0};
-=======
 unsigned char shared_key[SGX_AESGCM_KEY_SIZE] = {0};
->>>>>>> cbb3efa6
 
 std::unique_ptr<KeySchedule> ks;
 
@@ -38,17 +25,10 @@
 
 void set_shared_key(uint8_t *shared_key_bytes, uint32_t shared_key_size) {
   if (shared_key_size <= 0) {
-<<<<<<< HEAD
-    throw std::runtime_error("Remote attestation step 4: Invalid message size.");
-  }
-  // unsigned char shared_key[SGX_AES_GCM_KEY_SIZE] = EnclaveContext::getInstance().get_shared_key();
-  // memcpy_s(shared_key, sizeof(shared_key), shared_key_bytes, shared_key_size);
-  EnclaveContext::getInstance().set_shared_key(shared_key_bytes, shared_key_size);
-=======
     throw std::runtime_error("Attempting to set a shared key with invalid key size.");
   }
   memcpy_s(shared_key, sizeof(shared_key), shared_key_bytes, shared_key_size);
->>>>>>> cbb3efa6
+  EnclaveContext::getInstance().set_shared_key(shared_key_bytes, shared_key_size);
 
   initKeySchedule();
 }
@@ -65,11 +45,6 @@
   uint8_t *ciphertext_ptr = ciphertext + SGX_AESGCM_IV_SIZE;
   sgx_aes_gcm_128bit_tag_t *mac_ptr =
     (sgx_aes_gcm_128bit_tag_t *) (ciphertext + SGX_AESGCM_IV_SIZE + plaintext_length);
-<<<<<<< HEAD
-  // oe_get_entropy(iv_ptr, SGX_AESGCM_IV_SIZE);
-  // sgx_read_rand(iv_ptr, SGX_AESGCM_IV_SIZE);
-=======
->>>>>>> cbb3efa6
   mbedtls_read_rand(reinterpret_cast<unsigned char*>(iv_ptr), SGX_AESGCM_IV_SIZE);
 
   AesGcm cipher(ks.get(), reinterpret_cast<uint8_t*>(iv_ptr), SGX_AESGCM_IV_SIZE);
