#!/bin/bash

set -eu

cd "$( dirname "${BASH_SOURCE[0]}" )"

make clean
<<<<<<< HEAD

#make SGX_MODE=HW SGX_DEBUG=1
#make SGX_MODE=HW SGX_PRERELEASE=1
make SGX_DEBUG=1
=======
make
>>>>>>> 0b248b34
<|MERGE_RESOLUTION|>--- conflicted
+++ resolved
@@ -5,11 +5,4 @@
 cd "$( dirname "${BASH_SOURCE[0]}" )"
 
 make clean
-<<<<<<< HEAD
-
-#make SGX_MODE=HW SGX_DEBUG=1
-#make SGX_MODE=HW SGX_PRERELEASE=1
-make SGX_DEBUG=1
-=======
-make
->>>>>>> 0b248b34
+make