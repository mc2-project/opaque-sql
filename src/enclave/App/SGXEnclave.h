#include <jni.h>

#ifndef _Included_SGXEnclave
#define _Included_SGXEnclave
#ifdef __cplusplus
extern "C" {
#endif
  JNIEXPORT jlong JNICALL Java_edu_berkeley_cs_rise_opaque_execution_SGXEnclave_StartEnclave(
    JNIEnv *, jobject, jstring);

  JNIEXPORT void JNICALL Java_edu_berkeley_cs_rise_opaque_execution_SGXEnclave_StopEnclave(
    JNIEnv *, jobject, jlong);

  JNIEXPORT jbyteArray JNICALL Java_edu_berkeley_cs_rise_opaque_execution_SGXEnclave_Project(
    JNIEnv *, jobject, jlong, jbyteArray, jbyteArray);

  JNIEXPORT jbyteArray JNICALL Java_edu_berkeley_cs_rise_opaque_execution_SGXEnclave_Filter(
    JNIEnv *, jobject, jlong, jbyteArray, jbyteArray);

  JNIEXPORT jbyteArray JNICALL Java_edu_berkeley_cs_rise_opaque_execution_SGXEnclave_Encrypt(
    JNIEnv *, jobject, jlong, jbyteArray);

  JNIEXPORT jbyteArray JNICALL Java_edu_berkeley_cs_rise_opaque_execution_SGXEnclave_Decrypt(
    JNIEnv *, jobject, jlong, jbyteArray);

  JNIEXPORT jbyteArray JNICALL Java_edu_berkeley_cs_rise_opaque_execution_SGXEnclave_Sample(
    JNIEnv *, jobject, jlong, jbyteArray);

  JNIEXPORT jbyteArray JNICALL
  Java_edu_berkeley_cs_rise_opaque_execution_SGXEnclave_FindRangeBounds(
    JNIEnv *, jobject, jlong, jbyteArray, jint, jbyteArray);

  JNIEXPORT jobjectArray JNICALL
  Java_edu_berkeley_cs_rise_opaque_execution_SGXEnclave_PartitionForSort(
    JNIEnv *, jobject, jlong, jbyteArray, jint, jbyteArray, jbyteArray);

  JNIEXPORT jbyteArray JNICALL Java_edu_berkeley_cs_rise_opaque_execution_SGXEnclave_ExternalSort(
    JNIEnv *, jobject, jlong, jbyteArray, jbyteArray);

  JNIEXPORT jbyteArray JNICALL
  Java_edu_berkeley_cs_rise_opaque_execution_SGXEnclave_NonObliviousSortMergeJoin(
<<<<<<< HEAD
    JNIEnv *, jobject, jlong, jbyteArray, jbyteArray, jbyteArray);
=======
    JNIEnv *, jobject, jlong, jbyteArray, jbyteArray);
>>>>>>> 29da474c

  JNIEXPORT jobject JNICALL
  Java_edu_berkeley_cs_rise_opaque_execution_SGXEnclave_NonObliviousAggregate(
    JNIEnv *, jobject, jlong, jbyteArray, jbyteArray, jboolean);

  JNIEXPORT jbyteArray JNICALL
  Java_edu_berkeley_cs_rise_opaque_execution_SGXEnclave_CountRowsPerPartition(
    JNIEnv *, jobject, jlong, jbyteArray);


  JNIEXPORT jbyteArray JNICALL
  Java_edu_berkeley_cs_rise_opaque_execution_SGXEnclave_ComputeNumRowsPerPartition(
    JNIEnv *, jobject, jlong, jint, jbyteArray);

  JNIEXPORT jbyteArray JNICALL
  Java_edu_berkeley_cs_rise_opaque_execution_SGXEnclave_LocalLimit(
    JNIEnv *, jobject, jlong, jint, jbyteArray);

  JNIEXPORT jbyteArray JNICALL
  Java_edu_berkeley_cs_rise_opaque_execution_SGXEnclave_LimitReturnRows(
    JNIEnv *, jobject, jlong, jlong, jbyteArray, jbyteArray);

  JNIEXPORT jbyteArray JNICALL Java_edu_berkeley_cs_rise_opaque_execution_SGXEnclave_GenerateReport(
    JNIEnv *, jobject, jlong);

  JNIEXPORT void JNICALL Java_edu_berkeley_cs_rise_opaque_execution_SGXEnclave_FinishAttestation(
    JNIEnv *, jobject, jlong, jbyteArray);

#ifdef __cplusplus
}
#endif
#endif<|MERGE_RESOLUTION|>--- conflicted
+++ resolved
@@ -39,11 +39,7 @@
 
   JNIEXPORT jbyteArray JNICALL
   Java_edu_berkeley_cs_rise_opaque_execution_SGXEnclave_NonObliviousSortMergeJoin(
-<<<<<<< HEAD
-    JNIEnv *, jobject, jlong, jbyteArray, jbyteArray, jbyteArray);
-=======
     JNIEnv *, jobject, jlong, jbyteArray, jbyteArray);
->>>>>>> 29da474c
 
   JNIEXPORT jobject JNICALL
   Java_edu_berkeley_cs_rise_opaque_execution_SGXEnclave_NonObliviousAggregate(
