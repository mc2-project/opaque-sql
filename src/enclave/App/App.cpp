--- conflicted
+++ resolved
@@ -362,16 +362,6 @@
   free(buf);
 }
 
-void ocall_malloc(size_t size, uint8_t **ret) {
-  *ret = static_cast<uint8_t *>(malloc(size));
-  printf("ocall_malloc %lu bytes = %p\n", size, *ret);
-}
-
-void ocall_free(uint8_t *buf) {
-  printf("ocall_free %p\n", buf);
-  free(buf);
-}
-
 #if defined(_MSC_VER)
 /* query and enable SGX device*/
 int query_sgx_status()
@@ -1244,13 +1234,8 @@
 
   jboolean if_copy;
 
-<<<<<<< HEAD
   size_t sort_order_length = static_cast<size_t>(env->GetArrayLength(sort_order));
   uint8_t *sort_order_ptr = reinterpret_cast<uint8_t *>(env->GetByteArrayElements(sort_order, &if_copy));
-=======
-  uint8_t *input_copy = (uint8_t *) malloc(input_len * 2);
-  uint8_t *scratch = (uint8_t *) malloc(input_len * 2);
->>>>>>> 327de2cd
 
   size_t input_rows_length = static_cast<size_t>(env->GetArrayLength(input_rows));
   uint8_t *input_rows_ptr = reinterpret_cast<uint8_t *>(env->GetByteArrayElements(input_rows, &if_copy));
@@ -1258,29 +1243,15 @@
   uint8_t *output_rows = nullptr;
   size_t output_rows_length = 0;
 
-  uint32_t final_len = input_len;
   sgx_check("External non-oblivious sort",
             ecall_external_sort(eid,
                                 index, num_part,
-<<<<<<< HEAD
                                 sort_order_ptr, sort_order_length,
                                 input_rows_ptr, input_rows_length,
                                 &output_rows, &output_rows_length));
 
   jbyteArray ret = env->NewByteArray(output_rows_length);
   env->SetByteArrayRegion(ret, 0, output_rows_length, reinterpret_cast<jbyte *>(output_rows));
-=======
-								op_code,
-                                buffer_list.size() - 1,
-								buffer_list.data(),
-                                num_rows.data(),
-								row_upper_bound,
-                                scratch,
-								&final_len));
-
-  jbyteArray ret = env->NewByteArray(input_len);
-  env->SetByteArrayRegion(ret, 0, final_len, (jbyte *) input_copy);
->>>>>>> 327de2cd
 
   env->ReleaseByteArrayElements(input_rows, reinterpret_cast<jbyte *>(input_rows_ptr), 0);
 
