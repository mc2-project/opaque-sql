/**
 *   Copyright(C) 2011-2015 Intel Corporation All Rights Reserved.
 *
 *   The source code, information  and  material ("Material") contained herein
 * is owned  by Intel Corporation or its suppliers or licensors, and title to
 * such Material remains  with Intel Corporation  or its suppliers or licensors.
 * The Material  contains proprietary information  of  Intel or  its  suppliers
 * and licensors. The  Material is protected by worldwide copyright laws and
 * treaty provisions. No  part  of  the  Material  may  be  used,  copied,
 * reproduced, modified, published, uploaded, posted, transmitted, distributed
 * or disclosed in any way  without Intel's  prior  express written  permission.
 * No  license under  any patent, copyright  or  other intellectual property
 * rights  in the Material  is  granted  to  or  conferred  upon  you,  either
 * expressly,  by implication, inducement,  estoppel or  otherwise.  Any license
 * under  such intellectual  property  rights must  be express  and  approved by
 * Intel in writing.
 *
 *   *Third Party trademarks are the property of their respective owners.
 *
 *   Unless otherwise  agreed  by Intel  in writing, you may not remove  or
 * alter this  notice or  any other notice embedded  in Materials by Intel or
 * Intel's suppliers or licensors in any way.
 */

#include "SGXEnclave.h"

// MAX_PATH, getpwuid
#include <sys/types.h>
#ifdef _MSC_VER
#include <Shlobj.h>
#else
#include <pwd.h>
#include <unistd.h>
#define MAX_PATH FILENAME_MAX
#endif

#include <climits>
#include <cstdarg>
#include <cstdio>
#include <cstdlib>
#include <openenclave/host.h>
#include <string>
#include <sys/time.h> // struct timeval
<<<<<<< HEAD
#include <time.h> // gettimeofday
#include <iostream> // DEBUG
=======
#include <time.h>     // gettimeofday
>>>>>>> e66efcc3

#include "Enclave_u.h"
#include "Errlist.h"
#include "common.h"

#ifndef TRUE
#define TRUE 1
#endif

#ifndef FALSE
#define FALSE 0
#endif

#if defined(_MSC_VER)
#define TOKEN_FILENAME "Enclave.token"
#define ENCLAVE_FILENAME "Enclave.signed.dll"
#elif defined(__GNUC__)
#define TOKEN_FILENAME "enclave.token"
#define ENCLAVE_FILENAME "enclave.signed.so"
#endif

JavaVM *jvm;

/* Check error conditions for enclave operations */
std::string oe_error_message(oe_result_t ret) {
  size_t idx = 0;
  size_t ttl = sizeof(oe_errlist) / sizeof(oe_errlist[0]);

  for (idx = 0; idx < ttl; idx++) {
    if (ret == oe_errlist[idx].err) {
      std::string msg;
      msg.append("Error: ");
      msg.append(oe_errlist[idx].msg);
      if (NULL != oe_errlist[idx].sug) {
        msg.append(" Info: ");
        msg.append(oe_errlist[idx].sug);
      }
      return msg;
    }
  }

  // Format the status code as hex
  char buf[BUFSIZ] = {'\0'};
  snprintf(buf, BUFSIZ, "%#04x", ret);

  std::string msg;
  msg.append("Error code is ");
  msg.append(buf);
  msg.append(". Please refer to the \"OpenEnclave Documentation\" and/or "
             "\"Intel SGX SDK Developer Reference\" for "
             "more details.");
  return msg;
}

void oe_check(const char *description, oe_result_t ret) {
  if (ret != OE_OK) {
    std::string msg;
    msg.append(description);
    msg.append(" failed. ");
    msg.append(oe_error_message(ret));
    ocall_throw(msg.c_str());
  }
}

class scoped_timer {
public:
  scoped_timer(uint64_t *total_time) {
    this->total_time = total_time;
    struct timeval start;
    gettimeofday(&start, NULL);
    time_start = start.tv_sec * 1000000 + start.tv_usec;
  }

  ~scoped_timer() {
    struct timeval end;
    gettimeofday(&end, NULL);
    time_end = end.tv_sec * 1000000 + end.tv_usec;
    *total_time += time_end - time_start;
  }

  uint64_t *total_time;
  uint64_t time_start, time_end;
};

#if defined(PERF) || defined(DEBUG)
#define oe_check_and_time(description, op)                                                       \
  do {                                                                                           \
    printf("%s running...\n", description);                                                      \
    uint64_t t_ = 0;                                                                             \
    oe_result_t ret_;                                                                            \
    {                                                                                            \
      scoped_timer timer_(&t_);                                                                  \
      ret_ = op;                                                                                 \
    }                                                                                            \
    double t_ms_ = ((double)t_) / 1000;                                                          \
    if (ret_ != OE_OK) {                                                                         \
      oe_check(description, ret_);                                                               \
    } else {                                                                                     \
      printf("%s done (%f ms).\n", description, t_ms_);                                          \
    }                                                                                            \
  } while (0)
#else
#define oe_check_and_time(description, op) oe_check(description, op)
#endif

/* OCall functions */
void ocall_print_string(const char *str) {
  /* Proxy/Bridge will check the length and null-terminate
   * the input string to prevent buffer overflow.
   */
  printf("%s", str);
  fflush(stdout);
}

void unsafe_ocall_malloc(size_t size, uint8_t **ret) {
  *ret = static_cast<uint8_t *>(malloc(size));
}

void ocall_free(uint8_t *buf) { free(buf); }

void ocall_exit(int exit_code) { std::exit(exit_code); }

/**
 * Throw a Java exception with the specified message.
 *
 * This function is intended to be invoked from an ecall that was in turn
 * invoked by a JNI method. As a result of calling this function, the JNI method
 * will throw a Java exception upon its return.
 *
 * Important: Note that this function will return to the caller. The exception
 * is only thrown at the end of the JNI method invocation.
 */
void ocall_throw(const char *message) {
  JNIEnv *env;
  jvm->AttachCurrentThread((void **)&env, NULL);
  jclass exception = env->FindClass("edu/berkeley/cs/rise/opaque/OpaqueException");
  env->ThrowNew(exception, message);
}

JNIEXPORT jlong JNICALL Java_edu_berkeley_cs_rise_opaque_execution_SGXEnclave_StartEnclave(
    JNIEnv *env, jobject obj, jstring library_path) {
  (void)obj;

  env->GetJavaVM(&jvm);

  oe_enclave_t *enclave = nullptr;
  uint32_t flags = 0;

#ifdef SIMULATE
  flags |= OE_ENCLAVE_FLAG_SIMULATE;
#endif

  const char *library_path_str = env->GetStringUTFChars(library_path, nullptr);
  oe_check_and_time("StartEnclave",
                    oe_create_Enclave_enclave(library_path_str, OE_ENCLAVE_TYPE_AUTO, flags,
                                              nullptr, 0, &enclave));
  env->ReleaseStringUTFChars(library_path, library_path_str);
  long int enclavePtr = (long int)enclave;

  return enclavePtr;
}

JNIEXPORT jbyteArray JNICALL Java_edu_berkeley_cs_rise_opaque_execution_SGXEnclave_GenerateReport(
    JNIEnv *env, jobject obj, jlong eid) {
  (void)obj;
  (void)eid;

  uint8_t *report_msg = NULL;
  size_t report_msg_size = 0;

  oe_check_and_time("Generate enclave report",
                    ecall_generate_report((oe_enclave_t *)eid, &report_msg, &report_msg_size));

  // Allocate memory
  jbyteArray report_msg_bytes = env->NewByteArray(report_msg_size);
  env->SetByteArrayRegion(report_msg_bytes, 0, report_msg_size,
                          reinterpret_cast<jbyte *>(report_msg));

  return report_msg_bytes;
}

JNIEXPORT void JNICALL Java_edu_berkeley_cs_rise_opaque_execution_SGXEnclave_FinishAttestation(
    JNIEnv *env, jobject obj, jlong eid, jbyteArray shared_key_msg_input) {
  (void)obj;

  jboolean if_copy = false;
  jbyte *shared_key_msg_bytes = env->GetByteArrayElements(shared_key_msg_input, &if_copy);
  uint32_t shared_key_msg_size = static_cast<uint32_t>(env->GetArrayLength(shared_key_msg_input));

  oe_check_and_time("Finish attestation",
                    ecall_finish_attestation((oe_enclave_t *)eid,
                                             reinterpret_cast<uint8_t *>(shared_key_msg_bytes),
                                             shared_key_msg_size));

  env->ReleaseByteArrayElements(shared_key_msg_input, shared_key_msg_bytes, 0);
}

/////////////////////////////// Shared Key Gen Begin ////////////////////////////////

JNIEXPORT jbyteArray JNICALL Java_edu_berkeley_cs_rise_opaque_execution_SGXEnclave_GetPublicKey(
  JNIEnv *env, jobject obj, jlong eid) {
  (void)obj;
  (void)eid;

  uint8_t* report_msg = NULL;
  size_t report_msg_size = 0;

  oe_check_and_time("Get enclave public key",
                     ecall_get_public_key((oe_enclave_t*)eid,
                                           &report_msg,
                                           &report_msg_size));

  // Allocate memory
  jbyteArray report_msg_bytes = env->NewByteArray(report_msg_size);
  env->SetByteArrayRegion(report_msg_bytes, 0, report_msg_size, reinterpret_cast<jbyte *>(report_msg));

  return report_msg_bytes;
}

JNIEXPORT jbyteArray JNICALL Java_edu_berkeley_cs_rise_opaque_execution_SGXEnclave_GetListEncrypted(
  JNIEnv *env, jobject obj, jlong eid, jbyteArray shared_key_msg_input) {
  (void)obj;

  jboolean if_copy = false;
  jbyte *shared_key_msg_bytes = env->GetByteArrayElements(shared_key_msg_input, &if_copy);
  uint32_t shared_key_msg_size = static_cast<uint32_t>(env->GetArrayLength(shared_key_msg_input));

  size_t report_msg_size = OE_SHARED_KEY_CIPHERTEXT_SIZE * (shared_key_msg_size / OE_PUBLIC_KEY_SIZE);
  uint8_t* report_msg = new uint8_t[report_msg_size];

  oe_check_and_time("Get List Encrypted",
                    ecall_get_list_encrypted((oe_enclave_t*)eid,
                                             reinterpret_cast<uint8_t *>(shared_key_msg_bytes),
                                             shared_key_msg_size,
                                             report_msg,
                                             report_msg_size));

  // Allocate memory
//  std::cout << "App.cpp - GetListEncrypted - Before allocate memory" << std::endl;
  jbyteArray report_msg_bytes = env->NewByteArray(report_msg_size);
//  std::cout << "App.cpp - report_msg_size: " + report_msg_size << std::endl;
//  std::cout << "App.cpp - GetListEncrypted - After allocate memory" << std::endl;

//  std::cout << "App.cpp - GetListEncrypted - Before set memory" << std::endl;
  env->SetByteArrayRegion(report_msg_bytes, 0, report_msg_size, reinterpret_cast<jbyte *>(report_msg));
//  std::cout << "App.cpp - GetListEncrypted - After set memory" << std::endl;

  env->ReleaseByteArrayElements(shared_key_msg_input, (jbyte *) shared_key_msg_bytes, 0);

  delete[] report_msg;

  return report_msg_bytes;
}

JNIEXPORT void JNICALL Java_edu_berkeley_cs_rise_opaque_execution_SGXEnclave_FinishSharedKey(
  JNIEnv *env, jobject obj, jlong eid, jbyteArray shared_key_msg_input) {
  (void)obj;

//  std::cout << "enter App.cpp" << std::endl;
//  std::cout << eid << std::endl;

  jboolean if_copy = false;

//  std::cout << "App.cpp - before getArrayElements" << std::endl;
  jbyte *shared_key_msg_bytes = env->GetByteArrayElements(shared_key_msg_input, &if_copy);
//  std::cout << "App.cpp - after getArrayElements" << std::endl;

//  std::cout << "App.cpp - before getArraySize" << std::endl;
  uint32_t shared_key_msg_size = static_cast<uint32_t>(env->GetArrayLength(shared_key_msg_input));
//  std::cout << "App.cpp - after getArraySize" << std::endl;

//  std::cout << "App.cpp - before ecall" << std::endl;
  oe_check_and_time("Finish attestation",
                    ecall_finish_shared_key((oe_enclave_t*)eid,
                                             reinterpret_cast<uint8_t *>(shared_key_msg_bytes),
                                             shared_key_msg_size));
//  std::cout << "App.cpp - after ecall" << std::endl;

  env->ReleaseByteArrayElements(shared_key_msg_input, shared_key_msg_bytes, 0);

//  std::cout << "exit App.cpp" << std::endl;
}

/////////////////////////////// Shared Key Gen End ////////////////////////////////

JNIEXPORT void JNICALL Java_edu_berkeley_cs_rise_opaque_execution_SGXEnclave_StopEnclave(
    JNIEnv *env, jobject obj, jlong eid) {
  (void)env;
  (void)obj;

  oe_check("StopEnclave", oe_terminate_enclave((oe_enclave_t *)eid));
}

JNIEXPORT jbyteArray JNICALL Java_edu_berkeley_cs_rise_opaque_execution_SGXEnclave_Project(
    JNIEnv *env, jobject obj, jlong eid, jbyteArray project_list, jbyteArray input_rows) {
  (void)obj;

  jboolean if_copy;

  uint32_t project_list_length = (uint32_t)env->GetArrayLength(project_list);
  uint8_t *project_list_ptr = (uint8_t *)env->GetByteArrayElements(project_list, &if_copy);

  uint32_t input_rows_length = (uint32_t)env->GetArrayLength(input_rows);
  uint8_t *input_rows_ptr = (uint8_t *)env->GetByteArrayElements(input_rows, &if_copy);

  uint8_t *output_rows = nullptr;
  size_t output_rows_length = 0;

  if (input_rows_ptr == nullptr) {
    ocall_throw("Project: JNI failed to get input byte array.");
  } else {
    oe_check_and_time("Project",
                      ecall_project((oe_enclave_t *)eid, project_list_ptr, project_list_length,
                                    input_rows_ptr, input_rows_length, &output_rows,
                                    &output_rows_length));
  }

  env->ReleaseByteArrayElements(project_list, (jbyte *)project_list_ptr, 0);
  env->ReleaseByteArrayElements(input_rows, (jbyte *)input_rows_ptr, 0);

  jbyteArray ret = env->NewByteArray(output_rows_length);
  env->SetByteArrayRegion(ret, 0, output_rows_length, (jbyte *)output_rows);
  free(output_rows);

  return ret;
}

JNIEXPORT jbyteArray JNICALL Java_edu_berkeley_cs_rise_opaque_execution_SGXEnclave_Filter(
    JNIEnv *env, jobject obj, jlong eid, jbyteArray condition, jbyteArray input_rows) {
  (void)obj;

  jboolean if_copy;

  size_t condition_length = (size_t)env->GetArrayLength(condition);
  uint8_t *condition_ptr = (uint8_t *)env->GetByteArrayElements(condition, &if_copy);

  uint32_t input_rows_length = (uint32_t)env->GetArrayLength(input_rows);
  uint8_t *input_rows_ptr = (uint8_t *)env->GetByteArrayElements(input_rows, &if_copy);

  uint8_t *output_rows = nullptr;
  size_t output_rows_length = 0;

  if (input_rows_ptr == nullptr) {
    ocall_throw("Filter: JNI failed to get input byte array.");
  } else {
    oe_check_and_time("Filter", ecall_filter((oe_enclave_t *)eid, condition_ptr, condition_length,
                                             input_rows_ptr, input_rows_length, &output_rows,
                                             &output_rows_length));
  }

  env->ReleaseByteArrayElements(condition, (jbyte *)condition_ptr, 0);
  env->ReleaseByteArrayElements(input_rows, (jbyte *)input_rows_ptr, 0);

  jbyteArray ret = env->NewByteArray(output_rows_length);
  env->SetByteArrayRegion(ret, 0, output_rows_length, (jbyte *)output_rows);
  free(output_rows);

  return ret;
}

JNIEXPORT jbyteArray JNICALL Java_edu_berkeley_cs_rise_opaque_execution_SGXEnclave_Encrypt(
    JNIEnv *env, jobject obj, jlong eid, jbyteArray plaintext) {
  (void)obj;

  uint32_t plength = (uint32_t)env->GetArrayLength(plaintext);
  jboolean if_copy = false;
  uint8_t *plaintext_ptr = (uint8_t *)env->GetByteArrayElements(plaintext, &if_copy);

  uint8_t *ciphertext_copy = nullptr;
  jsize clength = 0;

  if (plaintext_ptr == nullptr) {
    ocall_throw("Encrypt: JNI failed to get input byte array.");
  } else {
    clength = plength + SGX_AESGCM_IV_SIZE + SGX_AESGCM_MAC_SIZE;
    ciphertext_copy = new uint8_t[clength];

    oe_check("Encrypt", ecall_encrypt((oe_enclave_t *)eid, plaintext_ptr, plength,
                                      ciphertext_copy, (uint32_t)clength));
  }

  jbyteArray ciphertext = env->NewByteArray(clength);
  env->SetByteArrayRegion(ciphertext, 0, clength, (jbyte *)ciphertext_copy);

  env->ReleaseByteArrayElements(plaintext, (jbyte *)plaintext_ptr, 0);

  delete[] ciphertext_copy;

  return ciphertext;
}

JNIEXPORT jbyteArray JNICALL Java_edu_berkeley_cs_rise_opaque_execution_SGXEnclave_Sample(
    JNIEnv *env, jobject obj, jlong eid, jbyteArray input_rows) {
  (void)obj;

  jboolean if_copy;
  size_t input_rows_length = static_cast<size_t>(env->GetArrayLength(input_rows));
  uint8_t *input_rows_ptr =
      reinterpret_cast<uint8_t *>(env->GetByteArrayElements(input_rows, &if_copy));

  uint8_t *output_rows = nullptr;
  size_t output_rows_length = 0;

  if (input_rows_ptr == nullptr) {
    ocall_throw("Sample: JNI failed to get input byte array.");
  } else {
    oe_check_and_time("Sample",
                      ecall_sample((oe_enclave_t *)eid, input_rows_ptr, input_rows_length,
                                   &output_rows, &output_rows_length));
  }

  jbyteArray ret = env->NewByteArray(output_rows_length);
  env->SetByteArrayRegion(ret, 0, output_rows_length, (jbyte *)output_rows);
  free(output_rows);

  env->ReleaseByteArrayElements(input_rows, (jbyte *)input_rows_ptr, 0);

  return ret;
}

JNIEXPORT jbyteArray JNICALL
Java_edu_berkeley_cs_rise_opaque_execution_SGXEnclave_FindRangeBounds(JNIEnv *env, jobject obj,
                                                                      jlong eid,
                                                                      jbyteArray sort_order,
                                                                      jint num_partitions,
                                                                      jbyteArray input_rows) {
  (void)obj;

  jboolean if_copy;

  size_t sort_order_length = static_cast<size_t>(env->GetArrayLength(sort_order));
  uint8_t *sort_order_ptr =
      reinterpret_cast<uint8_t *>(env->GetByteArrayElements(sort_order, &if_copy));

  size_t input_rows_length = static_cast<size_t>(env->GetArrayLength(input_rows));
  uint8_t *input_rows_ptr =
      reinterpret_cast<uint8_t *>(env->GetByteArrayElements(input_rows, &if_copy));

  uint8_t *output_rows = nullptr;
  size_t output_rows_length = 0;

  if (input_rows_ptr == nullptr) {
    ocall_throw("FindRangeBounds: JNI failed to get input byte array.");
  } else {
    oe_check_and_time("Find Range Bounds",
                      ecall_find_range_bounds(
                          (oe_enclave_t *)eid, sort_order_ptr, sort_order_length, num_partitions,
                          input_rows_ptr, input_rows_length, &output_rows, &output_rows_length));
  }

  jbyteArray ret = env->NewByteArray(output_rows_length);
  env->SetByteArrayRegion(ret, 0, output_rows_length, reinterpret_cast<jbyte *>(output_rows));
  free(output_rows);

  env->ReleaseByteArrayElements(sort_order, reinterpret_cast<jbyte *>(sort_order_ptr), 0);
  env->ReleaseByteArrayElements(input_rows, reinterpret_cast<jbyte *>(input_rows_ptr), 0);

  return ret;
}

JNIEXPORT jobjectArray JNICALL
Java_edu_berkeley_cs_rise_opaque_execution_SGXEnclave_PartitionForSort(
    JNIEnv *env, jobject obj, jlong eid, jbyteArray sort_order, jint num_partitions,
    jbyteArray input_rows, jbyteArray boundary_rows) {
  (void)obj;

  jboolean if_copy;

  size_t sort_order_length = static_cast<size_t>(env->GetArrayLength(sort_order));
  uint8_t *sort_order_ptr =
      reinterpret_cast<uint8_t *>(env->GetByteArrayElements(sort_order, &if_copy));

  size_t input_rows_length = static_cast<size_t>(env->GetArrayLength(input_rows));
  uint8_t *input_rows_ptr =
      reinterpret_cast<uint8_t *>(env->GetByteArrayElements(input_rows, &if_copy));

  size_t boundary_rows_length = static_cast<size_t>(env->GetArrayLength(boundary_rows));
  uint8_t *boundary_rows_ptr =
      reinterpret_cast<uint8_t *>(env->GetByteArrayElements(boundary_rows, &if_copy));

  uint8_t **output_partitions = new uint8_t *[num_partitions];
  size_t *output_partition_lengths = new size_t[num_partitions];

  if (input_rows_ptr == nullptr) {
    ocall_throw("PartitionForSort: JNI failed to get input byte array.");
  } else {
    oe_check_and_time("Partition For Sort",
                      ecall_partition_for_sort(
                          (oe_enclave_t *)eid, sort_order_ptr, sort_order_length, num_partitions,
                          input_rows_ptr, input_rows_length, boundary_rows_ptr,
                          boundary_rows_length, output_partitions, output_partition_lengths));
  }

  env->ReleaseByteArrayElements(sort_order, reinterpret_cast<jbyte *>(sort_order_ptr), 0);
  env->ReleaseByteArrayElements(input_rows, reinterpret_cast<jbyte *>(input_rows_ptr), 0);
  env->ReleaseByteArrayElements(boundary_rows, reinterpret_cast<jbyte *>(boundary_rows_ptr), 0);

  jobjectArray result = env->NewObjectArray(num_partitions, env->FindClass("[B"), nullptr);
  for (jint i = 0; i < num_partitions; i++) {
    jbyteArray partition = env->NewByteArray(output_partition_lengths[i]);
    env->SetByteArrayRegion(partition, 0, output_partition_lengths[i],
                            reinterpret_cast<jbyte *>(output_partitions[i]));
    free(output_partitions[i]);
    env->SetObjectArrayElement(result, i, partition);
  }
  delete[] output_partitions;
  delete[] output_partition_lengths;

  return result;
}

JNIEXPORT jbyteArray JNICALL Java_edu_berkeley_cs_rise_opaque_execution_SGXEnclave_ExternalSort(
    JNIEnv *env, jobject obj, jlong eid, jbyteArray sort_order, jbyteArray input_rows) {
  (void)obj;

  jboolean if_copy;

  size_t sort_order_length = static_cast<size_t>(env->GetArrayLength(sort_order));
  uint8_t *sort_order_ptr =
      reinterpret_cast<uint8_t *>(env->GetByteArrayElements(sort_order, &if_copy));

  size_t input_rows_length = static_cast<size_t>(env->GetArrayLength(input_rows));
  uint8_t *input_rows_ptr =
      reinterpret_cast<uint8_t *>(env->GetByteArrayElements(input_rows, &if_copy));

  uint8_t *output_rows = nullptr;
  size_t output_rows_length = 0;

  if (input_rows_ptr == nullptr) {
    ocall_throw("ExternalSort: JNI failed to get input byte array.");
  } else {
    oe_check_and_time("External Non-Oblivious Sort",
                      ecall_external_sort((oe_enclave_t *)eid, sort_order_ptr, sort_order_length,
                                          input_rows_ptr, input_rows_length, &output_rows,
                                          &output_rows_length));
  }

  jbyteArray ret = env->NewByteArray(output_rows_length);
  env->SetByteArrayRegion(ret, 0, output_rows_length, reinterpret_cast<jbyte *>(output_rows));
  free(output_rows);

  env->ReleaseByteArrayElements(sort_order, reinterpret_cast<jbyte *>(sort_order_ptr), 0);
  env->ReleaseByteArrayElements(input_rows, reinterpret_cast<jbyte *>(input_rows_ptr), 0);

  return ret;
}

JNIEXPORT jbyteArray JNICALL
Java_edu_berkeley_cs_rise_opaque_execution_SGXEnclave_NonObliviousSortMergeJoin(
    JNIEnv *env, jobject obj, jlong eid, jbyteArray join_expr, jbyteArray input_rows) {
  (void)obj;

  jboolean if_copy;

  uint32_t join_expr_length = (uint32_t)env->GetArrayLength(join_expr);
  uint8_t *join_expr_ptr = (uint8_t *)env->GetByteArrayElements(join_expr, &if_copy);

  uint32_t input_rows_length = (uint32_t)env->GetArrayLength(input_rows);
  uint8_t *input_rows_ptr = (uint8_t *)env->GetByteArrayElements(input_rows, &if_copy);

  uint8_t *output_rows = nullptr;
  size_t output_rows_length = 0;

  if (input_rows_ptr == nullptr) {
    ocall_throw("NonObliviousSortMergeJoin: JNI failed to get input byte array.");
  } else {
    oe_check_and_time("Non-Oblivious Sort-Merge Join",
                      ecall_non_oblivious_sort_merge_join(
                          (oe_enclave_t *)eid, join_expr_ptr, join_expr_length, input_rows_ptr,
                          input_rows_length, &output_rows, &output_rows_length));
  }

  jbyteArray ret = env->NewByteArray(output_rows_length);
  env->SetByteArrayRegion(ret, 0, output_rows_length, (jbyte *)output_rows);
  free(output_rows);

  env->ReleaseByteArrayElements(join_expr, (jbyte *)join_expr_ptr, 0);
  env->ReleaseByteArrayElements(input_rows, (jbyte *)input_rows_ptr, 0);

  return ret;
}

JNIEXPORT jbyteArray JNICALL
Java_edu_berkeley_cs_rise_opaque_execution_SGXEnclave_BroadcastNestedLoopJoin(
    JNIEnv *env, jobject obj, jlong eid, jbyteArray join_expr, jbyteArray outer_rows,
    jbyteArray inner_rows) {
  (void)obj;

  jboolean if_copy;

  uint32_t join_expr_length = (uint32_t)env->GetArrayLength(join_expr);
  uint8_t *join_expr_ptr = (uint8_t *)env->GetByteArrayElements(join_expr, &if_copy);

  uint32_t outer_rows_length = (uint32_t)env->GetArrayLength(outer_rows);
  uint8_t *outer_rows_ptr = (uint8_t *)env->GetByteArrayElements(outer_rows, &if_copy);

  uint32_t inner_rows_length = (uint32_t)env->GetArrayLength(inner_rows);
  uint8_t *inner_rows_ptr = (uint8_t *)env->GetByteArrayElements(inner_rows, &if_copy);

  uint8_t *output_rows = nullptr;
  size_t output_rows_length = 0;

  if (outer_rows_ptr == nullptr) {
    ocall_throw("BroadcastNestedLoopJoin: JNI failed to get inner byte array.");
  } else if (inner_rows_ptr == nullptr) {
    ocall_throw("BroadcastNestedLoopJoin: JNI failed to get outer byte array.");
  } else {
    oe_check_and_time(
        "Broadcast Nested Loop Join",
        ecall_broadcast_nested_loop_join((oe_enclave_t *)eid, join_expr_ptr, join_expr_length,
                                         outer_rows_ptr, outer_rows_length, inner_rows_ptr,
                                         inner_rows_length, &output_rows, &output_rows_length));
  }

  jbyteArray ret = env->NewByteArray(output_rows_length);
  env->SetByteArrayRegion(ret, 0, output_rows_length, (jbyte *)output_rows);
  free(output_rows);

  env->ReleaseByteArrayElements(join_expr, (jbyte *)join_expr_ptr, 0);
  env->ReleaseByteArrayElements(outer_rows, (jbyte *)outer_rows_ptr, 0);
  env->ReleaseByteArrayElements(inner_rows, (jbyte *)inner_rows_ptr, 0);

  return ret;
}

JNIEXPORT jobject JNICALL
Java_edu_berkeley_cs_rise_opaque_execution_SGXEnclave_NonObliviousAggregate(
    JNIEnv *env, jobject obj, jlong eid, jbyteArray agg_op, jbyteArray input_rows,
    jboolean isPartial) {
  (void)obj;

  jboolean if_copy;

  uint32_t agg_op_length = (uint32_t)env->GetArrayLength(agg_op);
  uint8_t *agg_op_ptr = (uint8_t *)env->GetByteArrayElements(agg_op, &if_copy);

  uint32_t input_rows_length = (uint32_t)env->GetArrayLength(input_rows);
  uint8_t *input_rows_ptr = (uint8_t *)env->GetByteArrayElements(input_rows, &if_copy);

  uint8_t *output_rows = nullptr;
  size_t output_rows_length = 0;

  bool is_partial = (bool)isPartial;

  if (input_rows_ptr == nullptr) {
    ocall_throw("NonObliviousAggregateStep: JNI failed to get input byte array.");
  } else {
    oe_check_and_time("Non-Oblivious Aggregate",
                      ecall_non_oblivious_aggregate(
                          (oe_enclave_t *)eid, agg_op_ptr, agg_op_length, input_rows_ptr,
                          input_rows_length, &output_rows, &output_rows_length, is_partial));
  }

  jbyteArray ret = env->NewByteArray(output_rows_length);
  env->SetByteArrayRegion(ret, 0, output_rows_length, (jbyte *)output_rows);
  free(output_rows);

  env->ReleaseByteArrayElements(agg_op, (jbyte *)agg_op_ptr, 0);
  env->ReleaseByteArrayElements(input_rows, (jbyte *)input_rows_ptr, 0);

  return ret;
}

JNIEXPORT jbyteArray JNICALL
Java_edu_berkeley_cs_rise_opaque_execution_SGXEnclave_CountRowsPerPartition(
    JNIEnv *env, jobject obj, jlong eid, jbyteArray input_rows) {

  (void)obj;
  jboolean if_copy;

  uint32_t input_rows_length = (uint32_t)env->GetArrayLength(input_rows);
  uint8_t *input_rows_ptr = (uint8_t *)env->GetByteArrayElements(input_rows, &if_copy);

  uint8_t *output_rows = nullptr;
  size_t output_rows_length = 0;

  if (input_rows_ptr == nullptr) {
    ocall_throw("CountRowsPerPartition: JNI failed to get input byte array.");
  } else {
    oe_check_and_time("CountRowsPerPartition",
                      ecall_count_rows_per_partition((oe_enclave_t *)eid, input_rows_ptr,
                                                     input_rows_length, &output_rows,
                                                     &output_rows_length));
  }

  jbyteArray ret = env->NewByteArray(output_rows_length);
  env->SetByteArrayRegion(ret, 0, output_rows_length, (jbyte *)output_rows);
  free(output_rows);

  env->ReleaseByteArrayElements(input_rows, (jbyte *)input_rows_ptr, 0);

  return ret;
}

JNIEXPORT jbyteArray JNICALL
Java_edu_berkeley_cs_rise_opaque_execution_SGXEnclave_ComputeNumRowsPerPartition(
    JNIEnv *env, jobject obj, jlong eid, jint limit, jbyteArray input_rows) {

  (void)obj;
  jboolean if_copy;

  uint32_t input_rows_length = (uint32_t)env->GetArrayLength(input_rows);
  uint8_t *input_rows_ptr = (uint8_t *)env->GetByteArrayElements(input_rows, &if_copy);

  uint8_t *output_rows = nullptr;
  size_t output_rows_length = 0;

  if (input_rows_ptr == nullptr) {
    ocall_throw("ComputeNumRowsPerPartition: JNI failed to get input byte array.");
  } else {
    oe_check_and_time("ComputeNumRowsPerPartition",
                      ecall_compute_num_rows_per_partition((oe_enclave_t *)eid, (uint32_t)limit,
                                                           input_rows_ptr, input_rows_length,
                                                           &output_rows, &output_rows_length));
  }

  jbyteArray ret = env->NewByteArray(output_rows_length);
  env->SetByteArrayRegion(ret, 0, output_rows_length, (jbyte *)output_rows);
  free(output_rows);

  env->ReleaseByteArrayElements(input_rows, (jbyte *)input_rows_ptr, 0);

  return ret;
}

JNIEXPORT jbyteArray JNICALL Java_edu_berkeley_cs_rise_opaque_execution_SGXEnclave_LocalLimit(
    JNIEnv *env, jobject obj, jlong eid, jint limit, jbyteArray input_rows) {

  (void)obj;
  jboolean if_copy;

  uint32_t input_rows_length = (uint32_t)env->GetArrayLength(input_rows);
  uint8_t *input_rows_ptr = (uint8_t *)env->GetByteArrayElements(input_rows, &if_copy);

  uint8_t *output_rows = nullptr;
  size_t output_rows_length = 0;

  if (input_rows_ptr == nullptr) {
    ocall_throw("LocalLimit: JNI failed to get input byte array.");
  } else {
    oe_check_and_time("LocalLimit",
                      ecall_local_limit((oe_enclave_t *)eid, limit, input_rows_ptr,
                                        input_rows_length, &output_rows, &output_rows_length));
  }

  jbyteArray ret = env->NewByteArray(output_rows_length);
  env->SetByteArrayRegion(ret, 0, output_rows_length, (jbyte *)output_rows);
  free(output_rows);

  env->ReleaseByteArrayElements(input_rows, (jbyte *)input_rows_ptr, 0);

  return ret;
}

JNIEXPORT jbyteArray JNICALL
Java_edu_berkeley_cs_rise_opaque_execution_SGXEnclave_LimitReturnRows(JNIEnv *env, jobject obj,
                                                                      jlong eid,
                                                                      jlong partition_id,
                                                                      jbyteArray limits,
                                                                      jbyteArray input_rows) {

  (void)obj;
  jboolean if_copy;

  uint32_t input_rows_length = (uint32_t)env->GetArrayLength(input_rows);
  uint8_t *input_rows_ptr = (uint8_t *)env->GetByteArrayElements(input_rows, &if_copy);

  uint32_t limits_length = (uint32_t)env->GetArrayLength(limits);
  uint8_t *limits_ptr = (uint8_t *)env->GetByteArrayElements(limits, &if_copy);

  uint8_t *output_rows = nullptr;
  size_t output_rows_length = 0;

  if (input_rows_ptr == nullptr) {
    ocall_throw("LimitReturnRows: JNI failed to get input byte array.");
  } else {
    oe_check_and_time("LimitReturnRows",
                      ecall_limit_return_rows((oe_enclave_t *)eid, partition_id, limits_ptr,
                                              limits_length, input_rows_ptr, input_rows_length,
                                              &output_rows, &output_rows_length));
  }

  jbyteArray ret = env->NewByteArray(output_rows_length);
  env->SetByteArrayRegion(ret, 0, output_rows_length, (jbyte *)output_rows);
  free(output_rows);

  env->ReleaseByteArrayElements(input_rows, (jbyte *)input_rows_ptr, 0);

  return ret;
}<|MERGE_RESOLUTION|>--- conflicted
+++ resolved
@@ -41,12 +41,7 @@
 #include <openenclave/host.h>
 #include <string>
 #include <sys/time.h> // struct timeval
-<<<<<<< HEAD
-#include <time.h> // gettimeofday
-#include <iostream> // DEBUG
-=======
 #include <time.h>     // gettimeofday
->>>>>>> e66efcc3
 
 #include "Enclave_u.h"
 #include "Errlist.h"
