--- conflicted
+++ resolved
@@ -521,8 +521,6 @@
 JNIEXPORT jbyteArray JNICALL
 Java_edu_berkeley_cs_rise_opaque_execution_SGXEnclave_NonObliviousSortMergeJoin(
   JNIEnv *env, jobject obj, jlong eid, jbyteArray join_expr, jbyteArray input_rows) {
-<<<<<<< HEAD
-=======
   (void)obj;
 
   jboolean if_copy;
@@ -560,7 +558,6 @@
 JNIEXPORT jbyteArray JNICALL
 Java_edu_berkeley_cs_rise_opaque_execution_SGXEnclave_BroadcastNestedLoopJoin(
   JNIEnv *env, jobject obj, jlong eid, jbyteArray join_expr, jbyteArray outer_rows, jbyteArray inner_rows) {
->>>>>>> a4a6ff95
   (void)obj;
 
   jboolean if_copy;
@@ -571,12 +568,9 @@
   uint32_t outer_rows_length = (uint32_t) env->GetArrayLength(outer_rows);
   uint8_t *outer_rows_ptr = (uint8_t *) env->GetByteArrayElements(outer_rows, &if_copy);
 
-<<<<<<< HEAD
-=======
   uint32_t inner_rows_length = (uint32_t) env->GetArrayLength(inner_rows);
   uint8_t *inner_rows_ptr = (uint8_t *) env->GetByteArrayElements(inner_rows, &if_copy);
 
->>>>>>> a4a6ff95
   uint8_t *output_rows = nullptr;
   size_t output_rows_length = 0;
 
@@ -589,12 +583,8 @@
                        ecall_broadcast_nested_loop_join(
                          (oe_enclave_t*)eid,
                          join_expr_ptr, join_expr_length,
-<<<<<<< HEAD
-                         input_rows_ptr, input_rows_length,
-=======
                          outer_rows_ptr, outer_rows_length,
                          inner_rows_ptr, inner_rows_length,
->>>>>>> a4a6ff95
                          &output_rows, &output_rows_length));
   }
 
@@ -603,12 +593,8 @@
   free(output_rows);
 
   env->ReleaseByteArrayElements(join_expr, (jbyte *) join_expr_ptr, 0);
-<<<<<<< HEAD
-  env->ReleaseByteArrayElements(input_rows, (jbyte *) input_rows_ptr, 0);
-=======
   env->ReleaseByteArrayElements(outer_rows, (jbyte *) outer_rows_ptr, 0);
   env->ReleaseByteArrayElements(inner_rows, (jbyte *) inner_rows_ptr, 0);
->>>>>>> a4a6ff95
 
   return ret;
 }
