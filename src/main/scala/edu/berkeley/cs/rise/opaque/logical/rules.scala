--- conflicted
+++ resolved
@@ -59,66 +59,6 @@
       JobVerificationEngine.resetForNextJob()
       EncryptedBlockRDD(l.output, baseRelation.buildBlockedScan())
 
-<<<<<<< HEAD
-    case p @ Project(projectList, child) if isEncrypted(child) =>
-      JobVerificationEngine.resetForNextJob()
-      EncryptedProject(projectList, child.asInstanceOf[OpaqueOperator])
-
-    // We don't support null values yet, so there's no point in checking whether the output of an
-    // encrypted operator is null
-    case p @ Filter(And(IsNotNull(_), IsNotNull(_)), child) if isEncrypted(child) =>
-      JobVerificationEngine.resetForNextJob()
-      child
-    case p @ Filter(IsNotNull(_), child) if isEncrypted(child) =>
-      JobVerificationEngine.resetForNextJob()
-      child
-
-    case p @ Filter(condition, child) if isEncrypted(child) =>
-      JobVerificationEngine.resetForNextJob()
-      EncryptedFilter(condition, child.asInstanceOf[OpaqueOperator])
-
-    case p @ Sort(order, true, child) if isEncrypted(child) =>
-      JobVerificationEngine.resetForNextJob()
-      EncryptedSort(order, child.asInstanceOf[OpaqueOperator])
-
-    case p @ Join(left, right, joinType, condition, _) if isEncrypted(p) =>
-      JobVerificationEngine.resetForNextJob()
-      EncryptedJoin(
-        left.asInstanceOf[OpaqueOperator], right.asInstanceOf[OpaqueOperator], joinType, condition)
-
-    case p @ Aggregate(groupingExprs, aggExprs, child) if isEncrypted(p) =>
-      JobVerificationEngine.resetForNextJob()
-      UndoCollapseProject.separateProjectAndAgg(p) match {
-        case Some((projectExprs, aggExprs)) =>
-          EncryptedProject(
-            projectExprs,
-            EncryptedAggregate(
-              groupingExprs, aggExprs,
-              EncryptedSort(
-                groupingExprs.map(e => SortOrder(e, Ascending)),
-                child.asInstanceOf[OpaqueOperator])))
-        case None =>
-          EncryptedAggregate(
-            groupingExprs, aggExprs,
-            EncryptedSort(
-              groupingExprs.map(e => SortOrder(e, Ascending)),
-              child.asInstanceOf[OpaqueOperator]))
-      }
-
-    case p @ Union(Seq(left, right)) if isEncrypted(p) =>
-      JobVerificationEngine.resetForNextJob()
-      EncryptedUnion(left.asInstanceOf[OpaqueOperator], right.asInstanceOf[OpaqueOperator])
-
-    case p @ LocalLimit(limitExpr, child) if isEncrypted(p) =>
-      JobVerificationEngine.resetForNextJob()
-      EncryptedLocalLimit(limitExpr, child.asInstanceOf[OpaqueOperator])
-
-    case p @ GlobalLimit(limitExpr, child) if isEncrypted(p) =>
-      JobVerificationEngine.resetForNextJob()
-      EncryptedGlobalLimit(limitExpr, child.asInstanceOf[OpaqueOperator])
-
-=======
->>>>>>> e9fe7bbf
     case InMemoryRelationMatcher(output, storageLevel, child) if isEncrypted(child) =>
       JobVerificationEngine.resetForNextJob()
       EncryptedBlockRDD(
