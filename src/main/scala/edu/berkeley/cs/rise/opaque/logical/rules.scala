--- conflicted
+++ resolved
@@ -33,13 +33,8 @@
 
 object EncryptLocalRelation extends Rule[LogicalPlan] {
   def apply(plan: LogicalPlan): LogicalPlan = plan transform {
-<<<<<<< HEAD
-    case Encrypt(isOblivious, LocalRelation(output, data, false)) =>
-      EncryptedLocalRelation(output, data, isOblivious)
-=======
-    case Encrypt(LocalRelation(output, data)) =>
+    case Encrypt(LocalRelation(output, data, false)) =>
       EncryptedLocalRelation(output, data)
->>>>>>> feed92ae
   }
 }
 
@@ -59,13 +54,8 @@
   }
 
   def apply(plan: LogicalPlan): LogicalPlan = plan transformUp {
-<<<<<<< HEAD
     case l @ LogicalRelation(baseRelation: EncryptedScan, _, _, false) =>
-      EncryptedBlockRDD(l.output, baseRelation.buildBlockedScan(), baseRelation.isOblivious)
-=======
-    case l @ LogicalRelation(baseRelation: EncryptedScan, _, _) =>
       EncryptedBlockRDD(l.output, baseRelation.buildBlockedScan())
->>>>>>> feed92ae
 
     case p @ Project(projectList, child) if isEncrypted(child) =>
       EncryptedProject(projectList, child.asInstanceOf[OpaqueOperator])
