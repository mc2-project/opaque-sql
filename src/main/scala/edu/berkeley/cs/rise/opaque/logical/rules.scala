--- conflicted
+++ resolved
@@ -80,12 +80,8 @@
       JobVerificationEngine.resetForNextJob()
       EncryptedSort(order, child.asInstanceOf[OpaqueOperator])
 
-<<<<<<< HEAD
-    case p @ Join(left, right, joinType, condition) if isEncrypted(p) =>
+    case p @ Join(left, right, joinType, condition, _) if isEncrypted(p) =>
       JobVerificationEngine.resetForNextJob()
-=======
-    case p @ Join(left, right, joinType, condition, _) if isEncrypted(p) =>
->>>>>>> cbb3efa6
       EncryptedJoin(
         left.asInstanceOf[OpaqueOperator], right.asInstanceOf[OpaqueOperator], joinType, condition)
 
