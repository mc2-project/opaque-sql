/*
 * Licensed to the Apache Software Foundation (ASF) under one or more
 * contributor license agreements.  See the NOTICE file distributed with
 * this work for additional information regarding copyright ownership.
 * The ASF licenses this file to You under the Apache License, Version 2.0
 * (the "License"); you may not use this file except in compliance with
 * the License.  You may obtain a copy of the License at
 *
 *    http://www.apache.org/licenses/LICENSE-2.0
 *
 * Unless required by applicable law or agreed to in writing, software
 * distributed under the License is distributed on an "AS IS" BASIS,
 * WITHOUT WARRANTIES OR CONDITIONS OF ANY KIND, either express or implied.
 * See the License for the specific language governing permissions and
 * limitations under the License.
 */

package edu.berkeley.cs.rise.opaque.execution

import ch.jodersky.jni.nativeLoader

@nativeLoader("enclave_jni")
class SGXEnclave extends java.io.Serializable {
  @native def StartEnclave(libraryPath: String): Long
  @native def StopEnclave(enclaveId: Long): Unit

  @native def Project(eid: Long, projectList: Array[Byte], input: Array[Byte]): Array[Byte]

  @native def Filter(eid: Long, condition: Array[Byte], input: Array[Byte]): Array[Byte]

  @native def Encrypt(eid: Long, plaintext: Array[Byte]): Array[Byte]
  @native def Decrypt(eid: Long, ciphertext: Array[Byte]): Array[Byte]

  @native def Sample(eid: Long, input: Array[Byte]): Array[Byte]
  @native def FindRangeBounds(
    eid: Long, order: Array[Byte], numPartitions: Int, input: Array[Byte]): Array[Byte]
  @native def PartitionForSort(
    eid: Long, order: Array[Byte], numPartitions: Int, input: Array[Byte],
    boundaries: Array[Byte]): Array[Array[Byte]]
  @native def ExternalSort(eid: Long, order: Array[Byte], input: Array[Byte]): Array[Byte]

  @native def ScanCollectLastPrimary(
    eid: Long, joinExpr: Array[Byte], input: Array[Byte]): Array[Byte]
  @native def NonObliviousSortMergeJoin(
    eid: Long, joinExpr: Array[Byte], input: Array[Byte], joinRow: Array[Byte]): Array[Byte]

  @native def NonObliviousAggregateStep1(
    eid: Long, aggOp: Array[Byte], inputRows: Array[Byte]): (Array[Byte], Array[Byte], Array[Byte])
  @native def NonObliviousAggregateStep2(
    eid: Long, aggOp: Array[Byte], inputRows: Array[Byte], nextPartitionFirstRow: Array[Byte],
    prevPartitionLastGroup: Array[Byte], prevPartitionLastRow: Array[Byte]): Array[Byte]

  @native def CountRowsPerPartition(
    eid: Long, inputRows: Array[Byte]): Array[Byte]
  @native def ComputeNumRowsPerPartition(
    eid: Long, limit: Int, inputRows: Array[Byte]): Array[Byte]
  @native def LocalLimit(
    eid: Long, limit: Int, inputRows: Array[Byte]): Array[Byte]
  @native def LimitReturnRows(
    eid: Long, partitionID: Long, limits: Array[Byte], inputRows: Array[Byte]): Array[Byte]

  // Remote attestation, enclave side
<<<<<<< HEAD
  @native def RemoteAttestation1(eid: Long): Array[Byte]
  @native def RemoteAttestation3(eid: Long, attResultInput: Array[Byte]): Unit
=======
  @native def GenerateReport(eid: Long): Array[Byte]
  @native def FinishAttestation(eid: Long, attResultInput: Array[Byte]): Unit
>>>>>>> f0525e50
}<|MERGE_RESOLUTION|>--- conflicted
+++ resolved
@@ -60,11 +60,6 @@
     eid: Long, partitionID: Long, limits: Array[Byte], inputRows: Array[Byte]): Array[Byte]
 
   // Remote attestation, enclave side
-<<<<<<< HEAD
-  @native def RemoteAttestation1(eid: Long): Array[Byte]
-  @native def RemoteAttestation3(eid: Long, attResultInput: Array[Byte]): Unit
-=======
   @native def GenerateReport(eid: Long): Array[Byte]
   @native def FinishAttestation(eid: Long, attResultInput: Array[Byte]): Unit
->>>>>>> f0525e50
 }