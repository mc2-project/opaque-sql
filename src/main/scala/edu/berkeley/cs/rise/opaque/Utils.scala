/*
 * Licensed to the Apache Software Foundation (ASF) under one or more
 * contributor license agreements.  See the NOTICE file distributed with
 * this work for additional information regarding copyright ownership.
 * The ASF licenses this file to You under the Apache License, Version 2.0
 * (the "License"); you may not use this file except in compliance with
 * the License.  You may obtain a copy of the License at
 *
 *    http://www.apache.org/licenses/LICENSE-2.0
 *
 * Unless required by applicable law or agreed to in writing, software
 * distributed under the License is distributed on an "AS IS" BASIS,
 * WITHOUT WARRANTIES OR CONDITIONS OF ANY KIND, either express or implied.
 * See the License for the specific language governing permissions and
 * limitations under the License.
 */

package edu.berkeley.cs.rise.opaque

import java.io.File
import java.io.FileNotFoundException
import java.nio.ByteBuffer
import java.nio.ByteOrder
import java.security.SecureRandom
import java.util.Base64
import java.util.UUID

import javax.crypto._
import javax.crypto.spec.GCMParameterSpec
import javax.crypto.spec.SecretKeySpec

import scala.collection.mutable.ArrayBuilder

import com.google.flatbuffers.FlatBufferBuilder
import org.apache.spark.internal.Logging
import org.apache.spark.rdd.RDD
import org.apache.spark.sql.Dataset
import org.apache.spark.sql.SQLContext
import org.apache.spark.sql.SparkSession
import org.apache.spark.sql.catalyst.InternalRow
import org.apache.spark.sql.catalyst.expressions.Add
import org.apache.spark.sql.catalyst.expressions.Alias
import org.apache.spark.sql.catalyst.expressions.And
import org.apache.spark.sql.catalyst.expressions.Ascending
import org.apache.spark.sql.catalyst.expressions.Attribute
import org.apache.spark.sql.catalyst.expressions.AttributeReference
import org.apache.spark.sql.catalyst.expressions.Cast
import org.apache.spark.sql.catalyst.expressions.Contains
import org.apache.spark.sql.catalyst.expressions.Concat
import org.apache.spark.sql.catalyst.expressions.DateAdd
import org.apache.spark.sql.catalyst.expressions.DateAddInterval
import org.apache.spark.sql.catalyst.expressions.Descending
import org.apache.spark.sql.catalyst.expressions.Divide
import org.apache.spark.sql.catalyst.expressions.EndsWith
import org.apache.spark.sql.catalyst.expressions.EqualTo
import org.apache.spark.sql.catalyst.expressions.Exp
import org.apache.spark.sql.catalyst.expressions.Expression
import org.apache.spark.sql.catalyst.expressions.GreaterThan
import org.apache.spark.sql.catalyst.expressions.GreaterThanOrEqual
import org.apache.spark.sql.catalyst.expressions.If
import org.apache.spark.sql.catalyst.expressions.In
import org.apache.spark.sql.catalyst.expressions.IsNotNull
import org.apache.spark.sql.catalyst.expressions.IsNull
import org.apache.spark.sql.catalyst.expressions.KnownFloatingPointNormalized
import org.apache.spark.sql.catalyst.expressions.LessThan
import org.apache.spark.sql.catalyst.expressions.LessThanOrEqual
import org.apache.spark.sql.catalyst.expressions.Literal
import org.apache.spark.sql.catalyst.expressions.Like
import org.apache.spark.sql.catalyst.expressions.Multiply
import org.apache.spark.sql.catalyst.expressions.CaseWhen
import org.apache.spark.sql.catalyst.expressions.CreateArray
import org.apache.spark.sql.catalyst.expressions.NamedExpression
import org.apache.spark.sql.catalyst.expressions.Not
import org.apache.spark.sql.catalyst.expressions.Or
import org.apache.spark.sql.catalyst.expressions.SortOrder
import org.apache.spark.sql.catalyst.expressions.StartsWith
import org.apache.spark.sql.catalyst.expressions.Substring
import org.apache.spark.sql.catalyst.expressions.Subtract
import org.apache.spark.sql.catalyst.expressions.UnaryMinus
import org.apache.spark.sql.catalyst.expressions.Upper
import org.apache.spark.sql.catalyst.expressions.Year
import org.apache.spark.sql.catalyst.expressions.aggregate._
import org.apache.spark.sql.catalyst.plans.Cross
import org.apache.spark.sql.catalyst.plans.ExistenceJoin
import org.apache.spark.sql.catalyst.plans.FullOuter
import org.apache.spark.sql.catalyst.plans.Inner
import org.apache.spark.sql.catalyst.plans.JoinType
import org.apache.spark.sql.catalyst.plans.LeftAnti
import org.apache.spark.sql.catalyst.plans.LeftOuter
import org.apache.spark.sql.catalyst.plans.LeftSemi
import org.apache.spark.sql.catalyst.plans.NaturalJoin
import org.apache.spark.sql.catalyst.plans.RightOuter
import org.apache.spark.sql.catalyst.plans.UsingJoin
import org.apache.spark.sql.catalyst.trees.TreeNode
import org.apache.spark.sql.catalyst.optimizer.NormalizeNaNAndZero
import org.apache.spark.sql.catalyst.util.ArrayBasedMapData
import org.apache.spark.sql.catalyst.util.ArrayData
import org.apache.spark.sql.catalyst.util.MapData
import org.apache.spark.sql.execution.SubqueryExec
import org.apache.spark.sql.execution.ScalarSubquery
import org.apache.spark.sql.execution.aggregate.ScalaUDAF
import org.apache.spark.sql.types._
import org.apache.spark.storage.StorageLevel
import org.apache.spark.unsafe.types.CalendarInterval
import org.apache.spark.unsafe.types.UTF8String
import org.apache.spark.util.LongAccumulator

import edu.berkeley.cs.rise.opaque.execution.Block
import edu.berkeley.cs.rise.opaque.execution.OpaqueOperatorExec
import edu.berkeley.cs.rise.opaque.execution.SGXEnclave
import edu.berkeley.cs.rise.opaque.expressions.ClosestPoint
import edu.berkeley.cs.rise.opaque.expressions.Decrypt
import edu.berkeley.cs.rise.opaque.expressions.DotProduct
import edu.berkeley.cs.rise.opaque.expressions.VectorAdd
import edu.berkeley.cs.rise.opaque.expressions.VectorMultiply
import edu.berkeley.cs.rise.opaque.expressions.VectorSum
import edu.berkeley.cs.rise.opaque.logical.ConvertToOpaqueOperators
import edu.berkeley.cs.rise.opaque.logical.EncryptLocalRelation
import org.apache.spark.sql.catalyst.expressions.PromotePrecision
import org.apache.spark.sql.catalyst.expressions.CheckOverflow

object Utils extends Logging {

  def time[A](desc: String)(f: => A): A = {
    val start = System.nanoTime
    val result = f
    logInfo(s"$desc took ${(System.nanoTime - start) / 1000000.0}ms to complete.")
    result
  }

  /**
   * Retry `fn`, which may throw an OpaqueException, up to n times.
   *
   * From https://stackoverflow.com/a/7931459.
   */
  @annotation.tailrec
  def retry[T](n: Int)(fn: => T): T = {
    import scala.util.{Try, Success, Failure}
    Try { fn } match {
      case Success(x) => x
      case Failure(e) if n > 1 => retry(n - 1)(fn)
      case Failure(e) => throw e
    }
  }

  private def jsonSerialize(x: Any): String = (x: @unchecked) match {
    case x: Int => x.toString
    case x: Double => x.toString
    case x: Boolean => x.toString
    case x: String => s""""$x""""
    case x: Option[_] =>
      x match {
        case Some(x) => jsonSerialize(x)
        case None => "null"
      }
    case x: Map[_, _] =>
      x.map { case (k, v) =>
        s"${jsonSerialize(k)}: ${jsonSerialize(v)}"
      }.mkString("{", ", ", "}")
  }

  def timeBenchmark[A](benchmarkAttrs: (String, Any)*)(f: => A): A = {
    val start = System.nanoTime
    val result = f
    val timeMs = (System.nanoTime - start) / 1000000.0
    val attrs = benchmarkAttrs.toMap + ("time" -> timeMs,
    "sgx" -> (if (System.getenv("SGX_MODE") == "HW") "hw" else "sim"))
    logInfo(jsonSerialize(attrs))
    result
  }

  private var logOperators = false
  def setOperatorLoggingLevel(logOperators: Boolean) = {
    this.logOperators = logOperators
  }
  def getOperatorLoggingLevel() = {
    this.logOperators
  }

  def findLibraryAsResource(libraryName: String): String = {
    // Derived from sbt-jni: macros/src/main/scala/ch/jodersky/jni/annotations.scala
    import java.nio.file.{Files, Path}
    val lib = System.mapLibraryName(libraryName)
    val tmp: Path = Files.createTempDirectory("jni-")
    val plat: String = {
      val line =
        try {
          scala.sys.process.Process("uname -sm").lineStream.head
        } catch {
          case ex: Exception => sys.error("Error running `uname` command")
        }
      val parts = line.split(" ")
      if (parts.length != 2) {
        sys.error("Could not determine platform: 'uname -sm' returned unexpected string: " + line)
      } else {
        val arch = parts(1).toLowerCase.replaceAll("\\s", "")
        val kernel = parts(0).toLowerCase.replaceAll("\\s", "")
        arch + "-" + kernel
      }
    }
    val resourcePath: String = s"/native/$plat/$lib"
    val resourceStream = Option(getClass.getResourceAsStream(resourcePath)) match {
      case Some(s) => s
      case None =>
        throw new UnsatisfiedLinkError(
          "Native library " + lib + " (" + resourcePath + ") cannot be found on the classpath."
        )
    }
    val extractedPath = tmp.resolve(lib)
    try {
      Files.copy(resourceStream, extractedPath)
    } catch {
      case ex: Exception =>
        throw new UnsatisfiedLinkError("Error while extracting native library: " + ex)
    }
    extractedPath.toAbsolutePath.toString
  }

  def findResource(resourceName: String): String = {
    import java.nio.file.{Files, Path}
    val tmp: Path = Files.createTempDirectory("jni-")
    val resourcePath: String = s"/$resourceName"
    val resourceStream = Option(getClass.getResourceAsStream(resourcePath)) match {
      case Some(s) => s
      case None =>
        throw new FileNotFoundException(
          s"Resource $resourcePath cannot be found on the classpath."
        )
    }
    val extractedPath = tmp.resolve(resourceName)
    Files.copy(resourceStream, extractedPath)
    extractedPath.toAbsolutePath.toString
  }

  def createTempDir(): File = {
    val dir = new File(System.getProperty("java.io.tmpdir"), UUID.randomUUID.toString)
    dir.mkdirs()
    dir.getCanonicalFile
  }

  def deleteRecursively(file: File): Unit = {
    for (contents <- Option(file.listFiles); f <- contents) {
      deleteRecursively(f)
      f.delete()
    }
  }

  final val GCM_IV_LENGTH = 12
  final val GCM_KEY_LENGTH = 32
  final val GCM_TAG_LENGTH = 16

  /**
   * Symmetric key used to encrypt row data. This key is securely sent to the enclaves if
   * attestation succeeds. For development, we use a hardcoded key. You should change it.
   */
<<<<<<< HEAD
  var clientKey: Array[Byte] = null 

  def addClientKey(key: Array[Byte]) : Unit = {
    clientKey = key 
    assert(clientKey.size == GCM_KEY_LENGTH)
  }
=======
  val sharedKey: Array[Byte] = Array.fill[Byte](GCM_KEY_LENGTH)(0)
  assert(sharedKey.size == GCM_KEY_LENGTH)
>>>>>>> e66efcc3

  def encrypt(data: Array[Byte]): Array[Byte] = {
    println("Enter Utils - encrypt")
    val random = SecureRandom.getInstance("SHA1PRNG")
    val cipherKey = new SecretKeySpec(clientKey, "AES")
    val iv = new Array[Byte](GCM_IV_LENGTH)
    random.nextBytes(iv)
    val spec = new GCMParameterSpec(GCM_TAG_LENGTH * 8, iv)
    val cipher = Cipher.getInstance("AES/GCM/NoPadding", "SunJCE")
    cipher.init(Cipher.ENCRYPT_MODE, cipherKey, spec)
    val cipherText = cipher.doFinal(data)
<<<<<<< HEAD
    
    // Print data for debugging purposes
    for (byte <- data) print(byte.toChar)
    println()    

    // Print cipher for debugging purposes
    for (byte <- iv) print(byte.toChar)
    println()
    for (byte <- cipherText) print(byte.toChar)
    println()

    println("Exit Utils - encrypt")    
=======
>>>>>>> e66efcc3
    iv ++ cipherText
  }

  def decrypt(data: Array[Byte]): Array[Byte] = {
    println("Enter Utils - decrypt")

    // Print cipher for debugging purposes
    for (byte <- data) print(byte.toChar)
    println()

    val cipherKey = new SecretKeySpec(clientKey, "AES")
    val iv = data.take(GCM_IV_LENGTH)
    val cipherText = data.drop(GCM_IV_LENGTH)
    val cipher = Cipher.getInstance("AES/GCM/NoPadding", "SunJCE")
    cipher.init(Cipher.DECRYPT_MODE, cipherKey, new GCMParameterSpec(GCM_TAG_LENGTH * 8, iv))
    val plaintext = cipher.doFinal(cipherText)

    // Print plaintext for debugging purposes
    for (byte <- plaintext) print(byte.toChar)
    println()
    println("Exit Utils - decrypt")

    plaintext
  }

  var eid = 0L
  var attested: Boolean = false
  // Initialize accumulator variables for tracking the state of attestation
  var acc_registered: Boolean = false
  val numEnclaves: LongAccumulator = new LongAccumulator
  val numAttested: LongAccumulator = new LongAccumulator
  var loop: Boolean = true

  def initSQLContext(sqlContext: SQLContext): Unit = {
    sqlContext.experimental.extraOptimizations =
      (Seq(EncryptLocalRelation, ConvertToOpaqueOperators) ++
        sqlContext.experimental.extraOptimizations)
<<<<<<< HEAD
    sqlContext.experimental.extraStrategies =
      (Seq(OpaqueOperators) ++
        sqlContext.experimental.extraStrategies)
    RA.initRA(sqlContext.sparkContext)
    LA.initLA(sqlContext.sparkContext)
=======
    sqlContext.experimental.extraStrategies = (Seq(OpaqueOperators) ++
      sqlContext.experimental.extraStrategies)

    val sc = sqlContext.sparkContext
    // This is needed to prevent an error from re-registering accumulator variables if
    // `initSQLContext` is called multiple times on the driver
    if (!acc_registered) {
      sc.register(numEnclaves)
      sc.register(numAttested)
      acc_registered = true
    }

    RA.waitForExecutors(sc)
    RA.attestEnclaves(sc)
    RA.startThread(sc)
  }

  def initEnclave(): (SGXEnclave, Long) = {
    // This following exception relies on the Spark fault tolerance and its retry mechanism
    // in case of a task failure. Therefore, Spark MUST be configured to retry in case of a task failure.
    this.synchronized {
      if (!attested) {
        Thread.sleep(200)
        throw new OpaqueException("Attestation not yet complete")
      } else {
        val enclave = new SGXEnclave()
        (enclave, eid)
      }
    }
  }

  def startEnclave(numEnclavesAcc: LongAccumulator): Long = {
    this.synchronized {
      if (eid == 0L) {
        val enclave = new SGXEnclave()
        val path = findLibraryAsResource("enclave_trusted_signed")
        eid = enclave.StartEnclave(path)
        numEnclavesAcc.add(1)
        logInfo("Starting an enclave")
      }
    }
    eid
  }

  def generateReport(): (Long, Option[Array[Byte]]) = {
    this.synchronized {
      // Only generate report if the enclave has already been started, but not yet attested
      if (eid != 0L && !attested) {
        val enclave = new SGXEnclave()
        val msg1 = enclave.GenerateReport(eid)
        (eid, Option(msg1))
      } else {
        (eid, None)
      }
    }
  }

  def finishAttestation(
      numAttested: LongAccumulator,
      msg2s: Map[Long, Array[Byte]]
  ): (Long, Boolean) = {
    this.synchronized {
      val enclave = new SGXEnclave()
      if (msg2s.contains(eid) && !attested) {
        val msg2 = msg2s(eid)
        enclave.FinishAttestation(eid, msg2)
        numAttested.add(1)
        attested = true
      }
      (eid, attested)
    }
  }

  def cleanup(spark: SparkSession) {
    RA.stopThread()
    spark.stop()
>>>>>>> e66efcc3
  }

  def concatByteArrays(arrays: Array[Array[Byte]]): Array[Byte] = {
    arrays match {
      case Array() => Array.empty
      case Array(bytes) => bytes
      case _ =>
        val totalBytes = arrays.map(_.length.toLong).sum
        assert(totalBytes < Int.MaxValue)
        val buf = ByteBuffer.allocate(totalBytes.toInt)
        buf.order(ByteOrder.LITTLE_ENDIAN)
        for (a <- arrays) {
          buf.put(a)
        }
        buf.flip()
        val all = new Array[Byte](buf.limit())
        buf.get(all)
        all
    }
  }

  def splitBytes(bytes: Array[Byte], numSplits: Int): Array[Array[Byte]] = {
    val splitSize = bytes.length / numSplits
    assert(numSplits * splitSize == bytes.length)
    bytes.grouped(splitSize).toArray
  }

  def ensureCached[T](rdd: RDD[T], storageLevel: StorageLevel): RDD[T] = {
    if (rdd.getStorageLevel == StorageLevel.NONE) {
      rdd.persist(storageLevel)
    } else {
      rdd
    }
  }

  def ensureCached[T](rdd: RDD[T]): RDD[T] = ensureCached(rdd, StorageLevel.MEMORY_ONLY)

  def ensureCached[T](ds: Dataset[T], storageLevel: StorageLevel): Dataset[T] = {
    if (ds.storageLevel == StorageLevel.NONE) {
      ds.persist(storageLevel)
    } else {
      ds
    }
  }

  def ensureCached[T](ds: Dataset[T]): Dataset[T] = ensureCached(ds, StorageLevel.MEMORY_ONLY)

  def force(ds: Dataset[_]): Unit = {
    val rdd: RDD[_] = ds.queryExecution.executedPlan match {
      case p: OpaqueOperatorExec => p.executeBlocked()
      case p => p.execute()
    }
    rdd.foreach(x => {})
  }

  def flatbuffersCreateField(
      builder: FlatBufferBuilder,
      value: Any,
      dataType: DataType,
      isNull: Boolean
  ): Int = {
    (value, dataType) match {
      case (b: Boolean, BooleanType) =>
        tuix.Field.createField(
          builder,
          tuix.FieldUnion.BooleanField,
          tuix.BooleanField.createBooleanField(builder, b),
          isNull
        )
      case (null, BooleanType) =>
        tuix.Field.createField(
          builder,
          tuix.FieldUnion.BooleanField,
          tuix.BooleanField.createBooleanField(builder, false),
          isNull
        )
      case (x: Int, IntegerType) =>
        tuix.Field.createField(
          builder,
          tuix.FieldUnion.IntegerField,
          tuix.IntegerField.createIntegerField(builder, x),
          isNull
        )
      case (null, IntegerType) =>
        tuix.Field.createField(
          builder,
          tuix.FieldUnion.IntegerField,
          tuix.IntegerField.createIntegerField(builder, 0),
          isNull
        )
      case (x: Long, LongType) =>
        tuix.Field.createField(
          builder,
          tuix.FieldUnion.LongField,
          tuix.LongField.createLongField(builder, x),
          isNull
        )
      case (null, LongType) =>
        tuix.Field.createField(
          builder,
          tuix.FieldUnion.LongField,
          tuix.LongField.createLongField(builder, 0L),
          isNull
        )
      case (x: Float, FloatType) =>
        tuix.Field.createField(
          builder,
          tuix.FieldUnion.FloatField,
          tuix.FloatField.createFloatField(builder, x),
          isNull
        )
      case (null, FloatType) =>
        tuix.Field.createField(
          builder,
          tuix.FieldUnion.FloatField,
          tuix.FloatField.createFloatField(builder, 0),
          isNull
        )
      case (x: Decimal, DecimalType()) =>
        tuix.Field.createField(
          builder,
          tuix.FieldUnion.FloatField,
          tuix.FloatField.createFloatField(builder, x.toFloat),
          isNull
        )
      case (null, DecimalType()) =>
        tuix.Field.createField(
          builder,
          tuix.FieldUnion.FloatField,
          tuix.FloatField.createFloatField(builder, 0),
          isNull
        )
      case (x: Double, DoubleType) =>
        tuix.Field.createField(
          builder,
          tuix.FieldUnion.DoubleField,
          tuix.DoubleField.createDoubleField(builder, x),
          isNull
        )
      case (null, DoubleType) =>
        tuix.Field.createField(
          builder,
          tuix.FieldUnion.DoubleField,
          tuix.DoubleField.createDoubleField(builder, 0.0),
          isNull
        )
      case (x: Int, DateType) =>
        tuix.Field.createField(
          builder,
          tuix.FieldUnion.DateField,
          tuix.DateField.createDateField(builder, x),
          isNull
        )
      case (null, DateType) =>
        tuix.Field.createField(
          builder,
          tuix.FieldUnion.DateField,
          tuix.DateField.createDateField(builder, 0),
          isNull
        )
      case (x: Array[Byte], BinaryType) =>
        val length = x.size
        tuix.Field.createField(
          builder,
          tuix.FieldUnion.BinaryField,
          tuix.BinaryField
            .createBinaryField(builder, tuix.BinaryField.createValueVector(builder, x), length),
          isNull
        )
      case (null, BinaryType) =>
        tuix.Field.createField(
          builder,
          tuix.FieldUnion.BinaryField,
          tuix.BinaryField.createBinaryField(
            builder,
            tuix.BinaryField.createValueVector(builder, Array.empty),
            0
          ),
          isNull
        )
      case (x: Byte, ByteType) =>
        tuix.Field.createField(
          builder,
          tuix.FieldUnion.ByteField,
          tuix.ByteField.createByteField(builder, x),
          isNull
        )
      case (null, ByteType) =>
        tuix.Field.createField(
          builder,
          tuix.FieldUnion.ByteField,
          tuix.ByteField.createByteField(builder, 0),
          isNull
        )
      case (x: CalendarInterval, CalendarIntervalType) =>
        val months = x.months
        val days = x.days
        val microseconds = x.microseconds
        tuix.Field.createField(
          builder,
          tuix.FieldUnion.CalendarIntervalField,
          tuix.CalendarIntervalField
            .createCalendarIntervalField(builder, months, days, microseconds),
          isNull
        )
      case (null, CalendarIntervalType) =>
        tuix.Field.createField(
          builder,
          tuix.FieldUnion.CalendarIntervalField,
          tuix.CalendarIntervalField.createCalendarIntervalField(builder, 0, 0, 0L),
          isNull
        )
      case (x: Byte, NullType) =>
        tuix.Field.createField(
          builder,
          tuix.FieldUnion.NullField,
          tuix.NullField.createNullField(builder, x),
          isNull
        )
      case (null, NullType) =>
        tuix.Field.createField(
          builder,
          tuix.FieldUnion.NullField,
          tuix.NullField.createNullField(builder, 0),
          isNull
        )
      case (x: Short, ShortType) =>
        tuix.Field.createField(
          builder,
          tuix.FieldUnion.ShortField,
          tuix.ShortField.createShortField(builder, x),
          isNull
        )
      case (null, ShortType) =>
        tuix.Field.createField(
          builder,
          tuix.FieldUnion.ShortField,
          tuix.ShortField.createShortField(builder, 0),
          isNull
        )
      case (x: Long, TimestampType) =>
        tuix.Field.createField(
          builder,
          tuix.FieldUnion.TimestampField,
          tuix.TimestampField.createTimestampField(builder, x),
          isNull
        )
      case (null, TimestampType) =>
        tuix.Field.createField(
          builder,
          tuix.FieldUnion.TimestampField,
          tuix.TimestampField.createTimestampField(builder, 0),
          isNull
        )
      case (x: ArrayData, ArrayType(elementType, containsNull)) =>
        // Iterate through each element in x and turn it into Field type
        val fieldsArray = new ArrayBuilder.ofInt
        for (i <- 0 until x.numElements) {
          val field = flatbuffersCreateField(builder, x.get(i, elementType), elementType, isNull)
          fieldsArray += field
        }
        tuix.Field.createField(
          builder,
          tuix.FieldUnion.ArrayField,
          tuix.ArrayField.createArrayField(
            builder,
            tuix.ArrayField.createValueVector(builder, fieldsArray.result)
          ),
          isNull
        )
      case (null, ArrayType(elementType, containsNull)) =>
        tuix.Field.createField(
          builder,
          tuix.FieldUnion.ArrayField,
          tuix.ArrayField
            .createArrayField(builder, tuix.ArrayField.createValueVector(builder, Array.empty)),
          isNull
        )
      case (x: MapData, MapType(keyType, valueType, valueContainsNull)) =>
        var keys = new ArrayBuilder.ofInt()
        var values = new ArrayBuilder.ofInt()
        for (i <- 0 until x.numElements) {
          keys += flatbuffersCreateField(builder, x.keyArray.get(i, keyType), keyType, isNull)
          values += flatbuffersCreateField(
            builder,
            x.valueArray.get(i, valueType),
            valueType,
            isNull
          )
        }
        tuix.Field.createField(
          builder,
          tuix.FieldUnion.MapField,
          tuix.MapField.createMapField(
            builder,
            tuix.MapField.createKeysVector(builder, keys.result),
            tuix.MapField.createValuesVector(builder, values.result)
          ),
          isNull
        )
      case (null, MapType(keyType, valueType, valueContainsNull)) =>
        tuix.Field.createField(
          builder,
          tuix.FieldUnion.MapField,
          tuix.MapField.createMapField(
            builder,
            tuix.MapField.createKeysVector(builder, Array.empty),
            tuix.MapField.createValuesVector(builder, Array.empty)
          ),
          isNull
        )
      case (s: UTF8String, StringType) =>
        val utf8 = s.getBytes()
        tuix.Field.createField(
          builder,
          tuix.FieldUnion.StringField,
          tuix.StringField.createStringField(
            builder,
            // TODO: pad strings to upper bound for obliviousness
            tuix.StringField.createValueVector(builder, utf8),
            utf8.length
          ),
          isNull
        )
      case (null, StringType) =>
        tuix.Field.createField(
          builder,
          tuix.FieldUnion.StringField,
          tuix.StringField.createStringField(
            builder,
            // TODO: pad strings to upper bound for obliviousness
            tuix.StringField.createValueVector(builder, Array.empty),
            0
          ),
          isNull
        )
      case _ =>
        throw new OpaqueException(
          s"Opaque currently does not support serializing ${value} of type {value.getClass.getName()}, ${dataType}"
        )
    }
  }

  def flatbuffersExtractFieldValue(f: tuix.Field): Any = {
    if (f.isNull()) {
      null
    } else {
      val fieldUnionType = f.valueType
      fieldUnionType match {
        case tuix.FieldUnion.BooleanField =>
          f.value(new tuix.BooleanField).asInstanceOf[tuix.BooleanField].value
        case tuix.FieldUnion.IntegerField =>
          f.value(new tuix.IntegerField).asInstanceOf[tuix.IntegerField].value
        case tuix.FieldUnion.LongField =>
          f.value(new tuix.LongField).asInstanceOf[tuix.LongField].value
        case tuix.FieldUnion.FloatField =>
          f.value(new tuix.FloatField).asInstanceOf[tuix.FloatField].value
        case tuix.FieldUnion.DoubleField =>
          f.value(new tuix.DoubleField).asInstanceOf[tuix.DoubleField].value
        case tuix.FieldUnion.DateField =>
          f.value(new tuix.DateField).asInstanceOf[tuix.DateField].value
        case tuix.FieldUnion.StringField =>
          val stringField = f.value(new tuix.StringField).asInstanceOf[tuix.StringField]
          val sBytes = new Array[Byte](stringField.length.toInt)
          stringField.valueAsByteBuffer.get(sBytes)
          UTF8String.fromBytes(sBytes)
        case tuix.FieldUnion.BinaryField =>
          val binaryField = f.value(new tuix.BinaryField).asInstanceOf[tuix.BinaryField]
          val length = binaryField.length
          val bBytes = new Array[Byte](length.toInt)
          binaryField.valueAsByteBuffer.get(bBytes)
          bBytes
        case tuix.FieldUnion.ByteField =>
          f.value(new tuix.ByteField).asInstanceOf[tuix.ByteField].value
        case tuix.FieldUnion.CalendarIntervalField =>
          val calendarIntervalField =
            f.value(new tuix.CalendarIntervalField).asInstanceOf[tuix.CalendarIntervalField]
          val months = calendarIntervalField.months
          val days = calendarIntervalField.days
          val microseconds = calendarIntervalField.microseconds
          new CalendarInterval(months, days, microseconds)
        case tuix.FieldUnion.NullField =>
          f.value(new tuix.NullField).asInstanceOf[tuix.NullField].value
        case tuix.FieldUnion.ShortField =>
          f.value(new tuix.ShortField).asInstanceOf[tuix.ShortField].value
        case tuix.FieldUnion.TimestampField =>
          f.value(new tuix.TimestampField).asInstanceOf[tuix.TimestampField].value
        case tuix.FieldUnion.ArrayField =>
          val arrField = f.value(new tuix.ArrayField).asInstanceOf[tuix.ArrayField]
          val arr = new Array[Any](arrField.valueLength)
          for (i <- 0 until arrField.valueLength) {
            arr(i) = if (!arrField.value(i).isNull()) {
              flatbuffersExtractFieldValue(arrField.value(i))
            } else {
              null
            }
          }
          ArrayData.toArrayData(arr)
        case tuix.FieldUnion.MapField =>
          val mapField = f.value(new tuix.MapField).asInstanceOf[tuix.MapField]
          val keys = new Array[Any](mapField.keysLength)
          val values = new Array[Any](mapField.valuesLength)
          for (i <- 0 until mapField.keysLength) {
            keys(i) = flatbuffersExtractFieldValue(mapField.keys(i))
            values(i) = flatbuffersExtractFieldValue(mapField.values(i))
          }
          ArrayBasedMapData(keys, values)
      }
    }
  }

  /**
   * Encrypts/decrypts a given scalar value
   */
  def encryptScalar(value: Any, dataType: DataType): String = {
    // First serialize the scalar value
    var builder = new FlatBufferBuilder

    val v = dataType match {
      case StringType => UTF8String.fromString(value.asInstanceOf[String])
      case _ => value
    }

    val isNull = (value == null)

    // TODO: the NULL variable for field value could be set to true
    builder.finish(
      tuix.Rows.createRows(
        builder,
        tuix.Rows.createRowsVector(
          builder,
          Array(
            tuix.Row.createRow(
              builder,
              tuix.Row.createFieldValuesVector(
                builder,
                Array(flatbuffersCreateField(builder, v, dataType, false))
              ),
              isNull
            )
          )
        )
      )
    )

    val plaintext = builder.sizedByteArray()
    val ciphertext = encrypt(plaintext)
    val ciphertext_str = Base64.getEncoder().encodeToString(ciphertext);
    ciphertext_str
  }

  def decryptScalar(ciphertext: String): Any = {
    val ciphertext_bytes = Base64.getDecoder().decode(ciphertext);
    val plaintext = decrypt(ciphertext_bytes)
    val rows = tuix.Rows.getRootAsRows(ByteBuffer.wrap(plaintext))
    val row = rows.rows(0)
    val field = row.fieldValues(0)
    val value = flatbuffersExtractFieldValue(field)
    value
  }

  /**
   * Encrypts the given Spark SQL [[InternalRow]]s into a [[Block]] (a serialized
   * tuix.EncryptedBlocks).
   *
   * If `useEnclave` is true, it will attempt to use the local enclave. Otherwise, it will attempt
   * to use the local encryption key, which is intended to be available only on the driver, not the
   * workers.
   *
   * If `MaxBlockSize` is too large, there will be an AssertionError:
   * FlatBuffers: cannot grow buffer beyond 2 gigabytes in tuix.EncryptedBlock.createEncRowsVector.
   * The solution is to decrease `MaxBlockSize` by an order of magnitude and
   * try again. Note that the length of encryptedBlockOffsets would actually increase in this
   * case, thus increasing the size of the information that tuix.EncryptedBlocks.createBlocksVector
   * needs to encode. However, createBlocksVector serializes offsets of blocks rather than the
   * blocks themselves, so this change does not result in the same problem above
   * (serialization of an array of 4 byte integers would have to exceed 2GB).
   */
  private var MaxBlockSize = 1024
  def encryptInternalRowsFlatbuffers(
      rows: Seq[InternalRow],
      types: Seq[DataType],
<<<<<<< HEAD
      useEnclave: Boolean): Block = {

    println("Utils.scala - encryptInternalRowsFlatbuffers - useEnclave: " + useEnclave)

=======
      useEnclave: Boolean,
      isDummyRows: Boolean = false
  ): Block = {

    try { performEncryptInternalRowsFlatbuffers(rows, types, useEnclave, isDummyRows) }
    catch {
      case _: AssertionError =>
        MaxBlockSize >>= 1
        encryptInternalRowsFlatbuffers(rows, types, useEnclave, isDummyRows)
      case as: Throwable =>
        throw as
    }
  }
  private def performEncryptInternalRowsFlatbuffers(
      rows: Seq[InternalRow],
      types: Seq[DataType],
      useEnclave: Boolean,
      isDummyRows: Boolean
  ): Block = {
>>>>>>> e66efcc3
    // For the encrypted blocks
    val builder2 = new FlatBufferBuilder
    val encryptedBlockOffsets = ArrayBuilder.make[Int]

    // 1. Serialize the rows as plaintext using tuix.Rows
    var builder = new FlatBufferBuilder
    var rowsOffsets = ArrayBuilder.make[Int]

    def finishBlock(): Unit = {
      val rowsOffsetsArray = rowsOffsets.result
      builder.finish(
        tuix.Rows.createRows(builder, tuix.Rows.createRowsVector(builder, rowsOffsetsArray))
      )
      val plaintext = builder.sizedByteArray()

      // 2. Encrypt the row data and put it into a tuix.EncryptedBlock
      val ciphertext =
        if (useEnclave) {
          val (enclave, eid) = initEnclave()
          enclave.Encrypt(eid, plaintext)
        } else {
          encrypt(plaintext)
        }

      encryptedBlockOffsets += tuix.EncryptedBlock.createEncryptedBlock(
        builder2,
        rowsOffsetsArray.size,
        tuix.EncryptedBlock.createEncRowsVector(builder2, ciphertext)
      )

      builder = new FlatBufferBuilder
      rowsOffsets = ArrayBuilder.make[Int]
    }

    for (row <- rows) {
      rowsOffsets += tuix.Row.createRow(
        builder,
        tuix.Row.createFieldValuesVector(
          builder,
          row
            .toSeq(types)
            .zip(types)
            .zipWithIndex
            .map { case ((value, dataType), i) =>
              flatbuffersCreateField(builder, value, dataType, row.isNullAt(i))
            }
            .toArray
        ),
        isDummyRows
      )

      if (builder.offset() > MaxBlockSize) {
        finishBlock()
      }
    }
    if (builder.offset() > 0) {
      finishBlock()
    }

    // 3. Put the tuix.EncryptedBlock objects into a tuix.EncryptedBlocks
    builder2.finish(
      tuix.EncryptedBlocks.createEncryptedBlocks(
        builder2,
        tuix.EncryptedBlocks.createBlocksVector(builder2, encryptedBlockOffsets.result)
      )
    )
    val encryptedBlockBytes = builder2.sizedByteArray()

    // 4. Wrap the serialized tuix.EncryptedBlocks in a Scala Block object
    Block(encryptedBlockBytes)
  }

  /**
   * Decrypts the given [[Block]] (a serialized tuix.EncryptedBlocks) and returns the rows within as
   * Spark SQL [[InternalRow]]s.
   *
   * This function can only be called from the driver. The decryption key will not be available on
   * the workers.
   */
  def decryptBlockFlatbuffers(block: Block): Seq[InternalRow] = {
    // 4. Extract the serialized tuix.EncryptedBlocks from the Scala Block object
    val buf = ByteBuffer.wrap(block.bytes)

    // 3. Deserialize the tuix.EncryptedBlocks to get the encrypted rows
    val encryptedBlocks = tuix.EncryptedBlocks.getRootAsEncryptedBlocks(buf)
    (for (i <- 0 until encryptedBlocks.blocksLength) yield {
      val encryptedBlock = encryptedBlocks.blocks(i)
      val ciphertextBuf = encryptedBlock.encRowsAsByteBuffer
      val ciphertext = new Array[Byte](ciphertextBuf.remaining)
      ciphertextBuf.get(ciphertext)

      // 2. Decrypt the row data
      val plaintext = decrypt(ciphertext)

      // 1. Deserialize the tuix.Rows and return them as Scala InternalRow objects
      val rows = tuix.Rows.getRootAsRows(ByteBuffer.wrap(plaintext))
      for (j <- 0 until rows.rowsLength) yield {
        val row = rows.rows(j)
        assert(!row.isDummy)
        InternalRow.fromSeq(for (k <- 0 until row.fieldValuesLength) yield {
          val field: Any =
            if (!row.fieldValues(k).isNull()) {
              flatbuffersExtractFieldValue(row.fieldValues(k))
            } else {
              null
            }
          field
        })
      }
    }).flatten
  }

  def treeFold[BaseType <: TreeNode[BaseType], B](
      tree: BaseType
  )(op: (Seq[B], BaseType) => B): B = {
    val fromChildren: Seq[B] = tree.children.map(c => treeFold(c)(op))
    op(fromChildren, tree)
  }

  def getColType(dataType: DataType) = {
    dataType match {
      case IntegerType => tuix.ColType.IntegerType
      case LongType => tuix.ColType.LongType
      case FloatType => tuix.ColType.FloatType
      case DecimalType() => tuix.ColType.FloatType
      case DoubleType => tuix.ColType.DoubleType
      case StringType => tuix.ColType.StringType
      case _ => throw new OpaqueException("Type currently not supported: " + dataType.toString())
    }
  }

  /** Serialize an Expression into a tuix.Expr. Returns the offset of the written tuix.Expr. */
  def flatbuffersSerializeExpression(
      builder: FlatBufferBuilder,
      expr: Expression,
      input: Seq[Attribute]
  ): Int = {
    treeFold[Expression, Int](expr) { (childrenOffsets, expr) =>
      (expr, childrenOffsets) match {
        case (ar: AttributeReference, Nil) if input.exists(_.semanticEquals(ar)) =>
          val colNum = input.indexWhere(_.semanticEquals(ar))
          assert(colNum != -1)
          tuix.Expr.createExpr(builder, tuix.ExprUnion.Col, tuix.Col.createCol(builder, colNum))

        case (Literal(value, dataType), Nil) =>
          val valueOffset = flatbuffersCreateField(builder, value, dataType, (value == null))
          tuix.Expr.createExpr(
            builder,
            tuix.ExprUnion.Literal,
            tuix.Literal.createLiteral(builder, valueOffset)
          )

        // This expression should never be evaluated on the driver
        case (Decrypt(child, dataType), Seq(childOffset)) =>
          tuix.Expr.createExpr(
            builder,
            tuix.ExprUnion.Decrypt,
            tuix.Decrypt.createDecrypt(builder, childOffset)
          )

        case (Alias(child, _), Seq(childOffset)) =>
          // TODO: Use an expression for aliases so we can refer to them elsewhere in the expression
          // tree. For now we just ignore them when evaluating expressions.
          childOffset

        case (Cast(child, dataType, _), Seq(childOffset)) =>
          tuix.Expr.createExpr(
            builder,
            tuix.ExprUnion.Cast,
            tuix.Cast.createCast(builder, childOffset, getColType(dataType))
          )
        // Arithmetic
        case (Add(left, right, _), Seq(leftOffset, rightOffset)) =>
          tuix.Expr.createExpr(
            builder,
            tuix.ExprUnion.Add,
            tuix.Add.createAdd(builder, leftOffset, rightOffset)
          )

        case (Subtract(left, right, _), Seq(leftOffset, rightOffset)) =>
          tuix.Expr.createExpr(
            builder,
            tuix.ExprUnion.Subtract,
            tuix.Subtract.createSubtract(builder, leftOffset, rightOffset)
          )

        case (Multiply(left, right, _), Seq(leftOffset, rightOffset)) =>
          tuix.Expr.createExpr(
            builder,
            tuix.ExprUnion.Multiply,
            tuix.Multiply.createMultiply(builder, leftOffset, rightOffset)
          )

        case (Divide(left, right, _), Seq(leftOffset, rightOffset)) =>
          tuix.Expr.createExpr(
            builder,
            tuix.ExprUnion.Divide,
            tuix.Divide.createDivide(builder, leftOffset, rightOffset)
          )

        case (UnaryMinus(child, _), Seq(childOffset)) =>
          // Implement UnaryMinus(child) as Subtract(Literal(0), child)
          val zeroOffset =
            flatbuffersSerializeExpression(builder, Cast(Literal(0), child.dataType), input)

          tuix.Expr.createExpr(
            builder,
            tuix.ExprUnion.Subtract,
            tuix.Subtract.createSubtract(builder, zeroOffset, childOffset)
          )

        // Predicates
        case (And(left, right), Seq(leftOffset, rightOffset)) =>
          tuix.Expr.createExpr(
            builder,
            tuix.ExprUnion.And,
            tuix.And.createAnd(builder, leftOffset, rightOffset)
          )

        case (Or(left, right), Seq(leftOffset, rightOffset)) =>
          tuix.Expr.createExpr(
            builder,
            tuix.ExprUnion.Or,
            tuix.Or.createOr(builder, leftOffset, rightOffset)
          )

        case (Not(child), Seq(childOffset)) =>
          tuix.Expr.createExpr(
            builder,
            tuix.ExprUnion.Not,
            tuix.Not.createNot(builder, childOffset)
          )

        case (LessThan(left, right), Seq(leftOffset, rightOffset)) =>
          tuix.Expr.createExpr(
            builder,
            tuix.ExprUnion.LessThan,
            tuix.LessThan.createLessThan(builder, leftOffset, rightOffset)
          )

        case (LessThanOrEqual(left, right), Seq(leftOffset, rightOffset)) =>
          tuix.Expr.createExpr(
            builder,
            tuix.ExprUnion.LessThanOrEqual,
            tuix.LessThanOrEqual.createLessThanOrEqual(builder, leftOffset, rightOffset)
          )

        case (GreaterThan(left, right), Seq(leftOffset, rightOffset)) =>
          tuix.Expr.createExpr(
            builder,
            tuix.ExprUnion.GreaterThan,
            tuix.GreaterThan.createGreaterThan(builder, leftOffset, rightOffset)
          )

        case (GreaterThanOrEqual(left, right), Seq(leftOffset, rightOffset)) =>
          tuix.Expr.createExpr(
            builder,
            tuix.ExprUnion.GreaterThanOrEqual,
            tuix.GreaterThanOrEqual.createGreaterThanOrEqual(builder, leftOffset, rightOffset)
          )

        case (EqualTo(left, right), Seq(leftOffset, rightOffset)) =>
          tuix.Expr.createExpr(
            builder,
            tuix.ExprUnion.EqualTo,
            tuix.EqualTo.createEqualTo(builder, leftOffset, rightOffset)
          )

        // String expressions
        case (Substring(str, pos, len), Seq(strOffset, posOffset, lenOffset)) =>
          tuix.Expr.createExpr(
            builder,
            tuix.ExprUnion.Substring,
            tuix.Substring.createSubstring(builder, strOffset, posOffset, lenOffset)
          )

        case (Like(left, right, escapeChar), Seq(leftOffset, rightOffset)) =>
          tuix.Expr.createExpr(
            builder,
            tuix.ExprUnion.Like,
            tuix.Like.createLike(builder, leftOffset, rightOffset)
          )

        case (StartsWith(left, right), Seq(leftOffset, rightOffset)) =>
          tuix.Expr.createExpr(
            builder,
            tuix.ExprUnion.StartsWith,
            tuix.StartsWith.createStartsWith(builder, leftOffset, rightOffset)
          )

        case (EndsWith(left, right), Seq(leftOffset, rightOffset)) =>
          tuix.Expr.createExpr(
            builder,
            tuix.ExprUnion.EndsWith,
            tuix.EndsWith.createEndsWith(builder, leftOffset, rightOffset)
          )

        // Conditional expressions
        case (If(predicate, trueValue, falseValue), Seq(predOffset, trueOffset, falseOffset)) =>
          tuix.Expr.createExpr(
            builder,
            tuix.ExprUnion.If,
            tuix.If.createIf(builder, predOffset, trueOffset, falseOffset)
          )

        case (
              CaseWhen(Seq((predicate, trueValue)), falseValue),
              Seq(predOffset, trueOffset, falseOffset)
            ) =>
          tuix.Expr.createExpr(
            builder,
            tuix.ExprUnion.If,
            tuix.If.createIf(builder, predOffset, trueOffset, falseOffset)
          )

        case (CaseWhen(branches, elseValue), childrenOffsets) =>
          tuix.Expr.createExpr(
            builder,
            tuix.ExprUnion.CaseWhen,
            tuix.CaseWhen.createCaseWhen(
              builder,
              tuix.CaseWhen.createChildrenVector(builder, childrenOffsets.toArray)
            )
          )

        // Null expressions
        case (IsNull(child), Seq(childOffset)) =>
          tuix.Expr.createExpr(
            builder,
            tuix.ExprUnion.IsNull,
            tuix.IsNull.createIsNull(builder, childOffset)
          )

        case (IsNotNull(child), Seq(childOffset)) =>
          tuix.Expr.createExpr(
            builder,
            tuix.ExprUnion.Not,
            tuix.Not.createNot(
              builder,
              tuix.Expr.createExpr(
                builder,
                tuix.ExprUnion.IsNull,
                tuix.IsNull.createIsNull(builder, childOffset)
              )
            )
          )

        case (Contains(left, right), Seq(leftOffset, rightOffset)) =>
          tuix.Expr.createExpr(
            builder,
            tuix.ExprUnion.Contains,
            tuix.Contains.createContains(builder, leftOffset, rightOffset)
          )

        case (Concat(child), childrenOffsets) =>
          tuix.Expr.createExpr(
            builder,
            tuix.ExprUnion.Concat,
            tuix.Concat.createConcat(
              builder,
              tuix.Concat.createChildrenVector(builder, childrenOffsets.toArray)
            )
          )

        case (In(left, right), childrenOffsets) =>
          tuix.Expr.createExpr(
            builder,
            tuix.ExprUnion.In,
            tuix.In
              .createIn(builder, tuix.In.createChildrenVector(builder, childrenOffsets.toArray))
          )

        // Time expressions
        case (Year(child), Seq(childOffset)) =>
          tuix.Expr.createExpr(
            builder,
            tuix.ExprUnion.Year,
            tuix.Year.createYear(builder, childOffset)
          )

        case (DateAdd(left, right), Seq(leftOffset, rightOffset)) =>
          tuix.Expr.createExpr(
            builder,
            tuix.ExprUnion.DateAdd,
            tuix.DateAdd.createDateAdd(builder, leftOffset, rightOffset)
          )

        case (DateAddInterval(left, right, _, _), Seq(leftOffset, rightOffset)) =>
          tuix.Expr.createExpr(
            builder,
            tuix.ExprUnion.DateAddInterval,
            tuix.DateAddInterval.createDateAddInterval(builder, leftOffset, rightOffset)
          )

        // Math expressions
        case (Exp(child), Seq(childOffset)) =>
          tuix.Expr.createExpr(
            builder,
            tuix.ExprUnion.Exp,
            tuix.Exp.createExp(builder, childOffset)
          )

        // Complex type creation
        case (ca @ CreateArray(children, false), childrenOffsets) =>
          tuix.Expr.createExpr(
            builder,
            tuix.ExprUnion.CreateArray,
            tuix.CreateArray.createCreateArray(
              builder,
              tuix.CreateArray.createChildrenVector(builder, childrenOffsets.toArray)
            )
          )

        // Opaque UDFs
        case (VectorAdd(left, right), Seq(leftOffset, rightOffset)) =>
          tuix.Expr.createExpr(
            builder,
            tuix.ExprUnion.VectorAdd,
            tuix.VectorAdd.createVectorAdd(builder, leftOffset, rightOffset)
          )

        case (VectorMultiply(left, right), Seq(leftOffset, rightOffset)) =>
          tuix.Expr.createExpr(
            builder,
            tuix.ExprUnion.VectorMultiply,
            tuix.VectorMultiply.createVectorMultiply(builder, leftOffset, rightOffset)
          )

        case (DotProduct(left, right), Seq(leftOffset, rightOffset)) =>
          tuix.Expr.createExpr(
            builder,
            tuix.ExprUnion.DotProduct,
            tuix.DotProduct.createDotProduct(builder, leftOffset, rightOffset)
          )

        case (Upper(child), Seq(childOffset)) =>
          tuix.Expr.createExpr(
            builder,
            tuix.ExprUnion.Upper,
            tuix.Upper.createUpper(builder, childOffset)
          )

        case (ClosestPoint(left, right), Seq(leftOffset, rightOffset)) =>
          tuix.Expr.createExpr(
            builder,
            tuix.ExprUnion.ClosestPoint,
            tuix.ClosestPoint.createClosestPoint(builder, leftOffset, rightOffset)
          )

        case (PromotePrecision(child), Seq(childOffset)) =>
          // TODO: Implement decimal serialization, followed by PromotePrecision
          childOffset

        case (CheckOverflow(child, dataType, _), Seq(childOffset)) =>
          // TODO: Implement decimal serialization, followed by CheckOverflow
          childOffset

        case (NormalizeNaNAndZero(child), Seq(childOffset)) =>
          tuix.Expr.createExpr(
            builder,
            tuix.ExprUnion.NormalizeNaNAndZero,
            tuix.NormalizeNaNAndZero.createNormalizeNaNAndZero(builder, childOffset)
          )

        case (KnownFloatingPointNormalized(NormalizeNaNAndZero(child)), Seq(childOffset)) =>
          flatbuffersSerializeExpression(builder, NormalizeNaNAndZero(child), input)

        case (ScalarSubquery(SubqueryExec(name, child, _), exprId), Seq()) =>
          val output = child.output(0)
          val dataType = output match {
            case AttributeReference(name, dataType, _, _) => dataType
            case _ =>
              throw new OpaqueException("Scalar subquery cannot match to AttributeReference")
          }
          // Need to deserialize the encrypted blocks to get the encrypted block
          val blockList = child.asInstanceOf[OpaqueOperatorExec].collectEncrypted()
          val encryptedBlocksList = blockList.map { block =>
            val buf = ByteBuffer.wrap(block.bytes)
            tuix.EncryptedBlocks.getRootAsEncryptedBlocks(buf)
          }
          val encryptedBlocks =
            encryptedBlocksList.find(_.blocksLength > 0).getOrElse(encryptedBlocksList(0))
          if (encryptedBlocks.blocksLength == 0) {
            // If empty, the returned result is null
            flatbuffersSerializeExpression(builder, Literal(null, dataType), input)
          } else {
            assert(encryptedBlocks.blocksLength == 1)
            val encryptedBlock = encryptedBlocks.blocks(0)
            val ciphertextBuf = encryptedBlock.encRowsAsByteBuffer
            val ciphertext = new Array[Byte](ciphertextBuf.remaining)
            ciphertextBuf.get(ciphertext)
            val ciphertext_str = Base64.getEncoder().encodeToString(ciphertext)
            flatbuffersSerializeExpression(
              builder,
              Decrypt(Literal(UTF8String.fromString(ciphertext_str), StringType), dataType),
              input
            )
          }

        case _ =>
          throw new OpaqueException("Expression " + expr.toString() + " is currently not supported in Opaque")
      }
    }
  }

  def serializeFilterExpression(condition: Expression, input: Seq[Attribute]): Array[Byte] = {
    val builder = new FlatBufferBuilder
    builder.finish(
      tuix.FilterExpr
        .createFilterExpr(builder, flatbuffersSerializeExpression(builder, condition, input))
    )
    builder.sizedByteArray()
  }

  def serializeProjectList(
      projectList: Seq[NamedExpression],
      input: Seq[Attribute]
  ): Array[Byte] = {
    val builder = new FlatBufferBuilder
    builder.finish(
      tuix.ProjectExpr.createProjectExpr(
        builder,
        tuix.ProjectExpr.createProjectListVector(
          builder,
          projectList.map(expr => flatbuffersSerializeExpression(builder, expr, input)).toArray
        )
      )
    )
    builder.sizedByteArray()
  }

  def serializeSortOrder(sortOrder: Seq[SortOrder], input: Seq[Attribute]): Array[Byte] = {
    val builder = new FlatBufferBuilder
    builder.finish(
      tuix.SortExpr.createSortExpr(
        builder,
        tuix.SortExpr.createSortOrderVector(
          builder,
          sortOrder
            .map(o =>
              tuix.SortOrder.createSortOrder(
                builder,
                flatbuffersSerializeExpression(builder, o.child, input),
                o.direction match {
                  case Ascending => tuix.SortDirection.Ascending
                  case Descending => tuix.SortDirection.Descending
                }
              )
            )
            .toArray
        )
      )
    )
    builder.sizedByteArray()
  }

  def serializeJoinExpression(
      joinType: JoinType,
      leftKeys: Option[Seq[Expression]],
      rightKeys: Option[Seq[Expression]],
      leftSchema: Seq[Attribute],
      rightSchema: Seq[Attribute],
      condition: Option[Expression]
  ): Array[Byte] = {
    val builder = new FlatBufferBuilder
    builder.finish(
      tuix.JoinExpr.createJoinExpr(
        builder,
        joinType match {
          case Inner => tuix.JoinType.Inner
          case FullOuter => tuix.JoinType.FullOuter
          case LeftOuter => tuix.JoinType.LeftOuter
          case RightOuter => tuix.JoinType.RightOuter
          case LeftSemi => tuix.JoinType.LeftSemi
          case LeftAnti => tuix.JoinType.LeftAnti
          case Cross => tuix.JoinType.Cross
          // scalastyle:off
          case ExistenceJoin(_) => ???
          case NaturalJoin(_) => ???
          case UsingJoin(_, _) => ???
          // scalastyle:on
        },
        // Non-zero when equi join
        leftKeys match {
          case Some(leftKeys) =>
            tuix.JoinExpr.createLeftKeysVector(
              builder,
              leftKeys.map(e => flatbuffersSerializeExpression(builder, e, leftSchema)).toArray
            )
          case None => 0
        },
        // Non-zero when equi join
        rightKeys match {
          case Some(rightKeys) =>
            tuix.JoinExpr.createRightKeysVector(
              builder,
              rightKeys.map(e => flatbuffersSerializeExpression(builder, e, rightSchema)).toArray
            )
          case None => 0
        },
        // Non-zero when non-equi join
        condition match {
          case Some(condition) =>
            flatbuffersSerializeExpression(builder, condition, leftSchema ++ rightSchema)
          case None => 0
        }
      )
    )
    builder.sizedByteArray()
  }

  def serializeAggOp(
      groupingExpressions: Seq[NamedExpression],
      aggExpressions: Seq[AggregateExpression],
      input: Seq[Attribute]
  ): Array[Byte] = {

    // The output of agg operator contains both the grouping columns and the aggregate values.
    // To avoid the need for special handling of the grouping columns, we transform the grouping expressions
    // into AggregateExpressions that collect the first seen value.
    val aggGroupingExpressions = groupingExpressions.map { case e: NamedExpression =>
      AggregateExpression(First(e, false), Complete, false)
    }
    val aggregateExpressions = aggGroupingExpressions ++ aggExpressions

    val aggSchema = aggregateExpressions.flatMap(_.aggregateFunction.aggBufferAttributes)
    // For aggregation, we concatenate the current aggregate row with the new input row and run
    // the update expressions as a projection to obtain a new aggregate row. concatSchema
    // describes the schema of the temporary concatenated row.
    val concatSchema = aggSchema ++ input

    val builder = new FlatBufferBuilder
    builder.finish(
      tuix.AggregateOp.createAggregateOp(
        builder,
        tuix.AggregateOp.createGroupingExpressionsVector(
          builder,
          groupingExpressions.map(e => flatbuffersSerializeExpression(builder, e, input)).toArray
        ),
        tuix.AggregateOp.createAggregateExpressionsVector(
          builder,
          aggregateExpressions
            .map(e => serializeAggExpression(builder, e, input, aggSchema, concatSchema))
            .toArray
        )
      )
    )
    builder.sizedByteArray()
  }

  /**
   * Serialize an AggregateExpression into a tuix.AggregateExpr. Returns the offset of the written
   * tuix.AggregateExpr.
   */
  def serializeAggExpression(
      builder: FlatBufferBuilder,
      e: AggregateExpression,
      input: Seq[Attribute],
      aggSchema: Seq[Attribute],
      concatSchema: Seq[Attribute]
  ): Int = {
    (e.aggregateFunction: @unchecked) match {

      case avg @ Average(child) =>
        val sum = avg.aggBufferAttributes(0)
        val count = avg.aggBufferAttributes(1)
        val dataType = child.dataType

        val sumInitValue = Literal.default(dataType)
        val countInitValue = Literal(0L)
        // TODO: support DecimalType to match Spark SQL behavior

        val (updateExprs: Seq[Expression], evaluateExprs: Seq[Expression]) = e.mode match {
          case Partial => {
            val sumUpdateExpr =
              Add(sum, If(IsNull(child), Literal.default(dataType), Cast(child, dataType)))
            val countUpdateExpr = If(IsNull(child), count, Add(count, Literal(1L)))
            (Seq(sumUpdateExpr, countUpdateExpr), Seq(sum, count))
          }
          case Final => {
            val sumUpdateExpr = Add(sum, avg.inputAggBufferAttributes(0))
            val countUpdateExpr = Add(count, avg.inputAggBufferAttributes(1))
            val evalExpr = If(
              EqualTo(count, Literal(0L)),
              Literal.create(null, DoubleType),
              Divide(Cast(sum, DoubleType), Cast(count, DoubleType))
            )
            (Seq(sumUpdateExpr, countUpdateExpr), Seq(evalExpr))
          }
          case Complete => {
            val sumUpdateExpr =
              Add(sum, If(IsNull(child), Cast(Literal(0), dataType), Cast(child, dataType)))
            val countUpdateExpr = If(IsNull(child), count, Add(count, Literal(1L)))
            val evalExpr = Divide(Cast(sum, DoubleType), Cast(count, DoubleType))
            (Seq(sumUpdateExpr, countUpdateExpr), Seq(evalExpr))
          }
          case _ =>
        }

        tuix.AggregateExpr.createAggregateExpr(
          builder,
          tuix.AggregateExpr.createInitialValuesVector(
            builder,
            Array(
              /* sum = */ flatbuffersSerializeExpression(builder, sumInitValue, input),
              /* count = */ flatbuffersSerializeExpression(builder, countInitValue, input)
            )
          ),
          tuix.AggregateExpr.createUpdateExprsVector(
            builder,
            updateExprs.map(e => flatbuffersSerializeExpression(builder, e, concatSchema)).toArray
          ),
          tuix.AggregateExpr.createEvaluateExprsVector(
            builder,
            evaluateExprs.map(e => flatbuffersSerializeExpression(builder, e, aggSchema)).toArray
          )
        )

      case c @ Count(children) =>
        val count = c.aggBufferAttributes(0)
        // COUNT(*) should count NULL values
        // COUNT(expr) should return the number or rows for which the supplied expressions are non-NULL

        val (updateExprs: Seq[Expression], evaluateExprs: Seq[Expression]) = e.mode match {
          case Partial => {
            val nullableChildren = children.filter(_.nullable)
            val countUpdateExpr = nullableChildren.isEmpty match {
              case true => Add(count, Literal(1L))
              case false =>
                If(nullableChildren.map(IsNull).reduce(Or), count, Add(count, Literal(1L)))
            }
            (Seq(countUpdateExpr), Seq(count))
          }
          case PartialMerge => {
            val countUpdateExpr = Add(count, c.inputAggBufferAttributes(0))
            (Seq(countUpdateExpr), Seq(count))
          }
          case Final => {
            val countUpdateExpr = Add(count, c.inputAggBufferAttributes(0))
            (Seq(countUpdateExpr), Seq(count))
          }
          case Complete => {
            val countUpdateExpr = Add(count, Literal(1L))
            (Seq(countUpdateExpr), Seq(count))
          }
          case _ =>
        }

        tuix.AggregateExpr.createAggregateExpr(
          builder,
          tuix.AggregateExpr.createInitialValuesVector(
            builder,
            Array( /* count = */ flatbuffersSerializeExpression(builder, Literal(0L), input))
          ),
          tuix.AggregateExpr.createUpdateExprsVector(
            builder,
            updateExprs.map(e => flatbuffersSerializeExpression(builder, e, concatSchema)).toArray
          ),
          tuix.AggregateExpr.createEvaluateExprsVector(
            builder,
            evaluateExprs.map(e => flatbuffersSerializeExpression(builder, e, aggSchema)).toArray
          )
        )

      case f @ First(child, false) =>
        val first = f.aggBufferAttributes(0)
        val valueSet = f.aggBufferAttributes(1)

        val (updateExprs, evaluateExprs) = e.mode match {
          case Partial => {
            val firstUpdateExpr = If(valueSet, first, child)
            val valueSetUpdateExpr = Literal(true)
            (Seq(firstUpdateExpr, valueSetUpdateExpr), Seq(first, valueSet))
          }
          case Final => {
            val firstUpdateExpr = If(valueSet, first, f.inputAggBufferAttributes(0))
            val valueSetUpdateExpr = Or(valueSet, f.inputAggBufferAttributes(1))
            (Seq(firstUpdateExpr, valueSetUpdateExpr), Seq(first))
          }
          case Complete => {
            val firstUpdateExpr = If(valueSet, first, child)
            val valueSetUpdateExpr = Literal(true)
            (Seq(firstUpdateExpr, valueSetUpdateExpr), Seq(first))
          }
        }

        // TODO: support aggregating null values
        tuix.AggregateExpr.createAggregateExpr(
          builder,
          tuix.AggregateExpr.createInitialValuesVector(
            builder,
            Array(
              /* first = */ flatbuffersSerializeExpression(
                builder,
                Literal.create(null, child.dataType),
                input
              ),
              /* valueSet = */ flatbuffersSerializeExpression(builder, Literal(false), input)
            )
          ),
          tuix.AggregateExpr.createUpdateExprsVector(
            builder,
            updateExprs.map(e => flatbuffersSerializeExpression(builder, e, concatSchema)).toArray
          ),
          tuix.AggregateExpr.createEvaluateExprsVector(
            builder,
            evaluateExprs.map(e => flatbuffersSerializeExpression(builder, e, aggSchema)).toArray
          )
        )

      case l @ Last(child, false) =>
        val last = l.aggBufferAttributes(0)
        val valueSet = l.aggBufferAttributes(1)

        val (updateExprs, evaluateExprs) = e.mode match {
          case Partial => {
            val lastUpdateExpr = child
            val valueSetUpdateExpr = Literal(true)
            (Seq(lastUpdateExpr, valueSetUpdateExpr), Seq(last, valueSet))
          }
          case Final => {
            val lastUpdateExpr =
              If(l.inputAggBufferAttributes(1), l.inputAggBufferAttributes(0), last)
            val valueSetUpdateExpr = Or(l.inputAggBufferAttributes(1), valueSet)
            (Seq(lastUpdateExpr, valueSetUpdateExpr), Seq(last))
          }
          case Complete => {
            val lastUpdateExpr = child
            val valueSetUpdateExpr = Literal(true)
            (Seq(lastUpdateExpr, valueSetUpdateExpr), Seq(last))
          }
        }

        // TODO: support aggregating null values
        tuix.AggregateExpr.createAggregateExpr(
          builder,
          tuix.AggregateExpr.createInitialValuesVector(
            builder,
            Array(
              /* last = */ flatbuffersSerializeExpression(
                builder,
                Literal.create(null, child.dataType),
                input
              ),
              /* valueSet = */ flatbuffersSerializeExpression(builder, Literal(false), input)
            )
          ),
          tuix.AggregateExpr.createUpdateExprsVector(
            builder,
            updateExprs.map(e => flatbuffersSerializeExpression(builder, e, concatSchema)).toArray
          ),
          tuix.AggregateExpr.createEvaluateExprsVector(
            builder,
            evaluateExprs.map(e => flatbuffersSerializeExpression(builder, e, aggSchema)).toArray
          )
        )

      case m @ Max(child) =>
        val max = m.aggBufferAttributes(0)

        val (updateExprs, evaluateExprs) = e.mode match {
          case Partial => {
            val maxUpdateExpr = If(Or(IsNull(max), GreaterThan(child, max)), child, max)
            (Seq(maxUpdateExpr), Seq(max))
          }
          case Final => {
            val maxUpdateExpr = If(
              Or(IsNull(max), GreaterThan(m.inputAggBufferAttributes(0), max)),
              m.inputAggBufferAttributes(0),
              max
            )
            (Seq(maxUpdateExpr), Seq(max))
          }
          case Complete => {
            val maxUpdateExpr = child
            (Seq(maxUpdateExpr), Seq(max))
          }
        }

        tuix.AggregateExpr.createAggregateExpr(
          builder,
          tuix.AggregateExpr.createInitialValuesVector(
            builder,
            Array(
              /* max = */ flatbuffersSerializeExpression(
                builder,
                Literal.create(null, child.dataType),
                input
              )
            )
          ),
          tuix.AggregateExpr.createUpdateExprsVector(
            builder,
            updateExprs.map(e => flatbuffersSerializeExpression(builder, e, concatSchema)).toArray
          ),
          tuix.AggregateExpr.createEvaluateExprsVector(
            builder,
            evaluateExprs.map(e => flatbuffersSerializeExpression(builder, e, aggSchema)).toArray
          )
        )

      case m @ Min(child) =>
        val min = m.aggBufferAttributes(0)

        val (updateExprs, evaluateExprs) = e.mode match {
          case Partial => {
            val minUpdateExpr = If(Or(IsNull(min), LessThan(child, min)), child, min)
            (Seq(minUpdateExpr), Seq(min))
          }
          case Final => {
            val minUpdateExpr = If(
              Or(IsNull(min), LessThan(m.inputAggBufferAttributes(0), min)),
              m.inputAggBufferAttributes(0),
              min
            )
            (Seq(minUpdateExpr), Seq(min))
          }
          case Complete => {
            val minUpdateExpr = child
            (Seq(minUpdateExpr), Seq(min))
          }
        }

        tuix.AggregateExpr.createAggregateExpr(
          builder,
          tuix.AggregateExpr.createInitialValuesVector(
            builder,
            Array(
              /* min = */ flatbuffersSerializeExpression(
                builder,
                Literal.create(null, child.dataType),
                input
              )
            )
          ),
          tuix.AggregateExpr.createUpdateExprsVector(
            builder,
            updateExprs.map(e => flatbuffersSerializeExpression(builder, e, concatSchema)).toArray
          ),
          tuix.AggregateExpr.createEvaluateExprsVector(
            builder,
            evaluateExprs.map(e => flatbuffersSerializeExpression(builder, e, aggSchema)).toArray
          )
        )

      case s @ Sum(child) =>
        val sum = s.aggBufferAttributes(0)
        val sumDataType = s.dataType
        // If any value is not NULL, return a non-NULL value
        // If all values are NULL, return NULL

        val initValue = Literal.create(null, sumDataType)
        val (updateExprs, evaluateExprs) = e.mode match {
          case Partial => {
            val partialSum =
              Add(If(IsNull(sum), Literal.default(sumDataType), sum), Cast(child, sumDataType))
            val sumUpdateExpr = If(IsNull(partialSum), sum, partialSum)
            (Seq(sumUpdateExpr), Seq(sum))
          }
          case PartialMerge => {
            val partialSum = Add(
              If(IsNull(sum), Literal.default(sumDataType), sum),
              s.inputAggBufferAttributes(0)
            )
            val sumUpdateExpr = If(IsNull(partialSum), sum, partialSum)
            (Seq(sumUpdateExpr), Seq(sum))
          }
          case Final => {
            val partialSum = Add(
              If(IsNull(sum), Literal.default(sumDataType), sum),
              s.inputAggBufferAttributes(0)
            )
            val sumUpdateExpr = If(IsNull(partialSum), sum, partialSum)
            (Seq(sumUpdateExpr), Seq(sum))
          }
          case Complete => {
            val sumUpdateExpr =
              Add(If(IsNull(sum), Literal.default(sumDataType), sum), Cast(child, sumDataType))
            (Seq(sumUpdateExpr), Seq(sum))
          }
        }

        tuix.AggregateExpr.createAggregateExpr(
          builder,
          tuix.AggregateExpr.createInitialValuesVector(
            builder,
            Array( /* sum = */ flatbuffersSerializeExpression(builder, initValue, input))
          ),
          tuix.AggregateExpr.createUpdateExprsVector(
            builder,
            updateExprs.map(e => flatbuffersSerializeExpression(builder, e, concatSchema)).toArray
          ),
          tuix.AggregateExpr.createEvaluateExprsVector(
            builder,
            evaluateExprs.map(e => flatbuffersSerializeExpression(builder, e, aggSchema)).toArray
          )
        )

      case vs @ ScalaUDAF(Seq(child), _: VectorSum, _, _) =>
        val sum = vs.aggBufferAttributes(0)

        val (updateExprs, evaluateExprs) = e.mode match {
          case Partial => {
            val vectorSumUpdateExpr = VectorAdd(sum, child)
            (Seq(vectorSumUpdateExpr), Seq(sum))
          }
          case Final => {
            val vectorSumUpdateExpr = VectorAdd(sum, vs.inputAggBufferAttributes(0))
            (Seq(vectorSumUpdateExpr), Seq(sum))
          }
          case Complete => {
            val vectorSumUpdateExpr = VectorAdd(sum, child)
            (Seq(vectorSumUpdateExpr), Seq(sum))
          }
        }

        // TODO: support aggregating null values
        tuix.AggregateExpr.createAggregateExpr(
          builder,
          tuix.AggregateExpr.createInitialValuesVector(
            builder,
            Array(
              /* sum = */ flatbuffersSerializeExpression(builder, Literal(Array[Double]()), input)
            )
          ),
          tuix.AggregateExpr.createUpdateExprsVector(
            builder,
            updateExprs.map(e => flatbuffersSerializeExpression(builder, e, concatSchema)).toArray
          ),
          tuix.AggregateExpr.createEvaluateExprsVector(
            builder,
            evaluateExprs.map(e => flatbuffersSerializeExpression(builder, e, aggSchema)).toArray
          )
        )

      case _ =>
        throw new OpaqueException("Aggregate expression " + e.aggregateFunction.toString() + " is not supported in Opaque")
    }
  }

  def concatEncryptedBlocks(blocks: Seq[Block]): Block = {
    val allBlocks = for {
      block <- blocks
      encryptedBlocks = tuix.EncryptedBlocks.getRootAsEncryptedBlocks(
        ByteBuffer.wrap(block.bytes)
      )
      i <- 0 until encryptedBlocks.blocksLength
    } yield encryptedBlocks.blocks(i)

    val builder = new FlatBufferBuilder
    builder.finish(
      tuix.EncryptedBlocks.createEncryptedBlocks(
        builder,
        tuix.EncryptedBlocks.createBlocksVector(
          builder,
          allBlocks.map { encryptedBlock =>
            val encRows = new Array[Byte](encryptedBlock.encRowsLength)
            encryptedBlock.encRowsAsByteBuffer.get(encRows)
            tuix.EncryptedBlock.createEncryptedBlock(
              builder,
              encryptedBlock.numRows,
              tuix.EncryptedBlock.createEncRowsVector(builder, encRows)
            )
          }.toArray
        )
      )
    )
    Block(builder.sizedByteArray())
  }

  def emptyBlock: Block = {
    val builder = new FlatBufferBuilder
    builder.finish(
      tuix.EncryptedBlocks.createEncryptedBlocks(
        builder,
        tuix.EncryptedBlocks.createBlocksVector(builder, Array.empty)
      )
    )
    Block(builder.sizedByteArray())
  }
}<|MERGE_RESOLUTION|>--- conflicted
+++ resolved
@@ -253,17 +253,8 @@
    * Symmetric key used to encrypt row data. This key is securely sent to the enclaves if
    * attestation succeeds. For development, we use a hardcoded key. You should change it.
    */
-<<<<<<< HEAD
-  var clientKey: Array[Byte] = null 
-
-  def addClientKey(key: Array[Byte]) : Unit = {
-    clientKey = key 
-    assert(clientKey.size == GCM_KEY_LENGTH)
-  }
-=======
   val sharedKey: Array[Byte] = Array.fill[Byte](GCM_KEY_LENGTH)(0)
   assert(sharedKey.size == GCM_KEY_LENGTH)
->>>>>>> e66efcc3
 
   def encrypt(data: Array[Byte]): Array[Byte] = {
     println("Enter Utils - encrypt")
@@ -275,21 +266,6 @@
     val cipher = Cipher.getInstance("AES/GCM/NoPadding", "SunJCE")
     cipher.init(Cipher.ENCRYPT_MODE, cipherKey, spec)
     val cipherText = cipher.doFinal(data)
-<<<<<<< HEAD
-    
-    // Print data for debugging purposes
-    for (byte <- data) print(byte.toChar)
-    println()    
-
-    // Print cipher for debugging purposes
-    for (byte <- iv) print(byte.toChar)
-    println()
-    for (byte <- cipherText) print(byte.toChar)
-    println()
-
-    println("Exit Utils - encrypt")    
-=======
->>>>>>> e66efcc3
     iv ++ cipherText
   }
 
@@ -327,13 +303,6 @@
     sqlContext.experimental.extraOptimizations =
       (Seq(EncryptLocalRelation, ConvertToOpaqueOperators) ++
         sqlContext.experimental.extraOptimizations)
-<<<<<<< HEAD
-    sqlContext.experimental.extraStrategies =
-      (Seq(OpaqueOperators) ++
-        sqlContext.experimental.extraStrategies)
-    RA.initRA(sqlContext.sparkContext)
-    LA.initLA(sqlContext.sparkContext)
-=======
     sqlContext.experimental.extraStrategies = (Seq(OpaqueOperators) ++
       sqlContext.experimental.extraStrategies)
 
@@ -349,6 +318,8 @@
     RA.waitForExecutors(sc)
     RA.attestEnclaves(sc)
     RA.startThread(sc)
+
+    // TODO: Determine location for LA call
   }
 
   def initEnclave(): (SGXEnclave, Long) = {
@@ -410,7 +381,6 @@
   def cleanup(spark: SparkSession) {
     RA.stopThread()
     spark.stop()
->>>>>>> e66efcc3
   }
 
   def concatByteArrays(arrays: Array[Array[Byte]]): Array[Byte] = {
@@ -893,12 +863,6 @@
   def encryptInternalRowsFlatbuffers(
       rows: Seq[InternalRow],
       types: Seq[DataType],
-<<<<<<< HEAD
-      useEnclave: Boolean): Block = {
-
-    println("Utils.scala - encryptInternalRowsFlatbuffers - useEnclave: " + useEnclave)
-
-=======
       useEnclave: Boolean,
       isDummyRows: Boolean = false
   ): Block = {
@@ -918,7 +882,6 @@
       useEnclave: Boolean,
       isDummyRows: Boolean
   ): Block = {
->>>>>>> e66efcc3
     // For the encrypted blocks
     val builder2 = new FlatBufferBuilder
     val encryptedBlockOffsets = ArrayBuilder.make[Int]
