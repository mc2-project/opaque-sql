--- conflicted
+++ resolved
@@ -23,11 +23,7 @@
 
 import java.nio.ByteBuffer
 import java.nio.ByteOrder
-<<<<<<< HEAD
-import java.nio.file.Files
-=======
 import java.nio.file.{Files, Paths}
->>>>>>> 4195e6df
 import java.security.SecureRandom
 import java.util.Base64
 import java.util.UUID
@@ -260,17 +256,6 @@
   final val GCM_TAG_LENGTH = 16
 
   // We do not trust the driver. Encryption and decryption done in enclave only.
-  // Leaving here, because will eventually encrypt in enclaves
-
-//  def encrypt(data: Array[Byte]): Array[Byte] = {
-//    val (enclave, eid) = initEnclave()
-//    enclave.Encrypt(eid, data)    
-//  }
-
-//  def decrypt(data: Array[Byte]): Array[Byte] = {
-//    val (enclave, eid) = initEnclave()
-//    enclave.Decrypt(eid, data)    
-
   /**
    * Symmetric key used to encrypt row data. This key is securely sent to the enclaves if
    * attestation succeeds. For testing/benchmarking, we use a hardcoded key. For all other
@@ -378,21 +363,14 @@
   val numAttested: LongAccumulator = new LongAccumulator
   var loop: Boolean = true
 
-<<<<<<< HEAD
-  def initSQLContext(sqlContext: SQLContext): Unit = {
-
-=======
   def initOpaqueSQL(spark: SparkSession): Unit = {
     val sqlContext = spark.sqlContext
->>>>>>> 4195e6df
     sqlContext.experimental.extraOptimizations =
       (Seq(EncryptLocalRelation, ConvertToOpaqueOperators) ++
         sqlContext.experimental.extraOptimizations)
     sqlContext.experimental.extraStrategies = (Seq(OpaqueOperators) ++
       sqlContext.experimental.extraStrategies)
 
-<<<<<<< HEAD
-=======
     val enableTestingKey = sqlContext.getConf("spark.opaque.testing.enableTestingKey", "false")
     if (enableTestingKey.toBoolean) {
       sharedKey = Some(Array.fill[Byte](GCM_KEY_LENGTH)(0))
@@ -407,7 +385,6 @@
       }
     }
 
->>>>>>> 4195e6df
     val sc = sqlContext.sparkContext
     // This is needed to prevent an error from re-registering accumulator variables if
     // `initOpaqueSQL` is called multiple times on the driver
@@ -1155,7 +1132,6 @@
    * under the client keys and then prints the results out.
    * 
    * 1. Read the encrypted file from './tmp' folder
-   * // TODO: Move steps 2-4 to inside enclave
    * 2. Parse the provided bytes as EncryptedBlocks
    * 3. Obtain the rows
    * 4. Decrypt the rows with enclave key. Re-encrypt them with client key
@@ -1172,7 +1148,7 @@
 
   def postVerifyAndReturn(df: DataFrame, user: String): Seq[Array[Byte]] = {
 
-    // Placeholder for post-verification section
+    // Placeholder for post-verification section when merged
     if (false) {
       throw new Exception("Post verification failed")
     }
