--- conflicted
+++ resolved
@@ -44,12 +44,10 @@
 import org.apache.spark.sql.catalyst.expressions.AttributeReference
 import org.apache.spark.sql.catalyst.expressions.Cast
 import org.apache.spark.sql.catalyst.expressions.Contains
-<<<<<<< HEAD
+
 import org.apache.spark.sql.catalyst.expressions.In
-=======
 import org.apache.spark.sql.catalyst.expressions.DateAdd
 import org.apache.spark.sql.catalyst.expressions.DateAddInterval
->>>>>>> 0a20d718
 import org.apache.spark.sql.catalyst.expressions.Descending
 import org.apache.spark.sql.catalyst.expressions.Divide
 import org.apache.spark.sql.catalyst.expressions.EndsWith
@@ -999,17 +997,15 @@
             tuix.Contains.createContains(
               builder, leftOffset, rightOffset))
 
-<<<<<<< HEAD
+
         case (In(left, right), childrenOffsets) =>
           tuix.Expr.createExpr(
             builder,
             tuix.ExprUnion.In,
             tuix.In.createIn(
               builder, tuix.In.createChildrenVector(builder, childrenOffsets.toArray)))
-
-=======
         // Time expressions
->>>>>>> 0a20d718
+
         case (Year(child), Seq(childOffset)) =>
           tuix.Expr.createExpr(
             builder,
