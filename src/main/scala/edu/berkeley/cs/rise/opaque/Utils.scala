/*
 * Licensed to the Apache Software Foundation (ASF) under one or more
 * contributor license agreements.  See the NOTICE file distributed with
 * this work for additional information regarding copyright ownership.
 * The ASF licenses this file to You under the Apache License, Version 2.0
 * (the "License"); you may not use this file except in compliance with
 * the License.  You may obtain a copy of the License at
 *
 *    http://www.apache.org/licenses/LICENSE-2.0
 *
 * Unless required by applicable law or agreed to in writing, software
 * distributed under the License is distributed on an "AS IS" BASIS,
 * WITHOUT WARRANTIES OR CONDITIONS OF ANY KIND, either express or implied.
 * See the License for the specific language governing permissions and
 * limitations under the License.
 */

package edu.berkeley.cs.rise.opaque

import java.io.File
import java.io.FileNotFoundException
import java.nio.ByteBuffer
import java.nio.ByteOrder
import java.security.SecureRandom
import java.util.Base64
import java.util.UUID

import javax.crypto._
import javax.crypto.spec.GCMParameterSpec
import javax.crypto.spec.SecretKeySpec

import scala.collection.mutable.ArrayBuilder

import com.google.flatbuffers.FlatBufferBuilder
import org.apache.spark.internal.Logging
import org.apache.spark.rdd.RDD
import org.apache.spark.sql.Dataset
import org.apache.spark.sql.SQLContext
import org.apache.spark.sql.SparkSession
import org.apache.spark.sql.catalyst.InternalRow
import org.apache.spark.sql.catalyst.expressions.Add
import org.apache.spark.sql.catalyst.expressions.Alias
import org.apache.spark.sql.catalyst.expressions.And
import org.apache.spark.sql.catalyst.expressions.Ascending
import org.apache.spark.sql.catalyst.expressions.Attribute
import org.apache.spark.sql.catalyst.expressions.AttributeReference
import org.apache.spark.sql.catalyst.expressions.Cast
import org.apache.spark.sql.catalyst.expressions.Contains
import org.apache.spark.sql.catalyst.expressions.Concat
import org.apache.spark.sql.catalyst.expressions.DateAdd
import org.apache.spark.sql.catalyst.expressions.DateAddInterval
import org.apache.spark.sql.catalyst.expressions.Descending
import org.apache.spark.sql.catalyst.expressions.Divide
import org.apache.spark.sql.catalyst.expressions.EndsWith
import org.apache.spark.sql.catalyst.expressions.EqualTo
import org.apache.spark.sql.catalyst.expressions.Exp
import org.apache.spark.sql.catalyst.expressions.Expression
import org.apache.spark.sql.catalyst.expressions.GreaterThan
import org.apache.spark.sql.catalyst.expressions.GreaterThanOrEqual
import org.apache.spark.sql.catalyst.expressions.If
import org.apache.spark.sql.catalyst.expressions.In
import org.apache.spark.sql.catalyst.expressions.IsNotNull
import org.apache.spark.sql.catalyst.expressions.IsNull
import org.apache.spark.sql.catalyst.expressions.KnownFloatingPointNormalized
import org.apache.spark.sql.catalyst.expressions.LessThan
import org.apache.spark.sql.catalyst.expressions.LessThanOrEqual
import org.apache.spark.sql.catalyst.expressions.Literal
import org.apache.spark.sql.catalyst.expressions.Like
import org.apache.spark.sql.catalyst.expressions.Multiply
import org.apache.spark.sql.catalyst.expressions.CaseWhen
import org.apache.spark.sql.catalyst.expressions.CreateArray
import org.apache.spark.sql.catalyst.expressions.NamedExpression
import org.apache.spark.sql.catalyst.expressions.Not
import org.apache.spark.sql.catalyst.expressions.Or
import org.apache.spark.sql.catalyst.expressions.SortOrder
import org.apache.spark.sql.catalyst.expressions.StartsWith
import org.apache.spark.sql.catalyst.expressions.Substring
import org.apache.spark.sql.catalyst.expressions.Subtract
import org.apache.spark.sql.catalyst.expressions.UnaryMinus
import org.apache.spark.sql.catalyst.expressions.Upper
import org.apache.spark.sql.catalyst.expressions.Year
import org.apache.spark.sql.catalyst.expressions.aggregate._
import org.apache.spark.sql.catalyst.plans.Cross
import org.apache.spark.sql.catalyst.plans.ExistenceJoin
import org.apache.spark.sql.catalyst.plans.FullOuter
import org.apache.spark.sql.catalyst.plans.Inner
import org.apache.spark.sql.catalyst.plans.JoinType
import org.apache.spark.sql.catalyst.plans.LeftAnti
import org.apache.spark.sql.catalyst.plans.LeftOuter
import org.apache.spark.sql.catalyst.plans.LeftSemi
import org.apache.spark.sql.catalyst.plans.NaturalJoin
import org.apache.spark.sql.catalyst.plans.RightOuter
import org.apache.spark.sql.catalyst.plans.UsingJoin
import org.apache.spark.sql.catalyst.trees.TreeNode
import org.apache.spark.sql.catalyst.optimizer.NormalizeNaNAndZero
import org.apache.spark.sql.catalyst.util.ArrayBasedMapData
import org.apache.spark.sql.catalyst.util.ArrayData
import org.apache.spark.sql.catalyst.util.MapData
import org.apache.spark.sql.execution.SubqueryExec
import org.apache.spark.sql.execution.ScalarSubquery
import org.apache.spark.sql.execution.aggregate.ScalaUDAF
import org.apache.spark.sql.types._
import org.apache.spark.storage.StorageLevel
import org.apache.spark.unsafe.types.CalendarInterval
import org.apache.spark.unsafe.types.UTF8String
import org.apache.spark.util.LongAccumulator

import edu.berkeley.cs.rise.opaque.execution.Block
import edu.berkeley.cs.rise.opaque.execution.OpaqueOperatorExec
import edu.berkeley.cs.rise.opaque.execution.SGXEnclave
import edu.berkeley.cs.rise.opaque.expressions.ClosestPoint
import edu.berkeley.cs.rise.opaque.expressions.Decrypt
import edu.berkeley.cs.rise.opaque.expressions.DotProduct
import edu.berkeley.cs.rise.opaque.expressions.VectorAdd
import edu.berkeley.cs.rise.opaque.expressions.VectorMultiply
import edu.berkeley.cs.rise.opaque.expressions.VectorSum
import edu.berkeley.cs.rise.opaque.logical.ConvertToOpaqueOperators
import edu.berkeley.cs.rise.opaque.logical.EncryptLocalRelation
import org.apache.spark.sql.catalyst.expressions.PromotePrecision
import org.apache.spark.sql.catalyst.expressions.CheckOverflow

object Utils extends Logging {

  def time[A](desc: String)(f: => A): A = {
    val start = System.nanoTime
    val result = f
    logInfo(s"$desc took ${(System.nanoTime - start) / 1000000.0}ms to complete.")
    result
  }

  /**
   * Retry `fn`, which may throw an OpaqueException, up to n times.
   *
   * From https://stackoverflow.com/a/7931459.
   */
  @annotation.tailrec
  def retry[T](n: Int)(fn: => T): T = {
    import scala.util.{Try, Success, Failure}
    Try { fn } match {
      case Success(x) => x
      case Failure(e) if n > 1 => retry(n - 1)(fn)
      case Failure(e) => throw e
    }
  }

  private def jsonSerialize(x: Any): String = (x: @unchecked) match {
    case x: Int => x.toString
    case x: Double => x.toString
    case x: Boolean => x.toString
    case x: String => s""""$x""""
    case x: Option[_] =>
      x match {
        case Some(x) => jsonSerialize(x)
        case None => "null"
      }
    case x: Map[_, _] =>
      x.map { case (k, v) =>
        s"${jsonSerialize(k)}: ${jsonSerialize(v)}"
      }.mkString("{", ", ", "}")
  }

  def timeBenchmark[A](benchmarkAttrs: (String, Any)*)(f: => A): A = {
    val start = System.nanoTime
    val result = f
    val timeMs = (System.nanoTime - start) / 1000000.0
    val attrs = benchmarkAttrs.toMap + ("time" -> timeMs,
    "sgx" -> (if (System.getenv("SGX_MODE") == "HW") "hw" else "sim"))
    logInfo(jsonSerialize(attrs))
    result
  }

  private var shouldLogOperators = false
  def setOperatorLoggingLevel(shouldLogOperators: Boolean) = {
    this.shouldLogOperators = shouldLogOperators
  }
  def getOperatorLoggingLevel() = {
    this.shouldLogOperators
  }

  def findLibraryAsResource(libraryName: String): String = {
    // Derived from sbt-jni: macros/src/main/scala/ch/jodersky/jni/annotations.scala
    import java.nio.file.{Files, Path}
    val lib = System.mapLibraryName(libraryName)
    val tmp: Path = Files.createTempDirectory("jni-")
    val plat: String = {
      val line =
        try {
          scala.sys.process.Process("uname -sm").lineStream.head
        } catch {
          case ex: Exception => sys.error("Error running `uname` command")
        }
      val parts = line.split(" ")
      if (parts.length != 2) {
        sys.error("Could not determine platform: 'uname -sm' returned unexpected string: " + line)
      } else {
        val arch = parts(1).toLowerCase.replaceAll("\\s", "")
        val kernel = parts(0).toLowerCase.replaceAll("\\s", "")
        arch + "-" + kernel
      }
    }
    val resourcePath: String = s"/native/$plat/$lib"
    val resourceStream = Option(getClass.getResourceAsStream(resourcePath)) match {
      case Some(s) => s
      case None =>
        throw new UnsatisfiedLinkError(
          "Native library " + lib + " (" + resourcePath + ") cannot be found on the classpath."
        )
    }
    val extractedPath = tmp.resolve(lib)
    try {
      Files.copy(resourceStream, extractedPath)
    } catch {
      case ex: Exception =>
        throw new UnsatisfiedLinkError("Error while extracting native library: " + ex)
    }
    extractedPath.toAbsolutePath.toString
  }

  def findResource(resourceName: String): String = {
    import java.nio.file.{Files, Path}
    val tmp: Path = Files.createTempDirectory("jni-")
    val resourcePath: String = s"/$resourceName"
    val resourceStream = Option(getClass.getResourceAsStream(resourcePath)) match {
      case Some(s) => s
      case None =>
        throw new FileNotFoundException(
          s"Resource $resourcePath cannot be found on the classpath."
        )
    }
    val extractedPath = tmp.resolve(resourceName)
    Files.copy(resourceStream, extractedPath)
    extractedPath.toAbsolutePath.toString
  }

  def createTempDir(): File = {
    val dir = new File(System.getProperty("java.io.tmpdir"), UUID.randomUUID.toString)
    dir.mkdirs()
    dir.getCanonicalFile
  }

  def deleteRecursively(file: File): Unit = {
    for (contents <- Option(file.listFiles); f <- contents) {
      deleteRecursively(f)
      f.delete()
    }
  }

  final val GCM_IV_LENGTH = 12
  final val GCM_KEY_LENGTH = 32
  final val GCM_TAG_LENGTH = 16

  // We do not trust the driver. Encryption and decryption done in enclave only.
  // Leaving here, because will eventually encrypt in enclaves

//  def encrypt(data: Array[Byte]): Array[Byte] = {
//    val (enclave, eid) = initEnclave()
//    enclave.Encrypt(eid, data)    
//  }

//  def decrypt(data: Array[Byte]): Array[Byte] = {
//    val (enclave, eid) = initEnclave()
//    enclave.Decrypt(eid, data)    

  /**
   * Symmetric key used to encrypt row data. This key is securely sent to the enclaves if
   * attestation succeeds. For testing/benchmarking, we use a hardcoded key. For all other
   * cases, the driver SHOULD NOT be able to decrypt anything.
   */
<<<<<<< HEAD
  var sharedKey: Array[Byte] = Array.fill[Byte](GCM_KEY_LENGTH)(0)

  def setSharedKey(key: Array[Byte]): Unit = {
    sharedKey = key
    assert(sharedKey.size == GCM_KEY_LENGTH)
  }

  def encrypt(data: Array[Byte]): Array[Byte] = {
    val random = SecureRandom.getInstance("SHA1PRNG")
    val cipherKey = new SecretKeySpec(sharedKey, "AES")
    val iv = new Array[Byte](GCM_IV_LENGTH)
    random.nextBytes(iv)
    val spec = new GCMParameterSpec(GCM_TAG_LENGTH * 8, iv)
    val cipher = Cipher.getInstance("AES/GCM/NoPadding", "SunJCE")
    cipher.init(Cipher.ENCRYPT_MODE, cipherKey, spec)
    val cipherText = cipher.doFinal(data)
    iv ++ cipherText
  }

  def decrypt(data: Array[Byte]): Array[Byte] = {

    val cipherKey = new SecretKeySpec(sharedKey, "AES")
    val iv = data.take(GCM_IV_LENGTH)
    val cipherText = data.drop(GCM_IV_LENGTH)
    val cipher = Cipher.getInstance("AES/GCM/NoPadding", "SunJCE")
    cipher.init(Cipher.DECRYPT_MODE, cipherKey, new GCMParameterSpec(GCM_TAG_LENGTH * 8, iv))
    cipher.doFinal(cipherText)
=======
  var sharedKey: Option[Array[Byte]] = None

  def encrypt(data: Array[Byte]): Array[Byte] = sharedKey match {
    case Some(sharedKey) =>
      val random = SecureRandom.getInstance("SHA1PRNG")
      val cipherKey = new SecretKeySpec(sharedKey, "AES")
      val iv = new Array[Byte](GCM_IV_LENGTH)
      random.nextBytes(iv)
      val spec = new GCMParameterSpec(GCM_TAG_LENGTH * 8, iv)
      val cipher = Cipher.getInstance("AES/GCM/NoPadding", "SunJCE")
      cipher.init(Cipher.ENCRYPT_MODE, cipherKey, spec)
      val cipherText = cipher.doFinal(data)
      iv ++ cipherText
    case None =>
      throw new OpaqueException("Cannot encrypt without sharedKey.")
  }

  def decrypt(data: Array[Byte]): Array[Byte] = sharedKey match {
    case Some(sharedKey) =>
      val cipherKey = new SecretKeySpec(sharedKey, "AES")
      val iv = data.take(GCM_IV_LENGTH)
      val cipherText = data.drop(GCM_IV_LENGTH)
      val cipher = Cipher.getInstance("AES/GCM/NoPadding", "SunJCE")
      cipher.init(Cipher.DECRYPT_MODE, cipherKey, new GCMParameterSpec(GCM_TAG_LENGTH * 8, iv))
      cipher.doFinal(cipherText)
    case None =>
      throw new OpaqueException("Cannot decrypt without sharedKey.")
>>>>>>> e0f199c7
  }

  var eid = 0L
  var attested: Boolean = false
  // Initialize accumulator variables for tracking the state of attestation
  var acc_registered: Boolean = false
  val numEnclaves: LongAccumulator = new LongAccumulator
  val numAttested: LongAccumulator = new LongAccumulator
  var loop: Boolean = true

  def initSQLContext(sqlContext: SQLContext): Unit = {

    sqlContext.experimental.extraOptimizations =
      (Seq(EncryptLocalRelation, ConvertToOpaqueOperators) ++
        sqlContext.experimental.extraOptimizations)
    sqlContext.experimental.extraStrategies = (Seq(OpaqueOperators) ++
      sqlContext.experimental.extraStrategies)

    val enableSharedKey = sqlContext.getConf("spark.opaque.testing.enableSharedKey", "false")
    if (enableSharedKey.toBoolean) {
      sharedKey = Some(Array.fill[Byte](GCM_KEY_LENGTH)(0))
    }

    val sc = sqlContext.sparkContext
    // This is needed to prevent an error from re-registering accumulator variables if
    // `initSQLContext` is called multiple times on the driver
    if (!acc_registered) {
      sc.register(numEnclaves)
      sc.register(numAttested)
      acc_registered = true
    }

    RA.waitForExecutors(sc)
    RA.attestEnclaves(sc)
    RA.startThread(sc)

  }

  def initEnclave(): (SGXEnclave, Long) = {
    // This following exception relies on the Spark fault tolerance and its retry mechanism
    // in case of a task failure. Therefore, Spark MUST be configured to retry in case of a task failure.
    this.synchronized {
      if (!attested) {
        Thread.sleep(200)
        throw new OpaqueException("Attestation not yet complete")
      } else {
        val enclave = new SGXEnclave()
        (enclave, eid)
      }
    }
  }

  def startEnclave(numEnclavesAcc: LongAccumulator): Long = {
    this.synchronized {
      if (eid == 0L) {
        val enclave = new SGXEnclave()
        val path = findLibraryAsResource("enclave_trusted_signed")
        eid = enclave.StartEnclave(path)
        numEnclavesAcc.add(1)
        logInfo("Starting an enclave")
      }
    }
    eid
  }

  def generateReport(): (Long, Option[Array[Byte]]) = {
    this.synchronized {
      // Only generate report if the enclave has already been started, but not yet attested
      if (eid != 0L && !attested) {
        val enclave = new SGXEnclave()
        val msg1 = enclave.GenerateReport(eid)
        (eid, Option(msg1))
      } else {
        (eid, None)
      }
    }
  }

  def finishAttestation(
      numAttested: LongAccumulator,
      msg2s: Map[Long, Array[Byte]]
  ): (Long, Boolean) = {
    this.synchronized {
      val enclave = new SGXEnclave()
      if (msg2s.contains(eid) && !attested) {
        val msg2 = msg2s(eid)
        enclave.FinishAttestation(eid, msg2)
        numAttested.add(1)
        attested = true
      }
      (eid, attested)
    }
  }

  def getEvidence(): (Long, Option[Array[Byte]]) = {
    this.synchronized {
      // Only generate evidence if the enclave has already been started AND attested
      if (eid != 0L && attested) {
        val enclave = new SGXEnclave()
        val msg1 = enclave.GetPublicKey(eid)
        (eid, Option(msg1))
      } else {
        (eid, None)
      }
    }
  }

  def getListEncrypted(evidences: Array[Byte]): Array[Byte] = {
    this.synchronized {
      if (eid != 0L && attested) {
        val enclave = new SGXEnclave()
        enclave.GetListEncrypted(eid, evidences)
      } else {
        // Return empty array
        Array[Byte]()
      }
    }
  }

  def finishSharedKey(msg3s: Map[Long, Array[Byte]]): Array[Byte] = {
    this.synchronized {
      val enclave = new SGXEnclave()
      if (msg3s.contains(eid) && attested) {
        val msg3 = msg3s(eid)
        enclave.FinishSharedKey(eid, msg3s(eid))
      } else {
        // Return array of 0s
        Array.fill[Byte](GCM_KEY_LENGTH)(0) 
      }
    }
  }

  def cleanup(spark: SparkSession) {
    RA.stopThread()
    spark.stop()
  }

  def concatByteArrays(arrays: Array[Array[Byte]]): Array[Byte] = {
    arrays match {
      case Array() => Array.empty
      case Array(bytes) => bytes
      case _ =>
        val totalBytes = arrays.map(_.length.toLong).sum
        assert(totalBytes < Int.MaxValue)
        val buf = ByteBuffer.allocate(totalBytes.toInt)
        buf.order(ByteOrder.LITTLE_ENDIAN)
        for (a <- arrays) {
          buf.put(a)
        }
        buf.flip()
        val all = new Array[Byte](buf.limit())
        buf.get(all)
        all
    }
  }

  def splitBytes(bytes: Array[Byte], numSplits: Int): Array[Array[Byte]] = {
    val splitSize = bytes.length / numSplits
    assert(numSplits * splitSize == bytes.length)
    bytes.grouped(splitSize).toArray
  }

  def ensureCached[T](rdd: RDD[T], storageLevel: StorageLevel): RDD[T] = {
    if (rdd.getStorageLevel == StorageLevel.NONE) {
      rdd.persist(storageLevel)
    } else {
      rdd
    }
  }

  def ensureCached[T](rdd: RDD[T]): RDD[T] = ensureCached(rdd, StorageLevel.MEMORY_ONLY)

  def ensureCached[T](ds: Dataset[T], storageLevel: StorageLevel): Dataset[T] = {
    if (ds.storageLevel == StorageLevel.NONE) {
      ds.persist(storageLevel)
    } else {
      ds
    }
  }

  def ensureCached[T](ds: Dataset[T]): Dataset[T] = ensureCached(ds, StorageLevel.MEMORY_ONLY)

  def force(ds: Dataset[_]): Unit = {
    val rdd: RDD[_] = ds.queryExecution.executedPlan match {
      case p: OpaqueOperatorExec => p.executeBlocked()
      case p => p.execute()
    }
    rdd.foreach(x => {})
  }

  def flatbuffersCreateField(
      builder: FlatBufferBuilder,
      value: Any,
      dataType: DataType,
      isNull: Boolean
  ): Int = {
    (value, dataType) match {
      case (b: Boolean, BooleanType) =>
        tuix.Field.createField(
          builder,
          tuix.FieldUnion.BooleanField,
          tuix.BooleanField.createBooleanField(builder, b),
          isNull
        )
      case (null, BooleanType) =>
        tuix.Field.createField(
          builder,
          tuix.FieldUnion.BooleanField,
          tuix.BooleanField.createBooleanField(builder, false),
          isNull
        )
      case (x: Int, IntegerType) =>
        tuix.Field.createField(
          builder,
          tuix.FieldUnion.IntegerField,
          tuix.IntegerField.createIntegerField(builder, x),
          isNull
        )
      case (null, IntegerType) =>
        tuix.Field.createField(
          builder,
          tuix.FieldUnion.IntegerField,
          tuix.IntegerField.createIntegerField(builder, 0),
          isNull
        )
      case (x: Long, LongType) =>
        tuix.Field.createField(
          builder,
          tuix.FieldUnion.LongField,
          tuix.LongField.createLongField(builder, x),
          isNull
        )
      case (null, LongType) =>
        tuix.Field.createField(
          builder,
          tuix.FieldUnion.LongField,
          tuix.LongField.createLongField(builder, 0L),
          isNull
        )
      case (x: Float, FloatType) =>
        tuix.Field.createField(
          builder,
          tuix.FieldUnion.FloatField,
          tuix.FloatField.createFloatField(builder, x),
          isNull
        )
      case (null, FloatType) =>
        tuix.Field.createField(
          builder,
          tuix.FieldUnion.FloatField,
          tuix.FloatField.createFloatField(builder, 0),
          isNull
        )
      case (x: Decimal, DecimalType()) =>
        tuix.Field.createField(
          builder,
          tuix.FieldUnion.FloatField,
          tuix.FloatField.createFloatField(builder, x.toFloat),
          isNull
        )
      case (null, DecimalType()) =>
        tuix.Field.createField(
          builder,
          tuix.FieldUnion.FloatField,
          tuix.FloatField.createFloatField(builder, 0),
          isNull
        )
      case (x: Double, DoubleType) =>
        tuix.Field.createField(
          builder,
          tuix.FieldUnion.DoubleField,
          tuix.DoubleField.createDoubleField(builder, x),
          isNull
        )
      case (null, DoubleType) =>
        tuix.Field.createField(
          builder,
          tuix.FieldUnion.DoubleField,
          tuix.DoubleField.createDoubleField(builder, 0.0),
          isNull
        )
      case (x: Int, DateType) =>
        tuix.Field.createField(
          builder,
          tuix.FieldUnion.DateField,
          tuix.DateField.createDateField(builder, x),
          isNull
        )
      case (null, DateType) =>
        tuix.Field.createField(
          builder,
          tuix.FieldUnion.DateField,
          tuix.DateField.createDateField(builder, 0),
          isNull
        )
      case (x: Array[Byte], BinaryType) =>
        val length = x.size
        tuix.Field.createField(
          builder,
          tuix.FieldUnion.BinaryField,
          tuix.BinaryField
            .createBinaryField(builder, tuix.BinaryField.createValueVector(builder, x), length),
          isNull
        )
      case (null, BinaryType) =>
        tuix.Field.createField(
          builder,
          tuix.FieldUnion.BinaryField,
          tuix.BinaryField.createBinaryField(
            builder,
            tuix.BinaryField.createValueVector(builder, Array.empty),
            0
          ),
          isNull
        )
      case (x: Byte, ByteType) =>
        tuix.Field.createField(
          builder,
          tuix.FieldUnion.ByteField,
          tuix.ByteField.createByteField(builder, x),
          isNull
        )
      case (null, ByteType) =>
        tuix.Field.createField(
          builder,
          tuix.FieldUnion.ByteField,
          tuix.ByteField.createByteField(builder, 0),
          isNull
        )
      case (x: CalendarInterval, CalendarIntervalType) =>
        val months = x.months
        val days = x.days
        val microseconds = x.microseconds
        tuix.Field.createField(
          builder,
          tuix.FieldUnion.CalendarIntervalField,
          tuix.CalendarIntervalField
            .createCalendarIntervalField(builder, months, days, microseconds),
          isNull
        )
      case (null, CalendarIntervalType) =>
        tuix.Field.createField(
          builder,
          tuix.FieldUnion.CalendarIntervalField,
          tuix.CalendarIntervalField.createCalendarIntervalField(builder, 0, 0, 0L),
          isNull
        )
      case (x: Byte, NullType) =>
        tuix.Field.createField(
          builder,
          tuix.FieldUnion.NullField,
          tuix.NullField.createNullField(builder, x),
          isNull
        )
      case (null, NullType) =>
        tuix.Field.createField(
          builder,
          tuix.FieldUnion.NullField,
          tuix.NullField.createNullField(builder, 0),
          isNull
        )
      case (x: Short, ShortType) =>
        tuix.Field.createField(
          builder,
          tuix.FieldUnion.ShortField,
          tuix.ShortField.createShortField(builder, x),
          isNull
        )
      case (null, ShortType) =>
        tuix.Field.createField(
          builder,
          tuix.FieldUnion.ShortField,
          tuix.ShortField.createShortField(builder, 0),
          isNull
        )
      case (x: Long, TimestampType) =>
        tuix.Field.createField(
          builder,
          tuix.FieldUnion.TimestampField,
          tuix.TimestampField.createTimestampField(builder, x),
          isNull
        )
      case (null, TimestampType) =>
        tuix.Field.createField(
          builder,
          tuix.FieldUnion.TimestampField,
          tuix.TimestampField.createTimestampField(builder, 0),
          isNull
        )
      case (x: ArrayData, ArrayType(elementType, containsNull)) =>
        // Iterate through each element in x and turn it into Field type
        val fieldsArray = new ArrayBuilder.ofInt
        for (i <- 0 until x.numElements) {
          val field = flatbuffersCreateField(builder, x.get(i, elementType), elementType, isNull)
          fieldsArray += field
        }
        tuix.Field.createField(
          builder,
          tuix.FieldUnion.ArrayField,
          tuix.ArrayField.createArrayField(
            builder,
            tuix.ArrayField.createValueVector(builder, fieldsArray.result)
          ),
          isNull
        )
      case (null, ArrayType(elementType, containsNull)) =>
        tuix.Field.createField(
          builder,
          tuix.FieldUnion.ArrayField,
          tuix.ArrayField
            .createArrayField(builder, tuix.ArrayField.createValueVector(builder, Array.empty)),
          isNull
        )
      case (x: MapData, MapType(keyType, valueType, valueContainsNull)) =>
        var keys = new ArrayBuilder.ofInt()
        var values = new ArrayBuilder.ofInt()
        for (i <- 0 until x.numElements) {
          keys += flatbuffersCreateField(builder, x.keyArray.get(i, keyType), keyType, isNull)
          values += flatbuffersCreateField(
            builder,
            x.valueArray.get(i, valueType),
            valueType,
            isNull
          )
        }
        tuix.Field.createField(
          builder,
          tuix.FieldUnion.MapField,
          tuix.MapField.createMapField(
            builder,
            tuix.MapField.createKeysVector(builder, keys.result),
            tuix.MapField.createValuesVector(builder, values.result)
          ),
          isNull
        )
      case (null, MapType(keyType, valueType, valueContainsNull)) =>
        tuix.Field.createField(
          builder,
          tuix.FieldUnion.MapField,
          tuix.MapField.createMapField(
            builder,
            tuix.MapField.createKeysVector(builder, Array.empty),
            tuix.MapField.createValuesVector(builder, Array.empty)
          ),
          isNull
        )
      case (s: UTF8String, StringType) =>
        val utf8 = s.getBytes()
        tuix.Field.createField(
          builder,
          tuix.FieldUnion.StringField,
          tuix.StringField.createStringField(
            builder,
            // TODO: pad strings to upper bound for obliviousness
            tuix.StringField.createValueVector(builder, utf8),
            utf8.length
          ),
          isNull
        )
      case (null, StringType) =>
        tuix.Field.createField(
          builder,
          tuix.FieldUnion.StringField,
          tuix.StringField.createStringField(
            builder,
            // TODO: pad strings to upper bound for obliviousness
            tuix.StringField.createValueVector(builder, Array.empty),
            0
          ),
          isNull
        )
      case _ =>
        throw new OpaqueException(
          s"Opaque currently does not support serializing ${value} of type {value.getClass.getName()}, ${dataType}"
        )
    }
  }

  def flatbuffersExtractFieldValue(f: tuix.Field): Any = {
    if (f.isNull()) {
      null
    } else {
      val fieldUnionType = f.valueType
      fieldUnionType match {
        case tuix.FieldUnion.BooleanField =>
          f.value(new tuix.BooleanField).asInstanceOf[tuix.BooleanField].value
        case tuix.FieldUnion.IntegerField =>
          f.value(new tuix.IntegerField).asInstanceOf[tuix.IntegerField].value
        case tuix.FieldUnion.LongField =>
          f.value(new tuix.LongField).asInstanceOf[tuix.LongField].value
        case tuix.FieldUnion.FloatField =>
          f.value(new tuix.FloatField).asInstanceOf[tuix.FloatField].value
        case tuix.FieldUnion.DoubleField =>
          f.value(new tuix.DoubleField).asInstanceOf[tuix.DoubleField].value
        case tuix.FieldUnion.DateField =>
          f.value(new tuix.DateField).asInstanceOf[tuix.DateField].value
        case tuix.FieldUnion.StringField =>
          val stringField = f.value(new tuix.StringField).asInstanceOf[tuix.StringField]
          val sBytes = new Array[Byte](stringField.length.toInt)
          stringField.valueAsByteBuffer.get(sBytes)
          UTF8String.fromBytes(sBytes)
        case tuix.FieldUnion.BinaryField =>
          val binaryField = f.value(new tuix.BinaryField).asInstanceOf[tuix.BinaryField]
          val length = binaryField.length
          val bBytes = new Array[Byte](length.toInt)
          binaryField.valueAsByteBuffer.get(bBytes)
          bBytes
        case tuix.FieldUnion.ByteField =>
          f.value(new tuix.ByteField).asInstanceOf[tuix.ByteField].value
        case tuix.FieldUnion.CalendarIntervalField =>
          val calendarIntervalField =
            f.value(new tuix.CalendarIntervalField).asInstanceOf[tuix.CalendarIntervalField]
          val months = calendarIntervalField.months
          val days = calendarIntervalField.days
          val microseconds = calendarIntervalField.microseconds
          new CalendarInterval(months, days, microseconds)
        case tuix.FieldUnion.NullField =>
          f.value(new tuix.NullField).asInstanceOf[tuix.NullField].value
        case tuix.FieldUnion.ShortField =>
          f.value(new tuix.ShortField).asInstanceOf[tuix.ShortField].value
        case tuix.FieldUnion.TimestampField =>
          f.value(new tuix.TimestampField).asInstanceOf[tuix.TimestampField].value
        case tuix.FieldUnion.ArrayField =>
          val arrField = f.value(new tuix.ArrayField).asInstanceOf[tuix.ArrayField]
          val arr = new Array[Any](arrField.valueLength)
          for (i <- 0 until arrField.valueLength) {
            arr(i) = if (!arrField.value(i).isNull()) {
              flatbuffersExtractFieldValue(arrField.value(i))
            } else {
              null
            }
          }
          ArrayData.toArrayData(arr)
        case tuix.FieldUnion.MapField =>
          val mapField = f.value(new tuix.MapField).asInstanceOf[tuix.MapField]
          val keys = new Array[Any](mapField.keysLength)
          val values = new Array[Any](mapField.valuesLength)
          for (i <- 0 until mapField.keysLength) {
            keys(i) = flatbuffersExtractFieldValue(mapField.keys(i))
            values(i) = flatbuffersExtractFieldValue(mapField.values(i))
          }
          ArrayBasedMapData(keys, values)
      }
    }
  }

  /**
   * Encrypts/decrypts a given scalar value
   */
  def encryptScalar(value: Any, dataType: DataType): String = {
    // First serialize the scalar value
    var builder = new FlatBufferBuilder

    val v = dataType match {
      case StringType => UTF8String.fromString(value.asInstanceOf[String])
      case _ => value
    }

    val isNull = (value == null)

    // TODO: the NULL variable for field value could be set to true
    builder.finish(
      tuix.Rows.createRows(
        builder,
        tuix.Rows.createRowsVector(
          builder,
          Array(
            tuix.Row.createRow(
              builder,
              tuix.Row.createFieldValuesVector(
                builder,
                Array(flatbuffersCreateField(builder, v, dataType, false))
              ),
              isNull
            )
          )
        )
      )
    )

    val plaintext = builder.sizedByteArray()
    val ciphertext = encrypt(plaintext)
    val ciphertext_str = Base64.getEncoder().encodeToString(ciphertext);
    ciphertext_str
  }

  def decryptScalar(ciphertext: String): Any = {
    val ciphertext_bytes = Base64.getDecoder().decode(ciphertext);
    val plaintext = decrypt(ciphertext_bytes)
    val rows = tuix.Rows.getRootAsRows(ByteBuffer.wrap(plaintext))
    val row = rows.rows(0)
    val field = row.fieldValues(0)
    val value = flatbuffersExtractFieldValue(field)
    value
  }

  /**
   * Encrypts the given Spark SQL [[InternalRow]]s into a [[Block]] (a serialized
   * tuix.EncryptedBlocks).
   *
   * If `useEnclave` is true, it will attempt to use the local enclave. Otherwise, it will attempt
   * to use the local encryption key, which is intended to be available only on the driver, not the
   * workers.
   *
   * If `MaxBlockSize` is too large, there will be an AssertionError:
   * FlatBuffers: cannot grow buffer beyond 2 gigabytes in tuix.EncryptedBlock.createEncRowsVector.
   * The solution is to decrease `MaxBlockSize` by an order of magnitude and
   * try again. Note that the length of encryptedBlockOffsets would actually increase in this
   * case, thus increasing the size of the information that tuix.EncryptedBlocks.createBlocksVector
   * needs to encode. However, createBlocksVector serializes offsets of blocks rather than the
   * blocks themselves, so this change does not result in the same problem above
   * (serialization of an array of 4 byte integers would have to exceed 2GB).
   */
  private var MaxBlockSize = 1024
  def encryptInternalRowsFlatbuffers(
      rows: Seq[InternalRow],
      types: Seq[DataType],
      useEnclave: Boolean,
      isDummyRows: Boolean = false
  ): Block = {

    try { performEncryptInternalRowsFlatbuffers(rows, types, useEnclave, isDummyRows) }
    catch {
      case _: AssertionError =>
        MaxBlockSize >>= 1
        encryptInternalRowsFlatbuffers(rows, types, useEnclave, isDummyRows)
      case as: Throwable =>
        throw as
    }
  }
  private def performEncryptInternalRowsFlatbuffers(
      rows: Seq[InternalRow],
      types: Seq[DataType],
      useEnclave: Boolean,
      isDummyRows: Boolean
  ): Block = {
    // For the encrypted blocks
    val builder2 = new FlatBufferBuilder
    val encryptedBlockOffsets = ArrayBuilder.make[Int]

    // 1. Serialize the rows as plaintext using tuix.Rows
    var builder = new FlatBufferBuilder
    var rowsOffsets = ArrayBuilder.make[Int]

    def finishBlock(): Unit = {
      val rowsOffsetsArray = rowsOffsets.result
      builder.finish(
        tuix.Rows.createRows(builder, tuix.Rows.createRowsVector(builder, rowsOffsetsArray))
      )
      val plaintext = builder.sizedByteArray()

      // 2. Encrypt the row data and put it into a tuix.EncryptedBlock
      val ciphertext =
        if (useEnclave) {
          val (enclave, eid) = initEnclave()
          enclave.Encrypt(eid, plaintext)
        } else {
          encrypt(plaintext)
        }

      encryptedBlockOffsets += tuix.EncryptedBlock.createEncryptedBlock(
        builder2,
        rowsOffsetsArray.size,
        tuix.EncryptedBlock.createEncRowsVector(builder2, ciphertext)
      )

      builder = new FlatBufferBuilder
      rowsOffsets = ArrayBuilder.make[Int]
    }

    for (row <- rows) {
      rowsOffsets += tuix.Row.createRow(
        builder,
        tuix.Row.createFieldValuesVector(
          builder,
          row
            .toSeq(types)
            .zip(types)
            .zipWithIndex
            .map { case ((value, dataType), i) =>
              flatbuffersCreateField(builder, value, dataType, row.isNullAt(i))
            }
            .toArray
        ),
        isDummyRows
      )

      if (builder.offset() > MaxBlockSize) {
        finishBlock()
      }
    }
    if (builder.offset() > 0) {
      finishBlock()
    }

    // 3. Put the tuix.EncryptedBlock objects into a tuix.EncryptedBlocks
    builder2.finish(
      tuix.EncryptedBlocks.createEncryptedBlocks(
        builder2,
        tuix.EncryptedBlocks.createBlocksVector(builder2, encryptedBlockOffsets.result)
      )
    )
    val encryptedBlockBytes = builder2.sizedByteArray()

    // 4. Wrap the serialized tuix.EncryptedBlocks in a Scala Block object
    Block(encryptedBlockBytes)
  }

  /**
   * Decrypts the given [[Block]] (a serialized tuix.EncryptedBlocks) and returns the rows within as
   * Spark SQL [[InternalRow]]s.
   *
   * This function can only be called from the driver. The decryption key will not be available on
   * the workers.
   */
  def decryptBlockFlatbuffers(block: Block): Seq[InternalRow] = {
    // 4. Extract the serialized tuix.EncryptedBlocks from the Scala Block object
    val buf = ByteBuffer.wrap(block.bytes)

    // 3. Deserialize the tuix.EncryptedBlocks to get the encrypted rows
    val encryptedBlocks = tuix.EncryptedBlocks.getRootAsEncryptedBlocks(buf)
    (for (i <- 0 until encryptedBlocks.blocksLength) yield {
      val encryptedBlock = encryptedBlocks.blocks(i)
      val ciphertextBuf = encryptedBlock.encRowsAsByteBuffer
      val ciphertext = new Array[Byte](ciphertextBuf.remaining)
      ciphertextBuf.get(ciphertext)

      // 2. Decrypt the row data
      val plaintext = decrypt(ciphertext)

      // 1. Deserialize the tuix.Rows and return them as Scala InternalRow objects
      val rows = tuix.Rows.getRootAsRows(ByteBuffer.wrap(plaintext))
      for (j <- 0 until rows.rowsLength) yield {
        val row = rows.rows(j)
        assert(!row.isDummy)
        InternalRow.fromSeq(for (k <- 0 until row.fieldValuesLength) yield {
          val field: Any =
            if (!row.fieldValues(k).isNull()) {
              flatbuffersExtractFieldValue(row.fieldValues(k))
            } else {
              null
            }
          field
        })
      }
    }).flatten
  }

  def treeFold[BaseType <: TreeNode[BaseType], B](
      tree: BaseType
  )(op: (Seq[B], BaseType) => B): B = {
    val fromChildren: Seq[B] = tree.children.map(c => treeFold(c)(op))
    op(fromChildren, tree)
  }

  def getColType(dataType: DataType) = {
    dataType match {
      case IntegerType => tuix.ColType.IntegerType
      case LongType => tuix.ColType.LongType
      case FloatType => tuix.ColType.FloatType
      case DecimalType() => tuix.ColType.FloatType
      case DoubleType => tuix.ColType.DoubleType
      case StringType => tuix.ColType.StringType
      case _ => throw new OpaqueException("Type currently not supported: " + dataType.toString())
    }
  }

  /** Serialize an Expression into a tuix.Expr. Returns the offset of the written tuix.Expr. */
  def flatbuffersSerializeExpression(
      builder: FlatBufferBuilder,
      expr: Expression,
      input: Seq[Attribute]
  ): Int = {
    treeFold[Expression, Int](expr) { (childrenOffsets, expr) =>
      (expr, childrenOffsets) match {
        case (ar: AttributeReference, Nil) if input.exists(_.semanticEquals(ar)) =>
          val colNum = input.indexWhere(_.semanticEquals(ar))
          assert(colNum != -1)
          tuix.Expr.createExpr(builder, tuix.ExprUnion.Col, tuix.Col.createCol(builder, colNum))

        case (Literal(value, dataType), Nil) =>
          val valueOffset = flatbuffersCreateField(builder, value, dataType, (value == null))
          tuix.Expr.createExpr(
            builder,
            tuix.ExprUnion.Literal,
            tuix.Literal.createLiteral(builder, valueOffset)
          )

        // This expression should never be evaluated on the driver
        case (Decrypt(child, dataType), Seq(childOffset)) =>
          tuix.Expr.createExpr(
            builder,
            tuix.ExprUnion.Decrypt,
            tuix.Decrypt.createDecrypt(builder, childOffset)
          )

        case (Alias(child, _), Seq(childOffset)) =>
          // TODO: Use an expression for aliases so we can refer to them elsewhere in the expression
          // tree. For now we just ignore them when evaluating expressions.
          childOffset

        case (Cast(child, dataType, _), Seq(childOffset)) =>
          tuix.Expr.createExpr(
            builder,
            tuix.ExprUnion.Cast,
            tuix.Cast.createCast(builder, childOffset, getColType(dataType))
          )
        // Arithmetic
        case (Add(left, right, _), Seq(leftOffset, rightOffset)) =>
          tuix.Expr.createExpr(
            builder,
            tuix.ExprUnion.Add,
            tuix.Add.createAdd(builder, leftOffset, rightOffset)
          )

        case (Subtract(left, right, _), Seq(leftOffset, rightOffset)) =>
          tuix.Expr.createExpr(
            builder,
            tuix.ExprUnion.Subtract,
            tuix.Subtract.createSubtract(builder, leftOffset, rightOffset)
          )

        case (Multiply(left, right, _), Seq(leftOffset, rightOffset)) =>
          tuix.Expr.createExpr(
            builder,
            tuix.ExprUnion.Multiply,
            tuix.Multiply.createMultiply(builder, leftOffset, rightOffset)
          )

        case (Divide(left, right, _), Seq(leftOffset, rightOffset)) =>
          tuix.Expr.createExpr(
            builder,
            tuix.ExprUnion.Divide,
            tuix.Divide.createDivide(builder, leftOffset, rightOffset)
          )

        case (UnaryMinus(child, _), Seq(childOffset)) =>
          // Implement UnaryMinus(child) as Subtract(Literal(0), child)
          val zeroOffset =
            flatbuffersSerializeExpression(builder, Cast(Literal(0), child.dataType), input)

          tuix.Expr.createExpr(
            builder,
            tuix.ExprUnion.Subtract,
            tuix.Subtract.createSubtract(builder, zeroOffset, childOffset)
          )

        // Predicates
        case (And(left, right), Seq(leftOffset, rightOffset)) =>
          tuix.Expr.createExpr(
            builder,
            tuix.ExprUnion.And,
            tuix.And.createAnd(builder, leftOffset, rightOffset)
          )

        case (Or(left, right), Seq(leftOffset, rightOffset)) =>
          tuix.Expr.createExpr(
            builder,
            tuix.ExprUnion.Or,
            tuix.Or.createOr(builder, leftOffset, rightOffset)
          )

        case (Not(child), Seq(childOffset)) =>
          tuix.Expr.createExpr(
            builder,
            tuix.ExprUnion.Not,
            tuix.Not.createNot(builder, childOffset)
          )

        case (LessThan(left, right), Seq(leftOffset, rightOffset)) =>
          tuix.Expr.createExpr(
            builder,
            tuix.ExprUnion.LessThan,
            tuix.LessThan.createLessThan(builder, leftOffset, rightOffset)
          )

        case (LessThanOrEqual(left, right), Seq(leftOffset, rightOffset)) =>
          tuix.Expr.createExpr(
            builder,
            tuix.ExprUnion.LessThanOrEqual,
            tuix.LessThanOrEqual.createLessThanOrEqual(builder, leftOffset, rightOffset)
          )

        case (GreaterThan(left, right), Seq(leftOffset, rightOffset)) =>
          tuix.Expr.createExpr(
            builder,
            tuix.ExprUnion.GreaterThan,
            tuix.GreaterThan.createGreaterThan(builder, leftOffset, rightOffset)
          )

        case (GreaterThanOrEqual(left, right), Seq(leftOffset, rightOffset)) =>
          tuix.Expr.createExpr(
            builder,
            tuix.ExprUnion.GreaterThanOrEqual,
            tuix.GreaterThanOrEqual.createGreaterThanOrEqual(builder, leftOffset, rightOffset)
          )

        case (EqualTo(left, right), Seq(leftOffset, rightOffset)) =>
          tuix.Expr.createExpr(
            builder,
            tuix.ExprUnion.EqualTo,
            tuix.EqualTo.createEqualTo(builder, leftOffset, rightOffset)
          )

        // String expressions
        case (Substring(str, pos, len), Seq(strOffset, posOffset, lenOffset)) =>
          tuix.Expr.createExpr(
            builder,
            tuix.ExprUnion.Substring,
            tuix.Substring.createSubstring(builder, strOffset, posOffset, lenOffset)
          )

        case (Like(left, right, escapeChar), Seq(leftOffset, rightOffset)) =>
          tuix.Expr.createExpr(
            builder,
            tuix.ExprUnion.Like,
            tuix.Like.createLike(builder, leftOffset, rightOffset)
          )

        case (StartsWith(left, right), Seq(leftOffset, rightOffset)) =>
          tuix.Expr.createExpr(
            builder,
            tuix.ExprUnion.StartsWith,
            tuix.StartsWith.createStartsWith(builder, leftOffset, rightOffset)
          )

        case (EndsWith(left, right), Seq(leftOffset, rightOffset)) =>
          tuix.Expr.createExpr(
            builder,
            tuix.ExprUnion.EndsWith,
            tuix.EndsWith.createEndsWith(builder, leftOffset, rightOffset)
          )

        // Conditional expressions
        case (If(predicate, trueValue, falseValue), Seq(predOffset, trueOffset, falseOffset)) =>
          tuix.Expr.createExpr(
            builder,
            tuix.ExprUnion.If,
            tuix.If.createIf(builder, predOffset, trueOffset, falseOffset)
          )

        case (
              CaseWhen(Seq((predicate, trueValue)), falseValue),
              Seq(predOffset, trueOffset, falseOffset)
            ) =>
          tuix.Expr.createExpr(
            builder,
            tuix.ExprUnion.If,
            tuix.If.createIf(builder, predOffset, trueOffset, falseOffset)
          )

        case (CaseWhen(branches, elseValue), childrenOffsets) =>
          tuix.Expr.createExpr(
            builder,
            tuix.ExprUnion.CaseWhen,
            tuix.CaseWhen.createCaseWhen(
              builder,
              tuix.CaseWhen.createChildrenVector(builder, childrenOffsets.toArray)
            )
          )

        // Null expressions
        case (IsNull(child), Seq(childOffset)) =>
          tuix.Expr.createExpr(
            builder,
            tuix.ExprUnion.IsNull,
            tuix.IsNull.createIsNull(builder, childOffset)
          )

        case (IsNotNull(child), Seq(childOffset)) =>
          tuix.Expr.createExpr(
            builder,
            tuix.ExprUnion.Not,
            tuix.Not.createNot(
              builder,
              tuix.Expr.createExpr(
                builder,
                tuix.ExprUnion.IsNull,
                tuix.IsNull.createIsNull(builder, childOffset)
              )
            )
          )

        case (Contains(left, right), Seq(leftOffset, rightOffset)) =>
          tuix.Expr.createExpr(
            builder,
            tuix.ExprUnion.Contains,
            tuix.Contains.createContains(builder, leftOffset, rightOffset)
          )

        case (Concat(child), childrenOffsets) =>
          tuix.Expr.createExpr(
            builder,
            tuix.ExprUnion.Concat,
            tuix.Concat.createConcat(
              builder,
              tuix.Concat.createChildrenVector(builder, childrenOffsets.toArray)
            )
          )

        case (In(left, right), childrenOffsets) =>
          tuix.Expr.createExpr(
            builder,
            tuix.ExprUnion.In,
            tuix.In
              .createIn(builder, tuix.In.createChildrenVector(builder, childrenOffsets.toArray))
          )

        // Time expressions
        case (Year(child), Seq(childOffset)) =>
          tuix.Expr.createExpr(
            builder,
            tuix.ExprUnion.Year,
            tuix.Year.createYear(builder, childOffset)
          )

        case (DateAdd(left, right), Seq(leftOffset, rightOffset)) =>
          tuix.Expr.createExpr(
            builder,
            tuix.ExprUnion.DateAdd,
            tuix.DateAdd.createDateAdd(builder, leftOffset, rightOffset)
          )

        case (DateAddInterval(left, right, _, _), Seq(leftOffset, rightOffset)) =>
          tuix.Expr.createExpr(
            builder,
            tuix.ExprUnion.DateAddInterval,
            tuix.DateAddInterval.createDateAddInterval(builder, leftOffset, rightOffset)
          )

        // Math expressions
        case (Exp(child), Seq(childOffset)) =>
          tuix.Expr.createExpr(
            builder,
            tuix.ExprUnion.Exp,
            tuix.Exp.createExp(builder, childOffset)
          )

        // Complex type creation
        case (ca @ CreateArray(children, false), childrenOffsets) =>
          tuix.Expr.createExpr(
            builder,
            tuix.ExprUnion.CreateArray,
            tuix.CreateArray.createCreateArray(
              builder,
              tuix.CreateArray.createChildrenVector(builder, childrenOffsets.toArray)
            )
          )

        // Opaque UDFs
        case (VectorAdd(left, right), Seq(leftOffset, rightOffset)) =>
          tuix.Expr.createExpr(
            builder,
            tuix.ExprUnion.VectorAdd,
            tuix.VectorAdd.createVectorAdd(builder, leftOffset, rightOffset)
          )

        case (VectorMultiply(left, right), Seq(leftOffset, rightOffset)) =>
          tuix.Expr.createExpr(
            builder,
            tuix.ExprUnion.VectorMultiply,
            tuix.VectorMultiply.createVectorMultiply(builder, leftOffset, rightOffset)
          )

        case (DotProduct(left, right), Seq(leftOffset, rightOffset)) =>
          tuix.Expr.createExpr(
            builder,
            tuix.ExprUnion.DotProduct,
            tuix.DotProduct.createDotProduct(builder, leftOffset, rightOffset)
          )

        case (Upper(child), Seq(childOffset)) =>
          tuix.Expr.createExpr(
            builder,
            tuix.ExprUnion.Upper,
            tuix.Upper.createUpper(builder, childOffset)
          )

        case (ClosestPoint(left, right), Seq(leftOffset, rightOffset)) =>
          tuix.Expr.createExpr(
            builder,
            tuix.ExprUnion.ClosestPoint,
            tuix.ClosestPoint.createClosestPoint(builder, leftOffset, rightOffset)
          )

        case (PromotePrecision(child), Seq(childOffset)) =>
          // TODO: Implement decimal serialization, followed by PromotePrecision
          childOffset

        case (CheckOverflow(child, dataType, _), Seq(childOffset)) =>
          // TODO: Implement decimal serialization, followed by CheckOverflow
          childOffset

        case (NormalizeNaNAndZero(child), Seq(childOffset)) =>
          tuix.Expr.createExpr(
            builder,
            tuix.ExprUnion.NormalizeNaNAndZero,
            tuix.NormalizeNaNAndZero.createNormalizeNaNAndZero(builder, childOffset)
          )

        case (KnownFloatingPointNormalized(NormalizeNaNAndZero(child)), Seq(childOffset)) =>
          flatbuffersSerializeExpression(builder, NormalizeNaNAndZero(child), input)

        case (ScalarSubquery(SubqueryExec(name, child, _), exprId), Seq()) =>
          val output = child.output(0)
          val dataType = output match {
            case AttributeReference(name, dataType, _, _) => dataType
            case _ =>
              throw new OpaqueException("Scalar subquery cannot match to AttributeReference")
          }
          // Need to deserialize the encrypted blocks to get the encrypted block
          val blockList = child.asInstanceOf[OpaqueOperatorExec].collectEncrypted()
          val encryptedBlocksList = blockList.map { block =>
            val buf = ByteBuffer.wrap(block.bytes)
            tuix.EncryptedBlocks.getRootAsEncryptedBlocks(buf)
          }
          val encryptedBlocks =
            encryptedBlocksList.find(_.blocksLength > 0).getOrElse(encryptedBlocksList(0))
          if (encryptedBlocks.blocksLength == 0) {
            // If empty, the returned result is null
            flatbuffersSerializeExpression(builder, Literal(null, dataType), input)
          } else {
            assert(encryptedBlocks.blocksLength == 1)
            val encryptedBlock = encryptedBlocks.blocks(0)
            val ciphertextBuf = encryptedBlock.encRowsAsByteBuffer
            val ciphertext = new Array[Byte](ciphertextBuf.remaining)
            ciphertextBuf.get(ciphertext)
            val ciphertext_str = Base64.getEncoder().encodeToString(ciphertext)
            flatbuffersSerializeExpression(
              builder,
              Decrypt(Literal(UTF8String.fromString(ciphertext_str), StringType), dataType),
              input
            )
          }

        case _ =>
          throw new OpaqueException(
            "Expression " + expr.toString() + " is currently not supported in Opaque"
          )
      }
    }
  }

  def serializeFilterExpression(condition: Expression, input: Seq[Attribute]): Array[Byte] = {
    val builder = new FlatBufferBuilder
    builder.finish(
      tuix.FilterExpr
        .createFilterExpr(builder, flatbuffersSerializeExpression(builder, condition, input))
    )
    builder.sizedByteArray()
  }

  def serializeProjectList(
      projectList: Seq[NamedExpression],
      input: Seq[Attribute]
  ): Array[Byte] = {
    val builder = new FlatBufferBuilder
    builder.finish(
      tuix.ProjectExpr.createProjectExpr(
        builder,
        tuix.ProjectExpr.createProjectListVector(
          builder,
          projectList.map(expr => flatbuffersSerializeExpression(builder, expr, input)).toArray
        )
      )
    )
    builder.sizedByteArray()
  }

  def serializeSortOrder(sortOrder: Seq[SortOrder], input: Seq[Attribute]): Array[Byte] = {
    val builder = new FlatBufferBuilder
    builder.finish(
      tuix.SortExpr.createSortExpr(
        builder,
        tuix.SortExpr.createSortOrderVector(
          builder,
          sortOrder
            .map(o =>
              tuix.SortOrder.createSortOrder(
                builder,
                flatbuffersSerializeExpression(builder, o.child, input),
                o.direction match {
                  case Ascending => tuix.SortDirection.Ascending
                  case Descending => tuix.SortDirection.Descending
                }
              )
            )
            .toArray
        )
      )
    )
    builder.sizedByteArray()
  }

  def serializeJoinExpression(
      joinType: JoinType,
      leftKeys: Option[Seq[Expression]],
      rightKeys: Option[Seq[Expression]],
      leftSchema: Seq[Attribute],
      rightSchema: Seq[Attribute],
      condition: Option[Expression]
  ): Array[Byte] = {
    val builder = new FlatBufferBuilder
    builder.finish(
      tuix.JoinExpr.createJoinExpr(
        builder,
        joinType match {
          case Inner => tuix.JoinType.Inner
          case FullOuter => tuix.JoinType.FullOuter
          case LeftOuter => tuix.JoinType.LeftOuter
          case RightOuter => tuix.JoinType.RightOuter
          case LeftSemi => tuix.JoinType.LeftSemi
          case LeftAnti => tuix.JoinType.LeftAnti
          case Cross => tuix.JoinType.Cross
          // scalastyle:off
          case ExistenceJoin(_) => ???
          case NaturalJoin(_) => ???
          case UsingJoin(_, _) => ???
          // scalastyle:on
        },
        // Non-zero when equi join
        leftKeys match {
          case Some(leftKeys) =>
            tuix.JoinExpr.createLeftKeysVector(
              builder,
              leftKeys.map(e => flatbuffersSerializeExpression(builder, e, leftSchema)).toArray
            )
          case None => 0
        },
        // Non-zero when equi join
        rightKeys match {
          case Some(rightKeys) =>
            tuix.JoinExpr.createRightKeysVector(
              builder,
              rightKeys.map(e => flatbuffersSerializeExpression(builder, e, rightSchema)).toArray
            )
          case None => 0
        },
        // Non-zero when non-equi join
        condition match {
          case Some(condition) =>
            flatbuffersSerializeExpression(builder, condition, leftSchema ++ rightSchema)
          case None => 0
        }
      )
    )
    builder.sizedByteArray()
  }

  def serializeAggOp(
      groupingExpressions: Seq[NamedExpression],
      aggExpressions: Seq[AggregateExpression],
      input: Seq[Attribute]
  ): Array[Byte] = {

    // The output of agg operator contains both the grouping columns and the aggregate values.
    // To avoid the need for special handling of the grouping columns, we transform the grouping expressions
    // into AggregateExpressions that collect the first seen value.
    val aggGroupingExpressions = groupingExpressions.map { case e: NamedExpression =>
      AggregateExpression(First(e, false), Complete, false)
    }
    val aggregateExpressions = aggGroupingExpressions ++ aggExpressions

    val aggSchema = aggregateExpressions.flatMap(_.aggregateFunction.aggBufferAttributes)
    // For aggregation, we concatenate the current aggregate row with the new input row and run
    // the update expressions as a projection to obtain a new aggregate row. concatSchema
    // describes the schema of the temporary concatenated row.
    val concatSchema = aggSchema ++ input

    val builder = new FlatBufferBuilder
    builder.finish(
      tuix.AggregateOp.createAggregateOp(
        builder,
        tuix.AggregateOp.createGroupingExpressionsVector(
          builder,
          groupingExpressions.map(e => flatbuffersSerializeExpression(builder, e, input)).toArray
        ),
        tuix.AggregateOp.createAggregateExpressionsVector(
          builder,
          aggregateExpressions
            .map(e => serializeAggExpression(builder, e, input, aggSchema, concatSchema))
            .toArray
        )
      )
    )
    builder.sizedByteArray()
  }

  /**
   * Serialize an AggregateExpression into a tuix.AggregateExpr. Returns the offset of the written
   * tuix.AggregateExpr.
   */
  def serializeAggExpression(
      builder: FlatBufferBuilder,
      e: AggregateExpression,
      input: Seq[Attribute],
      aggSchema: Seq[Attribute],
      concatSchema: Seq[Attribute]
  ): Int = {
    (e.aggregateFunction: @unchecked) match {

      case avg @ Average(child) =>
        val sum = avg.aggBufferAttributes(0)
        val count = avg.aggBufferAttributes(1)
        val dataType = child.dataType

        val sumInitValue = Literal.default(dataType)
        val countInitValue = Literal(0L)
        // TODO: support DecimalType to match Spark SQL behavior

        val (updateExprs: Seq[Expression], evaluateExprs: Seq[Expression]) = e.mode match {
          case Partial => {
            val sumUpdateExpr =
              Add(sum, If(IsNull(child), Literal.default(dataType), Cast(child, dataType)))
            val countUpdateExpr = If(IsNull(child), count, Add(count, Literal(1L)))
            (Seq(sumUpdateExpr, countUpdateExpr), Seq(sum, count))
          }
          case Final => {
            val sumUpdateExpr = Add(sum, avg.inputAggBufferAttributes(0))
            val countUpdateExpr = Add(count, avg.inputAggBufferAttributes(1))
            val evalExpr = If(
              EqualTo(count, Literal(0L)),
              Literal.create(null, DoubleType),
              Divide(Cast(sum, DoubleType), Cast(count, DoubleType))
            )
            (Seq(sumUpdateExpr, countUpdateExpr), Seq(evalExpr))
          }
          case Complete => {
            val sumUpdateExpr =
              Add(sum, If(IsNull(child), Cast(Literal(0), dataType), Cast(child, dataType)))
            val countUpdateExpr = If(IsNull(child), count, Add(count, Literal(1L)))
            val evalExpr = Divide(Cast(sum, DoubleType), Cast(count, DoubleType))
            (Seq(sumUpdateExpr, countUpdateExpr), Seq(evalExpr))
          }
          case _ =>
        }

        tuix.AggregateExpr.createAggregateExpr(
          builder,
          tuix.AggregateExpr.createInitialValuesVector(
            builder,
            Array(
              /* sum = */ flatbuffersSerializeExpression(builder, sumInitValue, input),
              /* count = */ flatbuffersSerializeExpression(builder, countInitValue, input)
            )
          ),
          tuix.AggregateExpr.createUpdateExprsVector(
            builder,
            updateExprs.map(e => flatbuffersSerializeExpression(builder, e, concatSchema)).toArray
          ),
          tuix.AggregateExpr.createEvaluateExprsVector(
            builder,
            evaluateExprs.map(e => flatbuffersSerializeExpression(builder, e, aggSchema)).toArray
          )
        )

      case c @ Count(children) =>
        val count = c.aggBufferAttributes(0)
        // COUNT(*) should count NULL values
        // COUNT(expr) should return the number or rows for which the supplied expressions are non-NULL

        val (updateExprs: Seq[Expression], evaluateExprs: Seq[Expression]) = e.mode match {
          case Partial => {
            val nullableChildren = children.filter(_.nullable)
            val countUpdateExpr = nullableChildren.isEmpty match {
              case true => Add(count, Literal(1L))
              case false =>
                If(nullableChildren.map(IsNull).reduce(Or), count, Add(count, Literal(1L)))
            }
            (Seq(countUpdateExpr), Seq(count))
          }
          case PartialMerge => {
            val countUpdateExpr = Add(count, c.inputAggBufferAttributes(0))
            (Seq(countUpdateExpr), Seq(count))
          }
          case Final => {
            val countUpdateExpr = Add(count, c.inputAggBufferAttributes(0))
            (Seq(countUpdateExpr), Seq(count))
          }
          case Complete => {
            val countUpdateExpr = Add(count, Literal(1L))
            (Seq(countUpdateExpr), Seq(count))
          }
          case _ =>
        }

        tuix.AggregateExpr.createAggregateExpr(
          builder,
          tuix.AggregateExpr.createInitialValuesVector(
            builder,
            Array( /* count = */ flatbuffersSerializeExpression(builder, Literal(0L), input))
          ),
          tuix.AggregateExpr.createUpdateExprsVector(
            builder,
            updateExprs.map(e => flatbuffersSerializeExpression(builder, e, concatSchema)).toArray
          ),
          tuix.AggregateExpr.createEvaluateExprsVector(
            builder,
            evaluateExprs.map(e => flatbuffersSerializeExpression(builder, e, aggSchema)).toArray
          )
        )

      case f @ First(child, false) =>
        val first = f.aggBufferAttributes(0)
        val valueSet = f.aggBufferAttributes(1)

        val (updateExprs, evaluateExprs) = e.mode match {
          case Partial => {
            val firstUpdateExpr = If(valueSet, first, child)
            val valueSetUpdateExpr = Literal(true)
            (Seq(firstUpdateExpr, valueSetUpdateExpr), Seq(first, valueSet))
          }
          case Final => {
            val firstUpdateExpr = If(valueSet, first, f.inputAggBufferAttributes(0))
            val valueSetUpdateExpr = Or(valueSet, f.inputAggBufferAttributes(1))
            (Seq(firstUpdateExpr, valueSetUpdateExpr), Seq(first))
          }
          case Complete => {
            val firstUpdateExpr = If(valueSet, first, child)
            val valueSetUpdateExpr = Literal(true)
            (Seq(firstUpdateExpr, valueSetUpdateExpr), Seq(first))
          }
        }

        // TODO: support aggregating null values
        tuix.AggregateExpr.createAggregateExpr(
          builder,
          tuix.AggregateExpr.createInitialValuesVector(
            builder,
            Array(
              /* first = */ flatbuffersSerializeExpression(
                builder,
                Literal.create(null, child.dataType),
                input
              ),
              /* valueSet = */ flatbuffersSerializeExpression(builder, Literal(false), input)
            )
          ),
          tuix.AggregateExpr.createUpdateExprsVector(
            builder,
            updateExprs.map(e => flatbuffersSerializeExpression(builder, e, concatSchema)).toArray
          ),
          tuix.AggregateExpr.createEvaluateExprsVector(
            builder,
            evaluateExprs.map(e => flatbuffersSerializeExpression(builder, e, aggSchema)).toArray
          )
        )

      case l @ Last(child, false) =>
        val last = l.aggBufferAttributes(0)
        val valueSet = l.aggBufferAttributes(1)

        val (updateExprs, evaluateExprs) = e.mode match {
          case Partial => {
            val lastUpdateExpr = child
            val valueSetUpdateExpr = Literal(true)
            (Seq(lastUpdateExpr, valueSetUpdateExpr), Seq(last, valueSet))
          }
          case Final => {
            val lastUpdateExpr =
              If(l.inputAggBufferAttributes(1), l.inputAggBufferAttributes(0), last)
            val valueSetUpdateExpr = Or(l.inputAggBufferAttributes(1), valueSet)
            (Seq(lastUpdateExpr, valueSetUpdateExpr), Seq(last))
          }
          case Complete => {
            val lastUpdateExpr = child
            val valueSetUpdateExpr = Literal(true)
            (Seq(lastUpdateExpr, valueSetUpdateExpr), Seq(last))
          }
        }

        // TODO: support aggregating null values
        tuix.AggregateExpr.createAggregateExpr(
          builder,
          tuix.AggregateExpr.createInitialValuesVector(
            builder,
            Array(
              /* last = */ flatbuffersSerializeExpression(
                builder,
                Literal.create(null, child.dataType),
                input
              ),
              /* valueSet = */ flatbuffersSerializeExpression(builder, Literal(false), input)
            )
          ),
          tuix.AggregateExpr.createUpdateExprsVector(
            builder,
            updateExprs.map(e => flatbuffersSerializeExpression(builder, e, concatSchema)).toArray
          ),
          tuix.AggregateExpr.createEvaluateExprsVector(
            builder,
            evaluateExprs.map(e => flatbuffersSerializeExpression(builder, e, aggSchema)).toArray
          )
        )

      case m @ Max(child) =>
        val max = m.aggBufferAttributes(0)

        val (updateExprs, evaluateExprs) = e.mode match {
          case Partial => {
            val maxUpdateExpr = If(Or(IsNull(max), GreaterThan(child, max)), child, max)
            (Seq(maxUpdateExpr), Seq(max))
          }
          case Final => {
            val maxUpdateExpr = If(
              Or(IsNull(max), GreaterThan(m.inputAggBufferAttributes(0), max)),
              m.inputAggBufferAttributes(0),
              max
            )
            (Seq(maxUpdateExpr), Seq(max))
          }
          case Complete => {
            val maxUpdateExpr = child
            (Seq(maxUpdateExpr), Seq(max))
          }
        }

        tuix.AggregateExpr.createAggregateExpr(
          builder,
          tuix.AggregateExpr.createInitialValuesVector(
            builder,
            Array(
              /* max = */ flatbuffersSerializeExpression(
                builder,
                Literal.create(null, child.dataType),
                input
              )
            )
          ),
          tuix.AggregateExpr.createUpdateExprsVector(
            builder,
            updateExprs.map(e => flatbuffersSerializeExpression(builder, e, concatSchema)).toArray
          ),
          tuix.AggregateExpr.createEvaluateExprsVector(
            builder,
            evaluateExprs.map(e => flatbuffersSerializeExpression(builder, e, aggSchema)).toArray
          )
        )

      case m @ Min(child) =>
        val min = m.aggBufferAttributes(0)

        val (updateExprs, evaluateExprs) = e.mode match {
          case Partial => {
            val minUpdateExpr = If(Or(IsNull(min), LessThan(child, min)), child, min)
            (Seq(minUpdateExpr), Seq(min))
          }
          case Final => {
            val minUpdateExpr = If(
              Or(IsNull(min), LessThan(m.inputAggBufferAttributes(0), min)),
              m.inputAggBufferAttributes(0),
              min
            )
            (Seq(minUpdateExpr), Seq(min))
          }
          case Complete => {
            val minUpdateExpr = child
            (Seq(minUpdateExpr), Seq(min))
          }
        }

        tuix.AggregateExpr.createAggregateExpr(
          builder,
          tuix.AggregateExpr.createInitialValuesVector(
            builder,
            Array(
              /* min = */ flatbuffersSerializeExpression(
                builder,
                Literal.create(null, child.dataType),
                input
              )
            )
          ),
          tuix.AggregateExpr.createUpdateExprsVector(
            builder,
            updateExprs.map(e => flatbuffersSerializeExpression(builder, e, concatSchema)).toArray
          ),
          tuix.AggregateExpr.createEvaluateExprsVector(
            builder,
            evaluateExprs.map(e => flatbuffersSerializeExpression(builder, e, aggSchema)).toArray
          )
        )

      case s @ Sum(child) =>
        val sum = s.aggBufferAttributes(0)
        val sumDataType = s.dataType
        // If any value is not NULL, return a non-NULL value
        // If all values are NULL, return NULL

        val initValue = Literal.create(null, sumDataType)
        val (updateExprs, evaluateExprs) = e.mode match {
          case Partial => {
            val partialSum =
              Add(If(IsNull(sum), Literal.default(sumDataType), sum), Cast(child, sumDataType))
            val sumUpdateExpr = If(IsNull(partialSum), sum, partialSum)
            (Seq(sumUpdateExpr), Seq(sum))
          }
          case PartialMerge => {
            val partialSum = Add(
              If(IsNull(sum), Literal.default(sumDataType), sum),
              s.inputAggBufferAttributes(0)
            )
            val sumUpdateExpr = If(IsNull(partialSum), sum, partialSum)
            (Seq(sumUpdateExpr), Seq(sum))
          }
          case Final => {
            val partialSum = Add(
              If(IsNull(sum), Literal.default(sumDataType), sum),
              s.inputAggBufferAttributes(0)
            )
            val sumUpdateExpr = If(IsNull(partialSum), sum, partialSum)
            (Seq(sumUpdateExpr), Seq(sum))
          }
          case Complete => {
            val sumUpdateExpr =
              Add(If(IsNull(sum), Literal.default(sumDataType), sum), Cast(child, sumDataType))
            (Seq(sumUpdateExpr), Seq(sum))
          }
        }

        tuix.AggregateExpr.createAggregateExpr(
          builder,
          tuix.AggregateExpr.createInitialValuesVector(
            builder,
            Array( /* sum = */ flatbuffersSerializeExpression(builder, initValue, input))
          ),
          tuix.AggregateExpr.createUpdateExprsVector(
            builder,
            updateExprs.map(e => flatbuffersSerializeExpression(builder, e, concatSchema)).toArray
          ),
          tuix.AggregateExpr.createEvaluateExprsVector(
            builder,
            evaluateExprs.map(e => flatbuffersSerializeExpression(builder, e, aggSchema)).toArray
          )
        )

      case vs @ ScalaUDAF(Seq(child), _: VectorSum, _, _) =>
        val sum = vs.aggBufferAttributes(0)

        val (updateExprs, evaluateExprs) = e.mode match {
          case Partial => {
            val vectorSumUpdateExpr = VectorAdd(sum, child)
            (Seq(vectorSumUpdateExpr), Seq(sum))
          }
          case Final => {
            val vectorSumUpdateExpr = VectorAdd(sum, vs.inputAggBufferAttributes(0))
            (Seq(vectorSumUpdateExpr), Seq(sum))
          }
          case Complete => {
            val vectorSumUpdateExpr = VectorAdd(sum, child)
            (Seq(vectorSumUpdateExpr), Seq(sum))
          }
        }

        // TODO: support aggregating null values
        tuix.AggregateExpr.createAggregateExpr(
          builder,
          tuix.AggregateExpr.createInitialValuesVector(
            builder,
            Array(
              /* sum = */ flatbuffersSerializeExpression(builder, Literal(Array[Double]()), input)
            )
          ),
          tuix.AggregateExpr.createUpdateExprsVector(
            builder,
            updateExprs.map(e => flatbuffersSerializeExpression(builder, e, concatSchema)).toArray
          ),
          tuix.AggregateExpr.createEvaluateExprsVector(
            builder,
            evaluateExprs.map(e => flatbuffersSerializeExpression(builder, e, aggSchema)).toArray
          )
        )

      case _ =>
        throw new OpaqueException(
          "Aggregate expression " + e.aggregateFunction.toString() + " is not supported in Opaque"
        )
    }
  }

  def concatEncryptedBlocks(blocks: Seq[Block]): Block = {
    val allBlocks = for {
      block <- blocks
      encryptedBlocks = tuix.EncryptedBlocks.getRootAsEncryptedBlocks(
        ByteBuffer.wrap(block.bytes)
      )
      i <- 0 until encryptedBlocks.blocksLength
    } yield encryptedBlocks.blocks(i)

    val builder = new FlatBufferBuilder
    builder.finish(
      tuix.EncryptedBlocks.createEncryptedBlocks(
        builder,
        tuix.EncryptedBlocks.createBlocksVector(
          builder,
          allBlocks.map { encryptedBlock =>
            val encRows = new Array[Byte](encryptedBlock.encRowsLength)
            encryptedBlock.encRowsAsByteBuffer.get(encRows)
            tuix.EncryptedBlock.createEncryptedBlock(
              builder,
              encryptedBlock.numRows,
              tuix.EncryptedBlock.createEncRowsVector(builder, encRows)
            )
          }.toArray
        )
      )
    )
    Block(builder.sizedByteArray())
  }

  def emptyBlock: Block = {
    val builder = new FlatBufferBuilder
    builder.finish(
      tuix.EncryptedBlocks.createEncryptedBlocks(
        builder,
        tuix.EncryptedBlocks.createBlocksVector(builder, Array.empty)
      )
    )
    Block(builder.sizedByteArray())
  }
}<|MERGE_RESOLUTION|>--- conflicted
+++ resolved
@@ -266,36 +266,12 @@
    * attestation succeeds. For testing/benchmarking, we use a hardcoded key. For all other
    * cases, the driver SHOULD NOT be able to decrypt anything.
    */
-<<<<<<< HEAD
-  var sharedKey: Array[Byte] = Array.fill[Byte](GCM_KEY_LENGTH)(0)
+  var sharedKey: Option[Array[Byte]] = Option(Array.fill[Byte](GCM_KEY_LENGTH)(0))
 
   def setSharedKey(key: Array[Byte]): Unit = {
-    sharedKey = key
+    sharedKey = Option(key)
     assert(sharedKey.size == GCM_KEY_LENGTH)
   }
-
-  def encrypt(data: Array[Byte]): Array[Byte] = {
-    val random = SecureRandom.getInstance("SHA1PRNG")
-    val cipherKey = new SecretKeySpec(sharedKey, "AES")
-    val iv = new Array[Byte](GCM_IV_LENGTH)
-    random.nextBytes(iv)
-    val spec = new GCMParameterSpec(GCM_TAG_LENGTH * 8, iv)
-    val cipher = Cipher.getInstance("AES/GCM/NoPadding", "SunJCE")
-    cipher.init(Cipher.ENCRYPT_MODE, cipherKey, spec)
-    val cipherText = cipher.doFinal(data)
-    iv ++ cipherText
-  }
-
-  def decrypt(data: Array[Byte]): Array[Byte] = {
-
-    val cipherKey = new SecretKeySpec(sharedKey, "AES")
-    val iv = data.take(GCM_IV_LENGTH)
-    val cipherText = data.drop(GCM_IV_LENGTH)
-    val cipher = Cipher.getInstance("AES/GCM/NoPadding", "SunJCE")
-    cipher.init(Cipher.DECRYPT_MODE, cipherKey, new GCMParameterSpec(GCM_TAG_LENGTH * 8, iv))
-    cipher.doFinal(cipherText)
-=======
-  var sharedKey: Option[Array[Byte]] = None
 
   def encrypt(data: Array[Byte]): Array[Byte] = sharedKey match {
     case Some(sharedKey) =>
@@ -322,7 +298,6 @@
       cipher.doFinal(cipherText)
     case None =>
       throw new OpaqueException("Cannot decrypt without sharedKey.")
->>>>>>> e0f199c7
   }
 
   var eid = 0L
