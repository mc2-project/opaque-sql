/*
 * Licensed to the Apache Software Foundation (ASF) under one or more
 * contributor license agreements.  See the NOTICE file distributed with
 * this work for additional information regarding copyright ownership.
 * The ASF licenses this file to You under the Apache License, Version 2.0
 * (the "License"); you may not use this file except in compliance with
 * the License.  You may obtain a copy of the License at
 *
 *    http://www.apache.org/licenses/LICENSE-2.0
 *
 * Unless required by applicable law or agreed to in writing, software
 * distributed under the License is distributed on an "AS IS" BASIS,
 * WITHOUT WARRANTIES OR CONDITIONS OF ANY KIND, either express or implied.
 * See the License for the specific language governing permissions and
 * limitations under the License.
 */

package edu.berkeley.cs.rise.opaque

import java.io.File
import java.io.FileNotFoundException
import java.nio.ByteBuffer
import java.nio.ByteOrder
import java.nio.charset.StandardCharsets;
import java.security.SecureRandom
import java.util.Base64
import java.util.UUID

import javax.crypto._
import javax.crypto.spec.GCMParameterSpec
import javax.crypto.spec.SecretKeySpec

import scala.collection.mutable.ArrayBuilder

import com.google.flatbuffers.FlatBufferBuilder
import org.apache.spark.internal.Logging
import org.apache.spark.rdd.RDD
import org.apache.spark.sql.Dataset
import org.apache.spark.sql.SQLContext
import org.apache.spark.sql.catalyst.InternalRow
import org.apache.spark.sql.catalyst.expressions.Add
import org.apache.spark.sql.catalyst.expressions.Alias
import org.apache.spark.sql.catalyst.expressions.And
import org.apache.spark.sql.catalyst.expressions.Ascending
import org.apache.spark.sql.catalyst.expressions.Attribute
import org.apache.spark.sql.catalyst.expressions.AttributeReference
import org.apache.spark.sql.catalyst.expressions.Cast
import org.apache.spark.sql.catalyst.expressions.Contains
import org.apache.spark.sql.catalyst.expressions.Concat 
import org.apache.spark.sql.catalyst.expressions.DateAdd
import org.apache.spark.sql.catalyst.expressions.DateAddInterval
import org.apache.spark.sql.catalyst.expressions.Descending
import org.apache.spark.sql.catalyst.expressions.Divide
import org.apache.spark.sql.catalyst.expressions.EndsWith
import org.apache.spark.sql.catalyst.expressions.EqualTo
import org.apache.spark.sql.catalyst.expressions.Exp
import org.apache.spark.sql.catalyst.expressions.Expression
import org.apache.spark.sql.catalyst.expressions.GreaterThan
import org.apache.spark.sql.catalyst.expressions.GreaterThanOrEqual
import org.apache.spark.sql.catalyst.expressions.If
import org.apache.spark.sql.catalyst.expressions.In
import org.apache.spark.sql.catalyst.expressions.IsNotNull
import org.apache.spark.sql.catalyst.expressions.IsNull
import org.apache.spark.sql.catalyst.expressions.KnownFloatingPointNormalized
import org.apache.spark.sql.catalyst.expressions.LessThan
import org.apache.spark.sql.catalyst.expressions.LessThanOrEqual
import org.apache.spark.sql.catalyst.expressions.Literal
import org.apache.spark.sql.catalyst.expressions.Like
import org.apache.spark.sql.catalyst.expressions.Multiply
import org.apache.spark.sql.catalyst.expressions.CaseWhen
import org.apache.spark.sql.catalyst.expressions.CreateArray
import org.apache.spark.sql.catalyst.expressions.NamedExpression
import org.apache.spark.sql.catalyst.expressions.Not
import org.apache.spark.sql.catalyst.expressions.Or
import org.apache.spark.sql.catalyst.expressions.SortOrder
import org.apache.spark.sql.catalyst.expressions.StartsWith
import org.apache.spark.sql.catalyst.expressions.Substring
import org.apache.spark.sql.catalyst.expressions.Subtract
import org.apache.spark.sql.catalyst.expressions.UnaryMinus
import org.apache.spark.sql.catalyst.expressions.Upper
import org.apache.spark.sql.catalyst.expressions.Year
import org.apache.spark.sql.catalyst.expressions.aggregate._
import org.apache.spark.sql.catalyst.plans.Cross
import org.apache.spark.sql.catalyst.plans.ExistenceJoin
import org.apache.spark.sql.catalyst.plans.FullOuter
import org.apache.spark.sql.catalyst.plans.Inner
import org.apache.spark.sql.catalyst.plans.JoinType
import org.apache.spark.sql.catalyst.plans.LeftAnti
import org.apache.spark.sql.catalyst.plans.LeftOuter
import org.apache.spark.sql.catalyst.plans.LeftSemi
import org.apache.spark.sql.catalyst.plans.NaturalJoin
import org.apache.spark.sql.catalyst.plans.RightOuter
import org.apache.spark.sql.catalyst.plans.UsingJoin
import org.apache.spark.sql.catalyst.trees.TreeNode
import org.apache.spark.sql.catalyst.optimizer.NormalizeNaNAndZero
import org.apache.spark.sql.catalyst.util.ArrayBasedMapData
import org.apache.spark.sql.catalyst.util.ArrayData
import org.apache.spark.sql.catalyst.util.MapData
import org.apache.spark.sql.execution.SubqueryExec
import org.apache.spark.sql.execution.ScalarSubquery
import org.apache.spark.sql.execution.aggregate.ScalaUDAF
import org.apache.spark.sql.types._
import org.apache.spark.storage.StorageLevel
import org.apache.spark.unsafe.types.CalendarInterval
import org.apache.spark.unsafe.types.UTF8String

import edu.berkeley.cs.rise.opaque.execution.Block
import edu.berkeley.cs.rise.opaque.execution.OpaqueOperatorExec
import edu.berkeley.cs.rise.opaque.execution.SGXEnclave
import edu.berkeley.cs.rise.opaque.expressions.ClosestPoint
import edu.berkeley.cs.rise.opaque.expressions.Decrypt
import edu.berkeley.cs.rise.opaque.expressions.DotProduct
import edu.berkeley.cs.rise.opaque.expressions.VectorAdd
import edu.berkeley.cs.rise.opaque.expressions.VectorMultiply
import edu.berkeley.cs.rise.opaque.expressions.VectorSum
import edu.berkeley.cs.rise.opaque.logical.ConvertToOpaqueOperators
import edu.berkeley.cs.rise.opaque.logical.EncryptLocalRelation
import org.apache.spark.sql.catalyst.expressions.PromotePrecision
import org.apache.spark.sql.catalyst.expressions.CheckOverflow

object Utils extends Logging {
  private val perf: Boolean = System.getenv("SGX_PERF") == "1"

  def time[A](desc: String)(f: => A): A = {
    val start = System.nanoTime
    val result = f
    if (perf) {
      logInfo(s"$desc: ${(System.nanoTime - start) / 1000000.0} ms")
    }
    result
  }

  def logPerf(message: String): Unit = {
    if (perf) {
      logInfo(message)
    }
  }

  /**
   * Retry `fn`, which may throw an OpaqueException, up to n times.
   *
   * From https://stackoverflow.com/a/7931459.
   */
  @annotation.tailrec
  def retry[T](n: Int)(fn: => T): T = {
    import scala.util.{Try, Success, Failure}
    Try { fn  } match {
      case Success(x) => x
      case Failure(e) if n > 1 => retry(n - 1)(fn)
      case Failure(e) => throw e
    }
  }

  private def jsonSerialize(x: Any): String = (x: @unchecked) match {
    case x: Int => x.toString
    case x: Double => x.toString
    case x: Boolean => x.toString
    case x: String => s""""$x""""
    case x: Option[_] => x match {
      case Some(x) => jsonSerialize(x)
      case None => "null"
    }
    case x: Map[_, _] => x.map {
      case (k, v) => s"${jsonSerialize(k)}: ${jsonSerialize(v)}"
    }.mkString("{", ", ", "}")
  }

  def timeBenchmark[A](benchmarkAttrs: (String, Any)*)(f: => A): A = {
    val start = System.nanoTime
    val result = f
    val timeMs = (System.nanoTime - start) / 1000000.0
    val attrs = benchmarkAttrs.toMap + (
      "time" -> timeMs,
      "sgx" -> (if (System.getenv("SGX_MODE") == "HW") "hw" else "sim"))
    logInfo(jsonSerialize(attrs))
    result
  }

  def findLibraryAsResource(libraryName: String): String = {
    // Derived from sbt-jni: macros/src/main/scala/ch/jodersky/jni/annotations.scala
    import java.nio.file.{Files, Path}
    val lib = System.mapLibraryName(libraryName)
    val tmp: Path = Files.createTempDirectory("jni-")
    val plat: String = {
      val line = try {
        scala.sys.process.Process("uname -sm").lineStream.head
      } catch {
        case ex: Exception => sys.error("Error running `uname` command")
      }
      val parts = line.split(" ")
      if (parts.length != 2) {
        sys.error("Could not determine platform: 'uname -sm' returned unexpected string: " + line)
      } else {
        val arch = parts(1).toLowerCase.replaceAll("\\s", "")
        val kernel = parts(0).toLowerCase.replaceAll("\\s", "")
        arch + "-" + kernel
      }
    }
    val resourcePath: String = s"/native/$plat/$lib"
    val resourceStream = Option(getClass.getResourceAsStream(resourcePath)) match {
      case Some(s) => s
      case None => throw new UnsatisfiedLinkError(
        "Native library " + lib + " (" + resourcePath + ") cannot be found on the classpath.")
    }
    val extractedPath = tmp.resolve(lib)
    try {
      Files.copy(resourceStream, extractedPath)
    } catch {
      case ex: Exception => throw new UnsatisfiedLinkError(
        "Error while extracting native library: " + ex)
    }
    extractedPath.toAbsolutePath.toString
  }

  def findResource(resourceName: String): String = {
    import java.nio.file.{Files, Path}
    val tmp: Path = Files.createTempDirectory("jni-")
    val resourcePath: String = s"/$resourceName"
    val resourceStream = Option(getClass.getResourceAsStream(resourcePath)) match {
      case Some(s) => s
      case None => throw new FileNotFoundException(
        s"Resource $resourcePath cannot be found on the classpath.")
    }
    val extractedPath = tmp.resolve(resourceName)
    Files.copy(resourceStream, extractedPath)
    extractedPath.toAbsolutePath.toString
  }

  def createTempDir(): File = {
    val dir = new File(System.getProperty("java.io.tmpdir"), UUID.randomUUID.toString)
    dir.mkdirs()
    dir.getCanonicalFile
  }

  def deleteRecursively(file: File): Unit = {
    for (contents <- Option(file.listFiles); f <- contents) {
      deleteRecursively(f)
      f.delete()
    }
  }

  def initEnclave(): (SGXEnclave, Long) = {
    this.synchronized {
      if (eid == 0L) {
        val enclave = new SGXEnclave()
        val path = findLibraryAsResource("enclave_trusted_signed")
        eid = enclave.StartEnclave(path)
        logInfo("Starting an enclave")
        (enclave, eid)
      } else {
        val enclave = new SGXEnclave()
        (enclave, eid)
      }
    }
  }

  final val GCM_IV_LENGTH = 12 
  final val GCM_KEY_LENGTH = 16
  final val GCM_TAG_LENGTH = 16

  /**
   * Symmetric key used to encrypt row data. This key is securely sent to the enclaves if
   * attestation succeeds. For development, we use a hardcoded key. You should change it.
   */
  val sharedKey: Array[Byte] = "Opaque devel key".getBytes("UTF-8")
  assert(sharedKey.size == GCM_KEY_LENGTH)
  
  def encrypt(data: Array[Byte]): Array[Byte] = {
    val random = SecureRandom.getInstance("SHA1PRNG")
    val cipherKey = new SecretKeySpec(sharedKey, "AES")
    val iv = new Array[Byte](GCM_IV_LENGTH)
    random.nextBytes(iv)
    val spec = new GCMParameterSpec(GCM_TAG_LENGTH * 8, iv)
    val cipher = Cipher.getInstance("AES/GCM/NoPadding", "SunJCE")
    cipher.init(Cipher.ENCRYPT_MODE, cipherKey, spec)
    val cipherText = cipher.doFinal(data)    
    iv ++ cipherText
  }
  
  def decrypt(data: Array[Byte]): Array[Byte] = {
    val cipherKey = new SecretKeySpec(sharedKey, "AES")
    val iv = data.take(GCM_IV_LENGTH)
    val cipherText = data.drop(GCM_IV_LENGTH)
    val cipher = Cipher.getInstance("AES/GCM/NoPadding", "SunJCE")
    cipher.init(Cipher.DECRYPT_MODE, cipherKey, new GCMParameterSpec(GCM_TAG_LENGTH * 8, iv))
    cipher.doFinal(cipherText)
  }

  var eid = 0L
  var attested : Boolean = false
  var attesting_getepid : Boolean = false
  var attesting_getmsg1 : Boolean = false
  var attesting_getmsg3 : Boolean = false
  var attesting_final_ra : Boolean = false

  def initSQLContext(sqlContext: SQLContext): Unit = {
    sqlContext.experimental.extraOptimizations =
      (Seq(EncryptLocalRelation, ConvertToOpaqueOperators) ++
        sqlContext.experimental.extraOptimizations)
    sqlContext.experimental.extraStrategies =
      (Seq(OpaqueOperators) ++
        sqlContext.experimental.extraStrategies)
    RA.initRA(sqlContext.sparkContext)
  }

  def concatByteArrays(arrays: Array[Array[Byte]]): Array[Byte] = {
    arrays match {
      case Array() => Array.empty
      case Array(bytes) => bytes
      case _ =>
        val totalBytes = arrays.map(_.length.toLong).sum
        assert(totalBytes < Int.MaxValue)
        val buf = ByteBuffer.allocate(totalBytes.toInt)
        buf.order(ByteOrder.LITTLE_ENDIAN)
        for (a <- arrays) {
          buf.put(a)
        }
        buf.flip()
        val all = new Array[Byte](buf.limit())
        buf.get(all)
        all
    }
  }

  def splitBytes(bytes: Array[Byte], numSplits: Int): Array[Array[Byte]] = {
    val splitSize = bytes.length / numSplits
    assert(numSplits * splitSize == bytes.length)
    bytes.grouped(splitSize).toArray
  }

  def ensureCached[T](
      rdd: RDD[T], storageLevel: StorageLevel): RDD[T] = {
    if (rdd.getStorageLevel == StorageLevel.NONE) {
      rdd.persist(storageLevel)
    } else {
      rdd
    }
  }

  def ensureCached[T](rdd: RDD[T]): RDD[T] = ensureCached(rdd, StorageLevel.MEMORY_ONLY)

  def ensureCached[T](
      ds: Dataset[T], storageLevel: StorageLevel): Dataset[T] = {
    if (ds.storageLevel == StorageLevel.NONE) {
      ds.persist(storageLevel)
    } else {
      ds
    }
  }

  def ensureCached[T](ds: Dataset[T]): Dataset[T] = ensureCached(ds, StorageLevel.MEMORY_ONLY)

  def force(ds: Dataset[_]): Unit = {
    val rdd: RDD[_] = ds.queryExecution.executedPlan match {
      case p: OpaqueOperatorExec => p.executeBlocked()
      case p => p.execute()
    }
    rdd.foreach(x => {})
  }

  def flatbuffersCreateField(
      builder: FlatBufferBuilder, value: Any, dataType: DataType, isNull: Boolean): Int = {
    (value, dataType) match {
      case (b: Boolean, BooleanType) =>
        tuix.Field.createField(
          builder,
          tuix.FieldUnion.BooleanField,
          tuix.BooleanField.createBooleanField(builder, b),
          isNull)
      case (null, BooleanType) =>
        tuix.Field.createField(
          builder,
          tuix.FieldUnion.BooleanField,
          tuix.BooleanField.createBooleanField(builder, false),
          isNull)
      case (x: Int, IntegerType) =>
        tuix.Field.createField(
          builder,
          tuix.FieldUnion.IntegerField,
          tuix.IntegerField.createIntegerField(builder, x),
          isNull)
      case (null, IntegerType) =>
        tuix.Field.createField(
          builder,
          tuix.FieldUnion.IntegerField,
          tuix.IntegerField.createIntegerField(builder, 0),
          isNull)
      case (x: Long, LongType) =>
        tuix.Field.createField(
          builder,
          tuix.FieldUnion.LongField,
          tuix.LongField.createLongField(builder, x),
          isNull)
      case (null, LongType) =>
        tuix.Field.createField(
          builder,
          tuix.FieldUnion.LongField,
          tuix.LongField.createLongField(builder, 0L),
          isNull)
      case (x: Float, FloatType) =>
        tuix.Field.createField(
          builder,
          tuix.FieldUnion.FloatField,
          tuix.FloatField.createFloatField(builder, x),
          isNull)
      case (null, FloatType) =>
        tuix.Field.createField(
          builder,
          tuix.FieldUnion.FloatField,
          tuix.FloatField.createFloatField(builder, 0),
          isNull)
      case (x: Decimal, DecimalType()) =>
        tuix.Field.createField(
          builder,
          tuix.FieldUnion.FloatField,
          tuix.FloatField.createFloatField(builder, x.toFloat),
          isNull)
      case (null, DecimalType()) =>
        tuix.Field.createField(
          builder,
          tuix.FieldUnion.FloatField,
          tuix.FloatField.createFloatField(builder, 0),
          isNull)
      case (x: Double, DoubleType) =>
        tuix.Field.createField(
          builder,
          tuix.FieldUnion.DoubleField,
          tuix.DoubleField.createDoubleField(builder, x),
          isNull)
      case (null, DoubleType) =>
        tuix.Field.createField(
          builder,
          tuix.FieldUnion.DoubleField,
          tuix.DoubleField.createDoubleField(builder, 0.0),
          isNull)
      case (x: Int, DateType) =>
        tuix.Field.createField(
          builder,
          tuix.FieldUnion.DateField,
          tuix.DateField.createDateField(builder, x),
          isNull)
      case (null, DateType) =>
        tuix.Field.createField(
          builder,
          tuix.FieldUnion.DateField,
          tuix.DateField.createDateField(builder, 0),
          isNull)
      case (x: Array[Byte], BinaryType) =>
        val length = x.size
        tuix.Field.createField(
          builder,
          tuix.FieldUnion.BinaryField,
          tuix.BinaryField.createBinaryField(
            builder,
            tuix.BinaryField.createValueVector(builder, x),
            length),
          isNull)
      case (null, BinaryType) =>
        tuix.Field.createField(
          builder,
          tuix.FieldUnion.BinaryField,
          tuix.BinaryField.createBinaryField(
            builder,
            tuix.BinaryField.createValueVector(builder, Array.empty),
            0),
          isNull)
      case (x: Byte, ByteType) =>
        tuix.Field.createField(
          builder,
          tuix.FieldUnion.ByteField,
          tuix.ByteField.createByteField(builder, x),
          isNull)
      case (null, ByteType) =>
        tuix.Field.createField(
          builder,
          tuix.FieldUnion.ByteField,
          tuix.ByteField.createByteField(builder, 0),
          isNull)
      case (x: CalendarInterval, CalendarIntervalType) =>
        val months = x.months
        val days = x.days
        val microseconds = x.microseconds
        tuix.Field.createField(
          builder,
          tuix.FieldUnion.CalendarIntervalField,
          tuix.CalendarIntervalField.createCalendarIntervalField(builder, months, days, microseconds),
          isNull)
      case (null, CalendarIntervalType) =>
        tuix.Field.createField(
          builder,
          tuix.FieldUnion.CalendarIntervalField,
          tuix.CalendarIntervalField.createCalendarIntervalField(builder, 0, 0, 0L),
          isNull)
      case (x: Byte, NullType) =>
        tuix.Field.createField(
          builder,
          tuix.FieldUnion.NullField,
          tuix.NullField.createNullField(builder, x),
          isNull)
      case (null, NullType) =>
        tuix.Field.createField(
          builder,
          tuix.FieldUnion.NullField,
          tuix.NullField.createNullField(builder, 0),
          isNull)
      case (x: Short, ShortType) =>
        tuix.Field.createField(
          builder,
          tuix.FieldUnion.ShortField,
          tuix.ShortField.createShortField(builder, x),
          isNull)
      case (null, ShortType) =>
        tuix.Field.createField(
          builder,
          tuix.FieldUnion.ShortField,
          tuix.ShortField.createShortField(builder, 0),
          isNull)
      case (x: Long, TimestampType) =>
        tuix.Field.createField(
          builder,
          tuix.FieldUnion.TimestampField,
          tuix.TimestampField.createTimestampField(builder, x),
          isNull)
      case (null, TimestampType) =>
        tuix.Field.createField(
          builder,
          tuix.FieldUnion.TimestampField,
          tuix.TimestampField.createTimestampField(builder, 0),
          isNull)
      case (x: ArrayData, ArrayType(elementType, containsNull)) =>
        // Iterate through each element in x and turn it into Field type
        val fieldsArray = new ArrayBuilder.ofInt
        for (i <- 0 until x.numElements) {
          val field = flatbuffersCreateField(builder, x.get(i, elementType), elementType, isNull)
          fieldsArray += field
        }
        tuix.Field.createField(
          builder,
          tuix.FieldUnion.ArrayField,
          tuix.ArrayField.createArrayField(
            builder,
            tuix.ArrayField.createValueVector(builder, fieldsArray.result)),
          isNull)
      case (null, ArrayType(elementType, containsNull)) =>
        tuix.Field.createField(
          builder,
          tuix.FieldUnion.ArrayField,
          tuix.ArrayField.createArrayField(
            builder,
            tuix.ArrayField.createValueVector(builder, Array.empty)),
          isNull)
      case (x: MapData, MapType(keyType, valueType, valueContainsNull)) =>
        var keys = new ArrayBuilder.ofInt()
        var values = new ArrayBuilder.ofInt()
        for (i <- 0 until x.numElements) {
          keys += flatbuffersCreateField(
            builder, x.keyArray.get(i, keyType), keyType, isNull)
          values += flatbuffersCreateField(
            builder, x.valueArray.get(i, valueType), valueType, isNull)
        }
        tuix.Field.createField(
          builder,
          tuix.FieldUnion.MapField,
          tuix.MapField.createMapField(
            builder,
            tuix.MapField.createKeysVector(builder, keys.result),
            tuix.MapField.createValuesVector(builder, values.result)),
          isNull)
      case (null, MapType(keyType, valueType, valueContainsNull)) =>
        tuix.Field.createField(
          builder,
          tuix.FieldUnion.MapField,
          tuix.MapField.createMapField(
            builder,
            tuix.MapField.createKeysVector(builder, Array.empty),
            tuix.MapField.createValuesVector(builder, Array.empty)),
          isNull)
      case (s: UTF8String, StringType) =>
        val utf8 = s.getBytes()
        tuix.Field.createField(
          builder,
          tuix.FieldUnion.StringField,
          tuix.StringField.createStringField(
            builder,
            // TODO: pad strings to upper bound for obliviousness
            tuix.StringField.createValueVector(builder, utf8),
            utf8.length),
          isNull)
      case (null, StringType) =>
        tuix.Field.createField(
          builder,
          tuix.FieldUnion.StringField,
          tuix.StringField.createStringField(
            builder,
            // TODO: pad strings to upper bound for obliviousness
            tuix.StringField.createValueVector(builder, Array.empty),
            0),
          isNull)
      case _ => throw new OpaqueException(s"FlatbuffersCreateField failed to match on ${value} of type {value.getClass.getName()}, ${dataType}")
    }
  }

  def flatbuffersExtractFieldValue(f: tuix.Field): Any = {
    if (f.isNull()) {
      null
    } else {
      val fieldUnionType = f.valueType
      fieldUnionType match {
        case tuix.FieldUnion.BooleanField =>
          f.value(new tuix.BooleanField).asInstanceOf[tuix.BooleanField].value
        case tuix.FieldUnion.IntegerField =>
          f.value(new tuix.IntegerField).asInstanceOf[tuix.IntegerField].value
        case tuix.FieldUnion.LongField =>
          f.value(new tuix.LongField).asInstanceOf[tuix.LongField].value
        case tuix.FieldUnion.FloatField =>
          f.value(new tuix.FloatField).asInstanceOf[tuix.FloatField].value
        case tuix.FieldUnion.DoubleField =>
          f.value(new tuix.DoubleField).asInstanceOf[tuix.DoubleField].value
        case tuix.FieldUnion.DateField =>
          f.value(new tuix.DateField).asInstanceOf[tuix.DateField].value
        case tuix.FieldUnion.StringField =>
          val stringField = f.value(new tuix.StringField).asInstanceOf[tuix.StringField]
          val sBytes = new Array[Byte](stringField.length.toInt)
          stringField.valueAsByteBuffer.get(sBytes)
          UTF8String.fromBytes(sBytes)
        case tuix.FieldUnion.BinaryField =>
          val binaryField = f.value(new tuix.BinaryField).asInstanceOf[tuix.BinaryField]
          val length = binaryField.length
          val bBytes = new Array[Byte](length.toInt)
          binaryField.valueAsByteBuffer.get(bBytes)
          bBytes
        case tuix.FieldUnion.ByteField =>
          f.value(new tuix.ByteField).asInstanceOf[tuix.ByteField].value
        case tuix.FieldUnion.CalendarIntervalField =>
          val calendarIntervalField =
            f.value(new tuix.CalendarIntervalField).asInstanceOf[tuix.CalendarIntervalField]
          val months = calendarIntervalField.months
          val days = calendarIntervalField.days
          val microseconds = calendarIntervalField.microseconds
          new CalendarInterval(months, days, microseconds)
        case tuix.FieldUnion.NullField =>
          f.value(new tuix.NullField).asInstanceOf[tuix.NullField].value
        case tuix.FieldUnion.ShortField =>
          f.value(new tuix.ShortField).asInstanceOf[tuix.ShortField].value
        case tuix.FieldUnion.TimestampField =>
          f.value(new tuix.TimestampField).asInstanceOf[tuix.TimestampField].value
        case tuix.FieldUnion.ArrayField =>
          val arrField = f.value(new tuix.ArrayField).asInstanceOf[tuix.ArrayField]
          val arr = new Array[Any](arrField.valueLength)
          for (i <- 0 until arrField.valueLength) {
            arr(i) =
              if (!arrField.value(i).isNull()) {
                flatbuffersExtractFieldValue(arrField.value(i))
              } else {
                null
              }
          }
          ArrayData.toArrayData(arr)
        case tuix.FieldUnion.MapField =>
          val mapField = f.value(new tuix.MapField).asInstanceOf[tuix.MapField]
          val keys = new Array[Any](mapField.keysLength)
          val values = new Array[Any](mapField.valuesLength)
          for (i <- 0 until mapField.keysLength) {
            keys(i) = flatbuffersExtractFieldValue(mapField.keys(i))
            values(i) = flatbuffersExtractFieldValue(mapField.values(i))
          }
          ArrayBasedMapData(keys, values)
      }
    }
  }

  val MaxBlockSize = 1000

  /**
    * Encrypts/decrypts a given scalar value
    **/
  def encryptScalar(value: Any, dataType: DataType): String = {
    // First serialize the scalar value
    var builder = new FlatBufferBuilder
    var rowOffsets = ArrayBuilder.make[Int]

    val v = dataType match {
      case StringType => UTF8String.fromString(value.asInstanceOf[String])
      case _ => value
    }

    val isNull = (value == null)

    // TODO: the NULL variable for field value could be set to true
    builder.finish(
      tuix.Rows.createRows(
        builder,
        tuix.Rows.createRowsVector(
          builder,
          Array(tuix.Row.createRow(
            builder,
            tuix.Row.createFieldValuesVector(
              builder,
              Array(flatbuffersCreateField(builder, v, dataType, false))),
            isNull)))))

    val plaintext = builder.sizedByteArray()
    val ciphertext = encrypt(plaintext)
    val ciphertext_str = Base64.getEncoder().encodeToString(ciphertext);
    ciphertext_str
  }

  def decryptScalar(ciphertext: String): Any = {
    val ciphertext_bytes = Base64.getDecoder().decode(ciphertext);
    val plaintext = decrypt(ciphertext_bytes)
    val rows = tuix.Rows.getRootAsRows(ByteBuffer.wrap(plaintext))
    val row = rows.rows(0)
    val field = row.fieldValues(0)
    val value = flatbuffersExtractFieldValue(field)
    value
  }

  /**
   * Encrypts the given Spark SQL [[InternalRow]]s into a [[Block]] (a serialized
   * tuix.EncryptedBlocks).
   *
   * If `useEnclave` is true, it will attempt to use the local enclave. Otherwise, it will attempt
   * to use the local encryption key, which is intended to be available only on the driver, not the
   * workers.
   */
  def encryptInternalRowsFlatbuffers(
      rows: Seq[InternalRow],
      types: Seq[DataType],
      useEnclave: Boolean): Block = {
    // For the encrypted blocks
    val builder2 = new FlatBufferBuilder
    val encryptedBlockOffsets = ArrayBuilder.make[Int]

    // 1. Serialize the rows as plaintext using tuix.Rows
    var builder = new FlatBufferBuilder
    var rowsOffsets = ArrayBuilder.make[Int]

    def finishBlock(): Unit = {
      val rowsOffsetsArray = rowsOffsets.result
      builder.finish(
        tuix.Rows.createRows(
          builder,
          tuix.Rows.createRowsVector(
            builder,
            rowsOffsetsArray)))
      val plaintext = builder.sizedByteArray()

      // 2. Encrypt the row data and put it into a tuix.EncryptedBlock
      val ciphertext =
        if (useEnclave) {
          val (enclave, eid) = initEnclave()
          enclave.Encrypt(eid, plaintext)
        } else {
          encrypt(plaintext)
        }

      encryptedBlockOffsets += tuix.EncryptedBlock.createEncryptedBlock(
        builder2,
        rowsOffsetsArray.size,
        tuix.EncryptedBlock.createEncRowsVector(builder2, ciphertext))

      builder = new FlatBufferBuilder
      rowsOffsets = ArrayBuilder.make[Int]
    }

    for (row <- rows) {
      rowsOffsets += tuix.Row.createRow(
        builder,
        tuix.Row.createFieldValuesVector(
          builder,
          row.toSeq(types).zip(types).zipWithIndex.map {
            case ((value, dataType), i) =>
              flatbuffersCreateField(builder, value, dataType, row.isNullAt(i))
          }.toArray),
        false)

      if (builder.offset() > MaxBlockSize) {
        finishBlock()
      }
    }
    if (builder.offset() > 0) {
      finishBlock()
    }

    // 3. Put the tuix.EncryptedBlock objects into a tuix.EncryptedBlocks
    builder2.finish(
      tuix.EncryptedBlocks.createEncryptedBlocks(
        builder2,
        tuix.EncryptedBlocks.createBlocksVector(
          builder2,
          encryptedBlockOffsets.result)))
    val encryptedBlockBytes = builder2.sizedByteArray()

    // 4. Wrap the serialized tuix.EncryptedBlocks in a Scala Block object
    Block(encryptedBlockBytes)
  }

  /**
   * Decrypts the given [[Block]] (a serialized tuix.EncryptedBlocks) and returns the rows within as
   * Spark SQL [[InternalRow]]s.
   *
   * This function can only be called from the driver. The decryption key will not be available on
   * the workers.
   */
  def decryptBlockFlatbuffers(block: Block): Seq[InternalRow] = {
    // 4. Extract the serialized tuix.EncryptedBlocks from the Scala Block object
    val buf = ByteBuffer.wrap(block.bytes)

    // 3. Deserialize the tuix.EncryptedBlocks to get the encrypted rows
    val encryptedBlocks = tuix.EncryptedBlocks.getRootAsEncryptedBlocks(buf)
    (for (i <- 0 until encryptedBlocks.blocksLength) yield {
      val encryptedBlock = encryptedBlocks.blocks(i)
      val ciphertextBuf = encryptedBlock.encRowsAsByteBuffer
      val ciphertext = new Array[Byte](ciphertextBuf.remaining)
      ciphertextBuf.get(ciphertext)

      // 2. Decrypt the row data
      val plaintext = decrypt(ciphertext)

      // 1. Deserialize the tuix.Rows and return them as Scala InternalRow objects
      val rows = tuix.Rows.getRootAsRows(ByteBuffer.wrap(plaintext))
      for (j <- 0 until rows.rowsLength) yield {
        val row = rows.rows(j)
        assert(!row.isDummy)
        InternalRow.fromSeq(
          for (k <- 0 until row.fieldValuesLength) yield {
            val field: Any =
              if (!row.fieldValues(k).isNull()) {
                flatbuffersExtractFieldValue(row.fieldValues(k))
              } else {
                null
              }
            field
          })
      }
    }).flatten
  }

  def treeFold[BaseType <: TreeNode[BaseType], B](
    tree: BaseType)(op: (Seq[B], BaseType) => B): B = {
    val fromChildren: Seq[B] = tree.children.map(c => treeFold(c)(op))
    op(fromChildren, tree)
  }

  def getColType(dataType: DataType) = {
    dataType match {
        case IntegerType => tuix.ColType.IntegerType
        case LongType => tuix.ColType.LongType
        case FloatType => tuix.ColType.FloatType
        case DecimalType() => tuix.ColType.FloatType
        case DoubleType => tuix.ColType.DoubleType
        case StringType => tuix.ColType.StringType
        case _ => throw new OpaqueException("Type not supported: " + dataType.toString())
    }
  }

  /** Serialize an Expression into a tuix.Expr. Returns the offset of the written tuix.Expr. */
  def flatbuffersSerializeExpression(
    builder: FlatBufferBuilder, expr: Expression, input: Seq[Attribute]): Int = {
    treeFold[Expression, Int](expr) {
      (childrenOffsets, expr) => (expr, childrenOffsets) match {
        case (ar: AttributeReference, Nil) if input.exists(_.semanticEquals(ar)) =>
          val colNum = input.indexWhere(_.semanticEquals(ar))
          assert(colNum != -1)
          tuix.Expr.createExpr(
            builder,
            tuix.ExprUnion.Col,
            tuix.Col.createCol(builder, colNum))

        case (Literal(value, dataType), Nil) =>
          val valueOffset = flatbuffersCreateField(builder, value, dataType, (value == null))
          tuix.Expr.createExpr(
            builder,
            tuix.ExprUnion.Literal,
            tuix.Literal.createLiteral(builder, valueOffset))

        // This expression should never be evaluated on the driver
        case (Decrypt(child, dataType), Seq(childOffset)) =>
          tuix.Expr.createExpr(
            builder,
            tuix.ExprUnion.Decrypt,
            tuix.Decrypt.createDecrypt(builder, childOffset))

        case (Alias(child, _), Seq(childOffset)) =>
          // TODO: Use an expression for aliases so we can refer to them elsewhere in the expression
          // tree. For now we just ignore them when evaluating expressions.
          childOffset

        case (Cast(child, dataType, _), Seq(childOffset)) =>
          tuix.Expr.createExpr(
            builder,
            tuix.ExprUnion.Cast,
            tuix.Cast.createCast(
              builder,
              childOffset,
              getColType(dataType)))
        // Arithmetic
        case (Add(left, right), Seq(leftOffset, rightOffset)) =>
          tuix.Expr.createExpr(
            builder,
            tuix.ExprUnion.Add,
            tuix.Add.createAdd(
              builder, leftOffset, rightOffset))

        case (Subtract(left, right), Seq(leftOffset, rightOffset)) =>
          tuix.Expr.createExpr(
            builder,
            tuix.ExprUnion.Subtract,
            tuix.Subtract.createSubtract(
              builder, leftOffset, rightOffset))

        case (Multiply(left, right), Seq(leftOffset, rightOffset)) =>
          tuix.Expr.createExpr(
            builder,
            tuix.ExprUnion.Multiply,
            tuix.Multiply.createMultiply(
              builder, leftOffset, rightOffset))

        case (Divide(left, right), Seq(leftOffset, rightOffset)) =>
          tuix.Expr.createExpr(
            builder,
            tuix.ExprUnion.Divide,
            tuix.Divide.createDivide(
              builder, leftOffset, rightOffset))

        case (UnaryMinus(child), Seq(childOffset)) =>
          // Implement UnaryMinus(child) as Subtract(Literal(0), child)
          val zeroOffset = flatbuffersSerializeExpression(
            builder, Cast(Literal(0), child.dataType), input)

          tuix.Expr.createExpr(
            builder,
            tuix.ExprUnion.Subtract,
            tuix.Subtract.createSubtract(
              builder, zeroOffset, childOffset))

        // Predicates
        case (And(left, right), Seq(leftOffset, rightOffset)) =>
          tuix.Expr.createExpr(
            builder,
            tuix.ExprUnion.And,
            tuix.And.createAnd(
              builder, leftOffset, rightOffset))

        case (Or(left, right), Seq(leftOffset, rightOffset)) =>
          tuix.Expr.createExpr(
            builder,
            tuix.ExprUnion.Or,
            tuix.Or.createOr(
              builder, leftOffset, rightOffset))

        case (Not(child), Seq(childOffset)) =>
          tuix.Expr.createExpr(
            builder,
            tuix.ExprUnion.Not,
            tuix.Not.createNot(
              builder, childOffset))

        case (LessThan(left, right), Seq(leftOffset, rightOffset)) =>
          tuix.Expr.createExpr(
            builder,
            tuix.ExprUnion.LessThan,
            tuix.LessThan.createLessThan(
              builder, leftOffset, rightOffset))

        case (LessThanOrEqual(left, right), Seq(leftOffset, rightOffset)) =>
          tuix.Expr.createExpr(
            builder,
            tuix.ExprUnion.LessThanOrEqual,
            tuix.LessThanOrEqual.createLessThanOrEqual(
              builder, leftOffset, rightOffset))

        case (GreaterThan(left, right), Seq(leftOffset, rightOffset)) =>
          tuix.Expr.createExpr(
            builder,
            tuix.ExprUnion.GreaterThan,
            tuix.GreaterThan.createGreaterThan(
              builder, leftOffset, rightOffset))

        case (GreaterThanOrEqual(left, right), Seq(leftOffset, rightOffset)) =>
          tuix.Expr.createExpr(
            builder,
            tuix.ExprUnion.GreaterThanOrEqual,
            tuix.GreaterThanOrEqual.createGreaterThanOrEqual(
              builder, leftOffset, rightOffset))

        case (EqualTo(left, right), Seq(leftOffset, rightOffset)) =>
          tuix.Expr.createExpr(
            builder,
            tuix.ExprUnion.EqualTo,
            tuix.EqualTo.createEqualTo(
              builder, leftOffset, rightOffset))

        // String expressions
        case (Substring(str, pos, len), Seq(strOffset, posOffset, lenOffset)) =>
          tuix.Expr.createExpr(
            builder,
            tuix.ExprUnion.Substring,
            tuix.Substring.createSubstring(
              builder, strOffset, posOffset, lenOffset))
        
        case (Like(left, right, escapeChar), Seq(leftOffset, rightOffset)) =>
          tuix.Expr.createExpr(
            builder,
            tuix.ExprUnion.Like,
            tuix.Like.createLike(
              builder, leftOffset, rightOffset))

        case (StartsWith(left, right), Seq(leftOffset, rightOffset)) =>
          tuix.Expr.createExpr(
            builder,
            tuix.ExprUnion.StartsWith,
            tuix.StartsWith.createStartsWith(
              builder, leftOffset, rightOffset))

        case (EndsWith(left, right), Seq(leftOffset, rightOffset)) =>
          tuix.Expr.createExpr(
            builder,
            tuix.ExprUnion.EndsWith,
            tuix.EndsWith.createEndsWith(
              builder, leftOffset, rightOffset))

        // Conditional expressions
        case (If(predicate, trueValue, falseValue), Seq(predOffset, trueOffset, falseOffset)) =>
          tuix.Expr.createExpr(
            builder,
            tuix.ExprUnion.If,
            tuix.If.createIf(
              builder, predOffset, trueOffset, falseOffset))

        case (CaseWhen(Seq((predicate, trueValue)), falseValue), Seq(predOffset, trueOffset, falseOffset)) =>
          tuix.Expr.createExpr(
            builder,
            tuix.ExprUnion.If,
            tuix.If.createIf(
              builder, predOffset, trueOffset, falseOffset))

        case (CaseWhen(branches, elseValue), childrenOffsets) =>
          tuix.Expr.createExpr(
            builder,
            tuix.ExprUnion.CaseWhen,
            tuix.CaseWhen.createCaseWhen(
              builder,
              tuix.CaseWhen.createChildrenVector(
                builder,
                childrenOffsets.toArray)))

        // Null expressions
        case (IsNull(child), Seq(childOffset)) =>
          tuix.Expr.createExpr(
            builder,
            tuix.ExprUnion.IsNull,
            tuix.IsNull.createIsNull(
              builder, childOffset))

        case (IsNotNull(child), Seq(childOffset)) =>
          tuix.Expr.createExpr(
            builder,
            tuix.ExprUnion.Not,
            tuix.Not.createNot(
              builder,
              tuix.Expr.createExpr(
                builder,
                tuix.ExprUnion.IsNull,
                tuix.IsNull.createIsNull(
                  builder, childOffset))))

        case (Contains(left, right), Seq(leftOffset, rightOffset)) =>
          tuix.Expr.createExpr(
            builder,
            tuix.ExprUnion.Contains,
            tuix.Contains.createContains(
              builder, leftOffset, rightOffset))

        case (Concat(child), childrenOffsets) =>
          tuix.Expr.createExpr(
            builder,
            tuix.ExprUnion.Concat,
            tuix.Concat.createConcat(
              builder, tuix.Concat.createChildrenVector(builder, childrenOffsets.toArray)))

        case (In(left, right), childrenOffsets) =>
          tuix.Expr.createExpr(
            builder,
            tuix.ExprUnion.In,
            tuix.In.createIn(
              builder, tuix.In.createChildrenVector(builder, childrenOffsets.toArray)))

        // Time expressions
        case (Year(child), Seq(childOffset)) =>
          tuix.Expr.createExpr(
            builder,
            tuix.ExprUnion.Year,
            tuix.Year.createYear(
              builder, childOffset))

        case (DateAdd(left, right), Seq(leftOffset, rightOffset)) =>
          tuix.Expr.createExpr(
            builder,
            tuix.ExprUnion.DateAdd,
            tuix.DateAdd.createDateAdd(
              builder, leftOffset, rightOffset))

        case (DateAddInterval(left, right, _, _), Seq(leftOffset, rightOffset)) =>
          tuix.Expr.createExpr(
            builder,
            tuix.ExprUnion.DateAddInterval,
            tuix.DateAddInterval.createDateAddInterval(
              builder, leftOffset, rightOffset))

        // Math expressions
        case (Exp(child), Seq(childOffset)) =>
          tuix.Expr.createExpr(
            builder,
            tuix.ExprUnion.Exp,
            tuix.Exp.createExp(
              builder, childOffset))

        // Complex type creation
        case (ca @ CreateArray(children, false), childrenOffsets) =>
          tuix.Expr.createExpr(
            builder,
            tuix.ExprUnion.CreateArray,
            tuix.CreateArray.createCreateArray(
              builder,
              tuix.CreateArray.createChildrenVector(
                builder,
                childrenOffsets.toArray)))

        // Opaque UDFs
        case (VectorAdd(left, right), Seq(leftOffset, rightOffset)) =>
          tuix.Expr.createExpr(
            builder,
            tuix.ExprUnion.VectorAdd,
            tuix.VectorAdd.createVectorAdd(
              builder, leftOffset, rightOffset))

        case (VectorMultiply(left, right), Seq(leftOffset, rightOffset)) =>
          tuix.Expr.createExpr(
            builder,
            tuix.ExprUnion.VectorMultiply,
            tuix.VectorMultiply.createVectorMultiply(
              builder, leftOffset, rightOffset))

        case (DotProduct(left, right), Seq(leftOffset, rightOffset)) =>
          tuix.Expr.createExpr(
            builder,
            tuix.ExprUnion.DotProduct,
            tuix.DotProduct.createDotProduct(
              builder, leftOffset, rightOffset))

        case (Upper(child), Seq(childOffset)) =>
          tuix.Expr.createExpr(
            builder,
            tuix.ExprUnion.Upper,
            tuix.Upper.createUpper(
              builder, childOffset))   

        case (ClosestPoint(left, right), Seq(leftOffset, rightOffset)) =>
          tuix.Expr.createExpr(
            builder,
            tuix.ExprUnion.ClosestPoint,
            tuix.ClosestPoint.createClosestPoint(
              builder, leftOffset, rightOffset))

        case (PromotePrecision(child), Seq(childOffset)) =>
          // TODO: Implement decimal serialization, followed by PromotePrecision
          childOffset

        case (CheckOverflow(child, dataType, _), Seq(childOffset)) =>
          // TODO: Implement decimal serialization, followed by CheckOverflow
          childOffset

<<<<<<< HEAD
        case (NormalizeNaNAndZero(child), Seq(childOffset)) =>
          tuix.Expr.createExpr(
            builder,
            tuix.ExprUnion.NormalizeNaNAndZero,
            tuix.NormalizeNaNAndZero.createNormalizeNaNAndZero(builder, childOffset))

        case (KnownFloatingPointNormalized(NormalizeNaNAndZero(child)), Seq(childOffset)) =>
          flatbuffersSerializeExpression(builder, NormalizeNaNAndZero(child), input)
=======
        case (ScalarSubquery(SubqueryExec(name, child), exprId), Seq()) =>
          val output = child.output(0)
          val dataType = output match {
            case AttributeReference(name, dataType, _, _) => dataType
            case _ => throw new OpaqueException("Scalar subquery cannot match to AttributeReference")
          }
          // Need to deserialize the encrypted blocks to get the encrypted block
          val blockList = child.asInstanceOf[OpaqueOperatorExec].collectEncrypted()
          val encryptedBlocksList = blockList.map { block =>
            val buf = ByteBuffer.wrap(block.bytes)
            tuix.EncryptedBlocks.getRootAsEncryptedBlocks(buf)
          }
          val encryptedBlocks = encryptedBlocksList.find(_.blocksLength > 0).getOrElse(encryptedBlocksList(0))
          if (encryptedBlocks.blocksLength == 0) {
            // If empty, the returned result is null
            flatbuffersSerializeExpression(builder, Literal(null, dataType), input)
          } else {
            assert(encryptedBlocks.blocksLength == 1)
            val encryptedBlock = encryptedBlocks.blocks(0)
            val ciphertextBuf = encryptedBlock.encRowsAsByteBuffer
            val ciphertext = new Array[Byte](ciphertextBuf.remaining)
            ciphertextBuf.get(ciphertext)
            val ciphertext_str = Base64.getEncoder().encodeToString(ciphertext)
            flatbuffersSerializeExpression(
              builder,
              Decrypt(Literal(UTF8String.fromString(ciphertext_str), StringType), dataType),
              input
            )
          }
>>>>>>> 4d89ecb7

        case (_, Seq(childOffset)) =>
          throw new OpaqueException("Expression not supported: " + expr.toString())
      }
    }
  }

  def serializeFilterExpression(condition: Expression, input: Seq[Attribute]): Array[Byte] = {
    val builder = new FlatBufferBuilder
    builder.finish(
      tuix.FilterExpr.createFilterExpr(
        builder,
        flatbuffersSerializeExpression(builder, condition, input)))
    builder.sizedByteArray()
  }

  def serializeProjectList(
    projectList: Seq[NamedExpression], input: Seq[Attribute]): Array[Byte] = {
    val builder = new FlatBufferBuilder
    builder.finish(
      tuix.ProjectExpr.createProjectExpr(
        builder,
        tuix.ProjectExpr.createProjectListVector(
          builder,
          projectList.map(expr => flatbuffersSerializeExpression(builder, expr, input)).toArray)))
    builder.sizedByteArray()
  }

  def serializeSortOrder(
    sortOrder: Seq[SortOrder], input: Seq[Attribute]): Array[Byte] = {
    val builder = new FlatBufferBuilder
    builder.finish(
      tuix.SortExpr.createSortExpr(
        builder,
        tuix.SortExpr.createSortOrderVector(
          builder,
          sortOrder.map(o =>
            tuix.SortOrder.createSortOrder(
              builder,
              flatbuffersSerializeExpression(builder, o.child, input),
              o.direction match {
                case Ascending => tuix.SortDirection.Ascending
                case Descending => tuix.SortDirection.Descending
              })).toArray)))
    builder.sizedByteArray()
  }

  def serializeJoinExpression(
    joinType: JoinType, leftKeys: Seq[Expression], rightKeys: Seq[Expression],
    leftSchema: Seq[Attribute], rightSchema: Seq[Attribute]): Array[Byte] = {
    val builder = new FlatBufferBuilder
    builder.finish(
      tuix.JoinExpr.createJoinExpr(
        builder,
        joinType match {
          case Inner => tuix.JoinType.Inner
          case FullOuter => tuix.JoinType.FullOuter
          case LeftOuter => tuix.JoinType.LeftOuter
          case RightOuter => tuix.JoinType.RightOuter
          case LeftSemi => tuix.JoinType.LeftSemi
          case LeftAnti => tuix.JoinType.LeftAnti
          case Cross => tuix.JoinType.Cross
          // scalastyle:off
          case ExistenceJoin(_) => ???
          case NaturalJoin(_) => ???
          case UsingJoin(_, _) => ???
          // scalastyle:on
        },
        tuix.JoinExpr.createLeftKeysVector(
          builder,
          leftKeys.map(e => flatbuffersSerializeExpression(builder, e, leftSchema)).toArray),
        tuix.JoinExpr.createRightKeysVector(
          builder,
          rightKeys.map(e => flatbuffersSerializeExpression(builder, e, rightSchema)).toArray)))
    builder.sizedByteArray()
  }

  def serializeAggOp(
    groupingExpressions: Seq[NamedExpression],
    aggExpressions: Seq[AggregateExpression],
    input: Seq[Attribute]): Array[Byte] = {

    // The output of agg operator contains both the grouping columns and the aggregate values.
    // To avoid the need for special handling of the grouping columns, we transform the grouping expressions
    // into AggregateExpressions that collect the first seen value.
    val aggGroupingExpressions = groupingExpressions.map {
      case e: NamedExpression => AggregateExpression(First(e, false), Complete, false)
    }
    val aggregateExpressions = aggGroupingExpressions ++ aggExpressions

    val aggSchema = aggregateExpressions.flatMap(_.aggregateFunction.aggBufferAttributes)
    // For aggregation, we concatenate the current aggregate row with the new input row and run
    // the update expressions as a projection to obtain a new aggregate row. concatSchema
    // describes the schema of the temporary concatenated row.
    val concatSchema = aggSchema ++ input

    val builder = new FlatBufferBuilder
    builder.finish(
      tuix.AggregateOp.createAggregateOp(
        builder,
        tuix.AggregateOp.createGroupingExpressionsVector(
          builder,
          groupingExpressions.map(e => flatbuffersSerializeExpression(builder, e, input)).toArray),
        tuix.AggregateOp.createAggregateExpressionsVector(
          builder,
          aggregateExpressions
            .map(e => serializeAggExpression(builder, e, input, aggSchema, concatSchema))
            .toArray)))
    builder.sizedByteArray()
  }

  /**
   * Serialize an AggregateExpression into a tuix.AggregateExpr. Returns the offset of the written
   * tuix.AggregateExpr.
   */
  def serializeAggExpression(
    builder: FlatBufferBuilder,
    e: AggregateExpression,
    input: Seq[Attribute],
    aggSchema: Seq[Attribute],
    concatSchema: Seq[Attribute]): Int = {
    (e.aggregateFunction: @unchecked) match {

      case avg @ Average(child)  =>
        val sum = avg.aggBufferAttributes(0)
        val count = avg.aggBufferAttributes(1)
        val dataType = child.dataType

        val sumInitValue = Literal.default(dataType)
        val countInitValue = Literal(0L)
        // TODO: support DecimalType to match Spark SQL behavior

        val (updateExprs: Seq[Expression], evaluateExprs: Seq[Expression]) = e.mode match {
          case Partial => {
            val sumUpdateExpr = Add(
              sum,
              If(IsNull(child),
                Literal.default(dataType),
                Cast(child, dataType)))
            val countUpdateExpr = If(IsNull(child), count, Add(count, Literal(1L)))
            (Seq(sumUpdateExpr, countUpdateExpr), Seq(sum, count))
          }
          case Final => {
            val sumUpdateExpr = Add(sum, avg.inputAggBufferAttributes(0))
            val countUpdateExpr = Add(count, avg.inputAggBufferAttributes(1))
            val evalExpr = If(EqualTo(count, Literal(0L)),
              Literal.create(null, DoubleType),
              Divide(Cast(sum, DoubleType), Cast(count, DoubleType)))
            (Seq(sumUpdateExpr, countUpdateExpr), Seq(evalExpr))
          }
          case Complete => {
            val sumUpdateExpr = Add(
              sum,
              If(IsNull(child), Cast(Literal(0), dataType), Cast(child, dataType)))
            val countUpdateExpr = If(IsNull(child), count, Add(count, Literal(1L)))
            val evalExpr = Divide(Cast(sum, DoubleType), Cast(count, DoubleType))
            (Seq(sumUpdateExpr, countUpdateExpr), Seq(evalExpr))
          }
          case _ => 
        }

        tuix.AggregateExpr.createAggregateExpr(
          builder,
          tuix.AggregateExpr.createInitialValuesVector(
            builder,
            Array(
              /* sum = */ flatbuffersSerializeExpression(builder, sumInitValue, input),
              /* count = */ flatbuffersSerializeExpression(builder, countInitValue, input))),
          tuix.AggregateExpr.createUpdateExprsVector(
            builder,
            updateExprs.map(e => flatbuffersSerializeExpression(builder, e, concatSchema)).toArray),
          tuix.AggregateExpr.createEvaluateExprsVector(
            builder,
            evaluateExprs.map(e => flatbuffersSerializeExpression(builder, e, aggSchema)).toArray)
        )

      case c @ Count(children) =>
        val count = c.aggBufferAttributes(0)
        // COUNT(*) should count NULL values
        // COUNT(expr) should return the number or rows for which the supplied expressions are non-NULL

        val (updateExprs: Seq[Expression], evaluateExprs: Seq[Expression]) = e.mode match {
          case Partial => {
            val nullableChildren = children.filter(_.nullable)
            val countUpdateExpr = nullableChildren.isEmpty match {
              case true => Add(count, Literal(1L))
              case false => If(nullableChildren.map(IsNull).reduce(Or), count, Add(count, Literal(1L)))
             }
            (Seq(countUpdateExpr), Seq(count))
          }
          case Final => {
            val countUpdateExpr = Add(count, c.inputAggBufferAttributes(0))
            (Seq(countUpdateExpr), Seq(count))
          }
          case Complete => {
            val countUpdateExpr = Add(count, Literal(1L))
            (Seq(countUpdateExpr), Seq(count))
          }
          case _ => 
        }

        tuix.AggregateExpr.createAggregateExpr(
          builder,
          tuix.AggregateExpr.createInitialValuesVector(
            builder,
            Array(
              /* count = */ flatbuffersSerializeExpression(builder, Literal(0L), input))),
          tuix.AggregateExpr.createUpdateExprsVector(
            builder,
            updateExprs.map(e => flatbuffersSerializeExpression(builder, e, concatSchema)).toArray),
          tuix.AggregateExpr.createEvaluateExprsVector(
            builder,
            evaluateExprs.map(e => flatbuffersSerializeExpression(builder, e, aggSchema)).toArray)
        )

      case f @ First(child, false) =>
        val first = f.aggBufferAttributes(0)
        val valueSet = f.aggBufferAttributes(1)

        val (updateExprs, evaluateExprs) = e.mode match {
          case Partial => {
            val firstUpdateExpr = If(valueSet, first, child)
              val valueSetUpdateExpr = Literal(true)
            (Seq(firstUpdateExpr, valueSetUpdateExpr), Seq(first, valueSet))
          }
          case Final => {
            val firstUpdateExpr = If(valueSet, first, f.inputAggBufferAttributes(0))
            val valueSetUpdateExpr = Or(valueSet, f.inputAggBufferAttributes(1))
            (Seq(firstUpdateExpr, valueSetUpdateExpr), Seq(first))
          }
          case Complete => {
            val firstUpdateExpr = If(valueSet, first, child)
            val valueSetUpdateExpr = Literal(true)
            (Seq(firstUpdateExpr, valueSetUpdateExpr), Seq(first))
          }
        }

        // TODO: support aggregating null values
        tuix.AggregateExpr.createAggregateExpr(
          builder,
          tuix.AggregateExpr.createInitialValuesVector(
            builder,
            Array(
              /* first = */ flatbuffersSerializeExpression(
                builder, Literal.create(null, child.dataType), input),
              /* valueSet = */ flatbuffersSerializeExpression(builder, Literal(false), input))),
          tuix.AggregateExpr.createUpdateExprsVector(
            builder,
            updateExprs.map(e => flatbuffersSerializeExpression(builder, e, concatSchema)).toArray),
          tuix.AggregateExpr.createEvaluateExprsVector(
            builder,
            evaluateExprs.map(e => flatbuffersSerializeExpression(builder, e, aggSchema)).toArray))

      case l @ Last(child, false) =>
        val last = l.aggBufferAttributes(0)
        val valueSet = l.aggBufferAttributes(1)

        val (updateExprs, evaluateExprs) = e.mode match {
          case Partial => {
            val lastUpdateExpr = child
            val valueSetUpdateExpr = Literal(true)
            (Seq(lastUpdateExpr, valueSetUpdateExpr), Seq(last, valueSet))
          }
          case Final => {
            val lastUpdateExpr = If(l.inputAggBufferAttributes(1), l.inputAggBufferAttributes(0), last)
            val valueSetUpdateExpr = Or(l.inputAggBufferAttributes(1), valueSet)
            (Seq(lastUpdateExpr, valueSetUpdateExpr), Seq(last))
          }
          case Complete => {
            val lastUpdateExpr = child
            val valueSetUpdateExpr = Literal(true)
            (Seq(lastUpdateExpr, valueSetUpdateExpr), Seq(last))
          }
        }

        // TODO: support aggregating null values
        tuix.AggregateExpr.createAggregateExpr(
          builder,
          tuix.AggregateExpr.createInitialValuesVector(
            builder,
            Array(
              /* last = */ flatbuffersSerializeExpression(
                builder, Literal.create(null, child.dataType), input),
              /* valueSet = */ flatbuffersSerializeExpression(builder, Literal(false), input))),
          tuix.AggregateExpr.createUpdateExprsVector(
            builder,
            updateExprs.map(e => flatbuffersSerializeExpression(builder, e, concatSchema)).toArray),
          tuix.AggregateExpr.createEvaluateExprsVector(
            builder,
            evaluateExprs.map(e => flatbuffersSerializeExpression(builder, e, aggSchema)).toArray))

      case m @ Max(child) =>
        val max = m.aggBufferAttributes(0)

        val (updateExprs, evaluateExprs) = e.mode match {
          case Partial => {
            val maxUpdateExpr = If(Or(IsNull(max), GreaterThan(child, max)), child, max)
            (Seq(maxUpdateExpr), Seq(max))
          }
          case Final => {
            val maxUpdateExpr = If(Or(IsNull(max),
              GreaterThan(m.inputAggBufferAttributes(0), max)), m.inputAggBufferAttributes(0), max)
            (Seq(maxUpdateExpr), Seq(max))
          }
          case Complete => {
            val maxUpdateExpr = child
            (Seq(maxUpdateExpr), Seq(max))
          }
        }

        tuix.AggregateExpr.createAggregateExpr(
          builder,
          tuix.AggregateExpr.createInitialValuesVector(
            builder,
            Array(
              /* max = */ flatbuffersSerializeExpression(
                builder, Literal.create(null, child.dataType), input))),
          tuix.AggregateExpr.createUpdateExprsVector(
            builder,
            updateExprs.map(e => flatbuffersSerializeExpression(builder, e, concatSchema)).toArray),
          tuix.AggregateExpr.createEvaluateExprsVector(
            builder,
            evaluateExprs.map(e => flatbuffersSerializeExpression(builder, e, aggSchema)).toArray))

      case m @ Min(child) =>
        val min = m.aggBufferAttributes(0)

        val (updateExprs, evaluateExprs) = e.mode match {
          case Partial => {
            val minUpdateExpr = If(Or(IsNull(min), LessThan(child, min)), child, min)
              (Seq(minUpdateExpr), Seq(min))
          }
          case Final => {
            val minUpdateExpr = If(Or(IsNull(min),
              LessThan(m.inputAggBufferAttributes(0), min)), m.inputAggBufferAttributes(0), min)
              (Seq(minUpdateExpr), Seq(min))
          }
          case Complete => {
            val minUpdateExpr = child
            (Seq(minUpdateExpr), Seq(min))
          }
        }

        tuix.AggregateExpr.createAggregateExpr(
          builder,
          tuix.AggregateExpr.createInitialValuesVector(
            builder,
            Array(
              /* min = */ flatbuffersSerializeExpression(
                builder, Literal.create(null, child.dataType), input))),
          tuix.AggregateExpr.createUpdateExprsVector(
            builder,
            updateExprs.map(e => flatbuffersSerializeExpression(builder, e, concatSchema)).toArray),
          tuix.AggregateExpr.createEvaluateExprsVector(
            builder,
            evaluateExprs.map(e => flatbuffersSerializeExpression(builder, e, aggSchema)).toArray))

      case s @ Sum(child) =>
        val sum = s.aggBufferAttributes(0)
        val sumDataType = s.dataType
        // If any value is not NULL, return a non-NULL value
        // If all values are NULL, return NULL

        val initValue = Literal.create(null, sumDataType)
        val (updateExprs, evaluateExprs) = e.mode match {
          case Partial => {
            val partialSum = Add(If(IsNull(sum), Literal.default(sumDataType), sum), Cast(child, sumDataType))
            val sumUpdateExpr = If(IsNull(partialSum), sum, partialSum)
            (Seq(sumUpdateExpr), Seq(sum))
          }
          case Final => {
            val partialSum = Add(If(IsNull(sum), Literal.default(sumDataType), sum), s.inputAggBufferAttributes(0))
            val sumUpdateExpr = If(IsNull(partialSum), sum, partialSum)
            (Seq(sumUpdateExpr), Seq(sum))
          }
          case Complete => {
            val sumUpdateExpr = Add(If(IsNull(sum), Literal.default(sumDataType), sum), Cast(child, sumDataType))
            (Seq(sumUpdateExpr), Seq(sum))
          }
        }

        tuix.AggregateExpr.createAggregateExpr(
          builder,
          tuix.AggregateExpr.createInitialValuesVector(
            builder,
            Array(
              /* sum = */ flatbuffersSerializeExpression(
                builder, initValue, input))),
          tuix.AggregateExpr.createUpdateExprsVector(
            builder,
            updateExprs.map(e => flatbuffersSerializeExpression(builder, e, concatSchema)).toArray),
          tuix.AggregateExpr.createEvaluateExprsVector(
            builder,
            evaluateExprs.map(e => flatbuffersSerializeExpression(builder, e, aggSchema)).toArray))

      case vs @ ScalaUDAF(Seq(child), _: VectorSum, _, _) =>
        val sum = vs.aggBufferAttributes(0)

        val sumDataType = vs.dataType

        val (updateExprs, evaluateExprs) = e.mode match {
          case Partial => {
            val vectorSumUpdateExpr = VectorAdd(sum, child)
            (Seq(vectorSumUpdateExpr), Seq(sum))
          }
          case Final => {
            val vectorSumUpdateExpr = VectorAdd(sum, vs.inputAggBufferAttributes(0))
            (Seq(vectorSumUpdateExpr), Seq(sum))
          }
          case Complete => {
            val vectorSumUpdateExpr = VectorAdd(sum, child)
            (Seq(vectorSumUpdateExpr), Seq(sum))
          }
        }

        // TODO: support aggregating null values
        tuix.AggregateExpr.createAggregateExpr(
          builder,
          tuix.AggregateExpr.createInitialValuesVector(
            builder,
            Array(
              /* sum = */ flatbuffersSerializeExpression(
                builder, Literal(Array[Double]()), input))),
          tuix.AggregateExpr.createUpdateExprsVector(
            builder,
            updateExprs.map(e => flatbuffersSerializeExpression(builder, e, concatSchema)).toArray),
          tuix.AggregateExpr.createEvaluateExprsVector(
            builder,
            evaluateExprs.map(e => flatbuffersSerializeExpression(builder, e, aggSchema)).toArray))
    }
  }

  def concatEncryptedBlocks(blocks: Seq[Block]): Block = {
    val allBlocks = for {
      block <- blocks
      encryptedBlocks = tuix.EncryptedBlocks.getRootAsEncryptedBlocks(ByteBuffer.wrap(block.bytes))
      i <- 0 until encryptedBlocks.blocksLength
    } yield encryptedBlocks.blocks(i)

    val builder = new FlatBufferBuilder
    builder.finish(
      tuix.EncryptedBlocks.createEncryptedBlocks(
        builder, tuix.EncryptedBlocks.createBlocksVector(builder, allBlocks.map { encryptedBlock =>
          val encRows = new Array[Byte](encryptedBlock.encRowsLength)
          encryptedBlock.encRowsAsByteBuffer.get(encRows)
          tuix.EncryptedBlock.createEncryptedBlock(
            builder,
            encryptedBlock.numRows,
            tuix.EncryptedBlock.createEncRowsVector(builder, encRows))
        }.toArray)))
    Block(builder.sizedByteArray())
  }

  def emptyBlock: Block = {
    val builder = new FlatBufferBuilder
    builder.finish(
      tuix.EncryptedBlocks.createEncryptedBlocks(
        builder, tuix.EncryptedBlocks.createBlocksVector(builder, Array.empty)))
    Block(builder.sizedByteArray())
  }
}<|MERGE_RESOLUTION|>--- conflicted
+++ resolved
@@ -1171,7 +1171,6 @@
           // TODO: Implement decimal serialization, followed by CheckOverflow
           childOffset
 
-<<<<<<< HEAD
         case (NormalizeNaNAndZero(child), Seq(childOffset)) =>
           tuix.Expr.createExpr(
             builder,
@@ -1180,7 +1179,7 @@
 
         case (KnownFloatingPointNormalized(NormalizeNaNAndZero(child)), Seq(childOffset)) =>
           flatbuffersSerializeExpression(builder, NormalizeNaNAndZero(child), input)
-=======
+
         case (ScalarSubquery(SubqueryExec(name, child), exprId), Seq()) =>
           val output = child.output(0)
           val dataType = output match {
@@ -1210,7 +1209,7 @@
               input
             )
           }
->>>>>>> 4d89ecb7
+
 
         case (_, Seq(childOffset)) =>
           throw new OpaqueException("Expression not supported: " + expr.toString())
