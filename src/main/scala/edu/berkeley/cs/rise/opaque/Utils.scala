--- conflicted
+++ resolved
@@ -967,16 +967,6 @@
               builder, predOffset, trueOffset, falseOffset))
 
         case (CaseWhen(branches, elseValue), childrenOffsets) =>
-<<<<<<< HEAD
-          println("HERE")
-          println(branches)
-          println(elseValue)
-          println(childrenOffsets)
-          println(branches.getClass)
-          println(elseValue.getClass)
-          println(childrenOffsets.getClass)
-=======
->>>>>>> 366e92c0
           tuix.Expr.createExpr(
             builder,
             tuix.ExprUnion.CaseWhen,
