--- conflicted
+++ resolved
@@ -205,48 +205,6 @@
     }
   }
 
-<<<<<<< HEAD
-   /** TPC-H query 9 - Product Type Profit Measure Query */
-   def tpch9(
-       sqlContext: SQLContext,
-       securityLevel: SecurityLevel,
-       size: String,
-       numPartitions: Int,
-       quantityThreshold: Option[Int] = None) : DataFrame = {
-     import sqlContext.implicits._
-     val (partDF, supplierDF, lineitemDF, partsuppDF, ordersDF, nationDF) =
-       tpch9EncryptedDFs(sqlContext, securityLevel, size, numPartitions)
-
-     val df =
-       ordersDF.select($"o_orderkey", year($"o_orderdate").as("o_year")) // 6. orders
-         .join(
-           (nationDF// 4. nation
-             .join(
-               supplierDF // 3. supplier
-                 .join(
-                   partDF // 1. part
-                     .filter($"p_name".contains("maroon"))
-                     .select($"p_partkey")
-                     .join(partsuppDF, $"p_partkey" === $"ps_partkey"), // 2. partsupp
-                   $"ps_suppkey" === $"s_suppkey"),
-               $"s_nationkey" === $"n_nationkey"))
-               .join(
-                 // 5. lineitem
-                 quantityThreshold match {
-                   case Some(q) => lineitemDF.filter($"l_quantity" > lit(q))
-                   case None => lineitemDF
-                 },
-                 $"s_suppkey" === $"l_suppkey" && $"p_partkey" === $"l_partkey"),
-             $"l_orderkey" === $"o_orderkey")
-           .select(
-             $"n_name",
-             $"o_year",
-             ($"l_extendedprice" * (lit(1) - $"l_discount") - $"ps_supplycost" * $"l_quantity")
-               .as("amount"))
-           .groupBy("n_name", "o_year").agg(sum($"amount").as("sum_profit"))
-     df
-   }
-=======
   def query(queryNumber: Int, securityLevel: SecurityLevel, sqlContext: SQLContext, numPartitions: Int) : DataFrame = {
     setupViews(securityLevel, numPartitions)
 
@@ -255,5 +213,4 @@
 
     sqlContext.sparkSession.sql(sqlStr)
   }
->>>>>>> 823d95d1
 }