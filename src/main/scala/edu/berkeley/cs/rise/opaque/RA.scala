--- conflicted
+++ resolved
@@ -32,27 +32,6 @@
     val intelCert = Utils.findResource("AttestationReportSigningCACert.pem")
     val sp = new SP()
 
-<<<<<<< HEAD
-    // Retry attestation a few times in case of transient failures
-    Utils.retry(3) {
-      sp.Init(Utils.sharedKey, intelCert)
-
-      val msg1s = rdd.mapPartitionsWithIndex { (i, _) =>
-        val (enclave, eid) = Utils.initEnclave()
-        val msg1 = enclave.RemoteAttestation1(eid)
-        Iterator((i, msg1))
-      }.collect.toMap
-
-      val msg2s = msg1s.mapValues(msg1 => sp.SPProcMsg1(msg1)).map(identity)
-
-      val statuses = rdd.mapPartitionsWithIndex { (i, _) =>
-        val (enclave, eid) = Utils.initEnclave()
-         enclave.RemoteAttestation3(eid, msg2s(i))
-        Iterator((i, true))
-      }.collect.toMap
-
-      // TODO: some sort of assert that attestation passed
-=======
     sp.Init(Utils.sharedKey, intelCert)
 
     val msg1s = rdd.mapPartitionsWithIndex { (i, _) =>
@@ -72,7 +51,6 @@
     for ((_, ret) <- attestationResults) {
       if (!ret)
         throw new OpaqueException("Attestation failed")
->>>>>>> cbb3efa6
     }
   }
 }