/*
 * Licensed to the Apache Software Foundation (ASF) under one or more
 * contributor license agreements.  See the NOTICE file distributed with
 * this work for additional information regarding copyright ownership.
 * The ASF licenses this file to You under the Apache License, Version 2.0
 * (the "License"); you may not use this file except in compliance with
 * the License.  You may obtain a copy of the License at
 *
 *    http://www.apache.org/licenses/LICENSE-2.0
 *
 * Unless required by applicable law or agreed to in writing, software
 * distributed under the License is distributed on an "AS IS" BASIS,
 * WITHOUT WARRANTIES OR CONDITIONS OF ANY KIND, either express or implied.
 * See the License for the specific language governing permissions and
 * limitations under the License.
 */

package edu.berkeley.cs.rise.opaque

import org.apache.spark.{SparkContext, SparkEnv}
import org.apache.spark.internal.Logging
import java.nio.file.{Files, Paths}

import edu.berkeley.cs.rise.opaque.execution.SP
import edu.berkeley.cs.rise.opaque.execution.SGXEnclave

// Performs remote attestation for all executors
// that have not been attested yet

object RA extends Logging {

  var numExecutors: Int = 1
  var loop: Boolean = true

  def initRA(sc: SparkContext): Unit = {

    if (!sc.isLocal) {
<<<<<<< HEAD
      // For now, I am hard-coding this value to 2, because it does not seem like Spark is picking the value up
      numExecutors = sc.getConf.getInt("spark.executor.instances", 2)
//      println("RA: " + numExecutors)
      while (!sc.isLocal && sc.getExecutorMemoryStatus.size < numExecutors) {}
=======
      numExecutors = sc.getConf.getInt("spark.executor.instances", -1)
>>>>>>> e66efcc3
    }
    val rdd = sc.parallelize(Seq.fill(numExecutors) { () }, numExecutors)

    val intelCert = Utils.findResource("AttestationReportSigningCACert.pem")

    // FIXME: hardcoded path
    val userCert = scala.io.Source.fromFile("/home/opaque/opaque/user1.crt").mkString

    val testKey: Array[Byte] = "Opaque deve key2".getBytes("UTF-8")
    
    Utils.addClientKey(testKey)

    val sp = new SP()

    sp.Init(Utils.clientKey, intelCert, userCert, testKey)

//    println("RA: " + Utils)

    val numAttested = Utils.numAttested
    // Runs on executors
<<<<<<< HEAD
    val msg1s = rdd.mapPartitions { (_) =>
      val (enclave, eid) = Utils.initEnclave()
     
      // Print utils and enclave address to ascertain different enclaves
//      println("RA: " + Utils)
//      println("RA: " + eid)

      val msg1 = enclave.GenerateReport(eid) 
      Iterator((eid, msg1))
    }.collect.toMap

    // Runs on driver
    val msg2s = msg1s.map{case (eid, msg1) => (eid, sp.ProcessEnclaveReport(msg1))}
//    msg1s.map{case (eid, msg1) => (eid, print(eid + "\n"))}
=======
    val msg1s = rdd
      .mapPartitions { (_) =>
        val (eid, msg1) = Utils.generateReport()
        Iterator((eid, msg1))
      }
      .collect
      .toMap

    logInfo("Driver collected msg1s")

    // Runs on driver
    val msg2s = msg1s.collect { case (eid, Some(msg1: Array[Byte])) =>
      (eid, sp.ProcessEnclaveReport(msg1))
    }

    logInfo("Driver processed msg2s")
>>>>>>> e66efcc3

    // Runs on executors
    rdd.mapPartitions { (_) =>
      val (enclave, eid) = Utils.finishAttestation(numAttested, msg2s)
      Iterator((eid, true))
    }.count
  }

  def waitForExecutors(sc: SparkContext): Unit = {
    if (!sc.isLocal) {
      numExecutors = sc.getConf.getInt("spark.executor.instances", -1)
      val rdd = sc.parallelize(Seq.fill(numExecutors) { () }, numExecutors)
      while (
        rdd
          .mapPartitions { (_) =>
            val id = SparkEnv.get.executorId
            Iterator(id)
          }
          .collect
          .toSet
          .size < numExecutors
      ) {}
    }
    logInfo(s"All executors have started, numExecutors is ${numExecutors}")
  }

  // This function is executed in a loop that repeatedly tries to
  // call initRA if new enclaves are added
  // Periodically probe the workers using `startEnclave`
  def attestEnclaves(sc: SparkContext): Unit = {
    // Proactively initialize enclaves
    val rdd = sc.parallelize(Seq.fill(numExecutors) { () }, numExecutors)
    val numEnclavesAcc = Utils.numEnclaves
    rdd.mapPartitions { (_) =>
      val eid = Utils.startEnclave(numEnclavesAcc)
      Iterator(eid)
    }.count

    if (Utils.numEnclaves.value != Utils.numAttested.value) {
      logInfo(
        s"RA.run: ${Utils.numEnclaves.value} unattested, ${Utils.numAttested.value} attested"
      )
      initRA(sc)
    }
    Thread.sleep(100)
  }

  def startThread(sc: SparkContext): Unit = {
    val thread = new Thread {
      override def run: Unit = {
        while (loop) {
          RA.attestEnclaves(sc)
        }
      }
    }
    thread.start
  }

  def stopThread(): Unit = {
    loop = false
    Thread.sleep(5000)
  }

}<|MERGE_RESOLUTION|>--- conflicted
+++ resolved
@@ -35,14 +35,7 @@
   def initRA(sc: SparkContext): Unit = {
 
     if (!sc.isLocal) {
-<<<<<<< HEAD
-      // For now, I am hard-coding this value to 2, because it does not seem like Spark is picking the value up
-      numExecutors = sc.getConf.getInt("spark.executor.instances", 2)
-//      println("RA: " + numExecutors)
-      while (!sc.isLocal && sc.getExecutorMemoryStatus.size < numExecutors) {}
-=======
       numExecutors = sc.getConf.getInt("spark.executor.instances", -1)
->>>>>>> e66efcc3
     }
     val rdd = sc.parallelize(Seq.fill(numExecutors) { () }, numExecutors)
 
@@ -59,26 +52,9 @@
 
     sp.Init(Utils.clientKey, intelCert, userCert, testKey)
 
-//    println("RA: " + Utils)
 
     val numAttested = Utils.numAttested
     // Runs on executors
-<<<<<<< HEAD
-    val msg1s = rdd.mapPartitions { (_) =>
-      val (enclave, eid) = Utils.initEnclave()
-     
-      // Print utils and enclave address to ascertain different enclaves
-//      println("RA: " + Utils)
-//      println("RA: " + eid)
-
-      val msg1 = enclave.GenerateReport(eid) 
-      Iterator((eid, msg1))
-    }.collect.toMap
-
-    // Runs on driver
-    val msg2s = msg1s.map{case (eid, msg1) => (eid, sp.ProcessEnclaveReport(msg1))}
-//    msg1s.map{case (eid, msg1) => (eid, print(eid + "\n"))}
-=======
     val msg1s = rdd
       .mapPartitions { (_) =>
         val (eid, msg1) = Utils.generateReport()
@@ -95,7 +71,6 @@
     }
 
     logInfo("Driver processed msg2s")
->>>>>>> e66efcc3
 
     // Runs on executors
     rdd.mapPartitions { (_) =>
