/*
 * Licensed to the Apache Software Foundation (ASF) under one or more
 * contributor license agreements.  See the NOTICE file distributed with
 * this work for additional information regarding copyright ownership.
 * The ASF licenses this file to You under the Apache License, Version 2.0
 * (the "License"); you may not use this file except in compliance with
 * the License.  You may obtain a copy of the License at
 *
 *    http://www.apache.org/licenses/LICENSE-2.0
 *
 * Unless required by applicable law or agreed to in writing, software
 * distributed under the License is distributed on an "AS IS" BASIS,
 * WITHOUT WARRANTIES OR CONDITIONS OF ANY KIND, either express or implied.
 * See the License for the specific language governing permissions and
 * limitations under the License.
 */

package edu.berkeley.cs.rise.opaque

import org.apache.spark.SparkContext
import org.apache.spark.internal.Logging

import edu.berkeley.cs.rise.opaque.execution.SP

// Helper to handle remote attestation
// 

object RA extends Logging {
  def initRA(sc: SparkContext): Unit = {

    val rdd = sc.makeRDD(Seq.fill(sc.defaultParallelism) { () })
    val intelCert = Utils.findResource("AttestationReportSigningCACert.pem")
<<<<<<< HEAD

    // FIXME: hardcoded path
    val userCert = scala.io.Source.fromFile("/home/chester/opaque/user1.crt").mkString

    val keyShare: Array[Byte] = "Opaque key share".getBytes("UTF-8")
    val clientKey: Array[Byte] = "Opaque devel key".getBytes("UTF-8")
    // val testKey: Array[Byte] = "Opaque deve key2".getBytes("UTF-8")
    Utils.addClientKey(clientKey)

    val GCM_KEY_LENGTH = 16
    assert(keyShare.size == GCM_KEY_LENGTH)

    val sp = new SP()

    // Retry attestation a few times in case of transient failures
    Utils.retry(3) {
      // FIXME: remove testKey argument
      // sp.Init(Utils.clientKey, intelCert, userCert, keyShare, testKey)
      sp.Init(Utils.clientKey, intelCert, userCert, keyShare)

      val msg1s = rdd.mapPartitionsWithIndex { (i, _) =>
        val (enclave, eid) = Utils.initEnclave()
        val msg1 = enclave.RemoteAttestation1(eid)
        Iterator((i, msg1))
      }.collect.toMap

      val msg2s = msg1s.mapValues(msg1 => sp.SPProcMsg1(msg1)).map(identity)

      val statuses = rdd.mapPartitionsWithIndex { (i, _) =>
        val (enclave, eid) = Utils.initEnclave()
         enclave.RemoteAttestation3(eid, msg2s(i))
        Iterator((i, true))
      }.collect.toMap

      // TODO: some sort of assert that attestation passed
=======
    val sp = new SP()

    sp.Init(Utils.sharedKey, intelCert)

    val msg1s = rdd.mapPartitionsWithIndex { (i, _) =>
      val (enclave, eid) = Utils.initEnclave()
      val msg1 = enclave.GenerateReport(eid)
      Iterator((eid, msg1))
    }.collect.toMap

    val msg2s = msg1s.map{case (eid, msg1) => (eid, sp.ProcessEnclaveReport(msg1))}

    val attestationResults = rdd.mapPartitionsWithIndex { (_, _) =>
      val (enclave, eid) = Utils.initEnclave()
      enclave.FinishAttestation(eid, msg2s(eid))
      Iterator((eid, true))
    }.collect.toMap

    for ((_, ret) <- attestationResults) {
      if (!ret)
        throw new OpaqueException("Attestation failed")
>>>>>>> f0525e50
    }
  }
}<|MERGE_RESOLUTION|>--- conflicted
+++ resolved
@@ -30,7 +30,6 @@
 
     val rdd = sc.makeRDD(Seq.fill(sc.defaultParallelism) { () })
     val intelCert = Utils.findResource("AttestationReportSigningCACert.pem")
-<<<<<<< HEAD
 
     // FIXME: hardcoded path
     val userCert = scala.io.Source.fromFile("/home/chester/opaque/user1.crt").mkString
@@ -40,36 +39,9 @@
     // val testKey: Array[Byte] = "Opaque deve key2".getBytes("UTF-8")
     Utils.addClientKey(clientKey)
 
-    val GCM_KEY_LENGTH = 16
-    assert(keyShare.size == GCM_KEY_LENGTH)
-
     val sp = new SP()
 
-    // Retry attestation a few times in case of transient failures
-    Utils.retry(3) {
-      // FIXME: remove testKey argument
-      // sp.Init(Utils.clientKey, intelCert, userCert, keyShare, testKey)
-      sp.Init(Utils.clientKey, intelCert, userCert, keyShare)
-
-      val msg1s = rdd.mapPartitionsWithIndex { (i, _) =>
-        val (enclave, eid) = Utils.initEnclave()
-        val msg1 = enclave.RemoteAttestation1(eid)
-        Iterator((i, msg1))
-      }.collect.toMap
-
-      val msg2s = msg1s.mapValues(msg1 => sp.SPProcMsg1(msg1)).map(identity)
-
-      val statuses = rdd.mapPartitionsWithIndex { (i, _) =>
-        val (enclave, eid) = Utils.initEnclave()
-         enclave.RemoteAttestation3(eid, msg2s(i))
-        Iterator((i, true))
-      }.collect.toMap
-
-      // TODO: some sort of assert that attestation passed
-=======
-    val sp = new SP()
-
-    sp.Init(Utils.sharedKey, intelCert)
+    sp.Init(Utils.clientKey, intelCert, userCert, keyShare)
 
     val msg1s = rdd.mapPartitionsWithIndex { (i, _) =>
       val (enclave, eid) = Utils.initEnclave()
@@ -88,7 +60,6 @@
     for ((_, ret) <- attestationResults) {
       if (!ret)
         throw new OpaqueException("Attestation failed")
->>>>>>> f0525e50
     }
   }
 }