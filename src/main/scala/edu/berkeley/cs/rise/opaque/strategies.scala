--- conflicted
+++ resolved
@@ -79,16 +79,12 @@
       val leftProj = EncryptedProjectExec(leftProjSchema, planLater(left))
       val rightProj = EncryptedProjectExec(rightProjSchema, planLater(right))
       val unioned = EncryptedUnionExec(leftProj, rightProj)
-<<<<<<< HEAD
-      val sorted = EncryptedSortExec(sortForJoin(leftKeysProj, tag, unioned.output), true, unioned)
-=======
       // We partition based on the join keys only, so that rows from both the left and the right tables that match
       // will colocate to the same partition
       val partitionOrder = leftKeysProj.map(k => SortOrder(k, Ascending))
       val partitioned = EncryptedRangePartitionExec(partitionOrder, unioned)
       val sortOrder = sortForJoin(leftKeysProj, tag, partitioned.output)
       val sorted = EncryptedSortExec(sortOrder, false, partitioned)
->>>>>>> 29da474c
       val joined = EncryptedSortMergeJoinExec(
         joinType,
         leftKeysProj,
@@ -133,10 +129,6 @@
               EncryptedAggregateExec(groupingExpressions, aggregateExpressions, Partial,
                 EncryptedSortExec(groupingExpressions.map(e => SortOrder(e, Ascending)), false, planLater(child)))))) :: Nil
       }
-<<<<<<< HEAD
-      filtered :: Nil
-=======
->>>>>>> 29da474c
 
     case p @ Union(Seq(left, right)) if isEncrypted(p) =>
       EncryptedUnionExec(planLater(left), planLater(right)) :: Nil
