/*
 * Licensed to the Apache Software Foundation (ASF) under one or more
 * contributor license agreements.  See the NOTICE file distributed with
 * this work for additional information regarding copyright ownership.
 * The ASF licenses this file to You under the Apache License, Version 2.0
 * (the "License"); you may not use this file except in compliance with
 * the License.  You may obtain a copy of the License at
 *
 *    http://www.apache.org/licenses/LICENSE-2.0
 *
 * Unless required by applicable law or agreed to in writing, software
 * distributed under the License is distributed on an "AS IS" BASIS,
 * WITHOUT WARRANTIES OR CONDITIONS OF ANY KIND, either express or implied.
 * See the License for the specific language governing permissions and
 * limitations under the License.
 */

package edu.berkeley.cs.rise.opaque

import org.apache.spark.sql.Strategy
import org.apache.spark.sql.catalyst.expressions.Alias
import org.apache.spark.sql.catalyst.expressions.And
import org.apache.spark.sql.catalyst.expressions.Ascending
import org.apache.spark.sql.catalyst.expressions.Attribute
import org.apache.spark.sql.catalyst.expressions.Expression
import org.apache.spark.sql.catalyst.expressions.IntegerLiteral
import org.apache.spark.sql.catalyst.expressions.IsNotNull
import org.apache.spark.sql.catalyst.expressions.Literal
import org.apache.spark.sql.catalyst.expressions.NamedExpression
import org.apache.spark.sql.catalyst.expressions.SortOrder
import org.apache.spark.sql.catalyst.expressions.aggregate._
import org.apache.spark.sql.catalyst.planning.ExtractEquiJoinKeys
import org.apache.spark.sql.catalyst.planning.PhysicalAggregation
import org.apache.spark.sql.catalyst.plans.logical._
import org.apache.spark.sql.catalyst.plans.FullOuter
import org.apache.spark.sql.catalyst.plans.Inner
import org.apache.spark.sql.catalyst.plans.InnerLike
import org.apache.spark.sql.catalyst.plans.LeftAnti
import org.apache.spark.sql.catalyst.plans.LeftSemi
import org.apache.spark.sql.catalyst.plans.LeftOuter
import org.apache.spark.sql.catalyst.plans.JoinType
import org.apache.spark.sql.execution.joins.{BuildLeft, BuildRight, BuildSide}
import org.apache.spark.sql.execution.SparkPlan

import edu.berkeley.cs.rise.opaque.execution._
import edu.berkeley.cs.rise.opaque.logical._
import org.apache.spark.sql.catalyst.plans.LeftExistence

object OpaqueOperators extends Strategy {

  def isEncrypted(plan: LogicalPlan): Boolean = {
    plan.find {
      case _: OpaqueOperator => true
      case _ => false
    }.nonEmpty
  }

  def isEncrypted(plan: SparkPlan): Boolean = {
    plan.find {
      case _: OpaqueOperatorExec => true
      case _ => false
    }.nonEmpty
  }

  def apply(plan: LogicalPlan): Seq[SparkPlan] = plan match {
    case Project(projectList, child) if isEncrypted(child) =>
      EncryptedProjectExec(projectList, planLater(child)) :: Nil

    // We don't support null values yet, so there's no point in checking whether the output of an
    // encrypted operator is null
    case p @ Filter(And(IsNotNull(_), IsNotNull(_)), child) if isEncrypted(child) =>
      planLater(child) :: Nil
    case p @ Filter(IsNotNull(_), child) if isEncrypted(child) =>
      planLater(child) :: Nil

    case Filter(condition, child) if isEncrypted(child) =>
      EncryptedFilterExec(condition, planLater(child)) :: Nil

    case Sort(sortExprs, global, child) if isEncrypted(child) =>
      EncryptedSortExec(sortExprs, global, planLater(child)) :: Nil

    // Used to match equi joins
    case p @ ExtractEquiJoinKeys(joinType, leftKeys, rightKeys, condition, left, right, _) if isEncrypted(p) =>
      val (leftProjSchema, leftKeysProj, tag) = tagForJoin(leftKeys, left.output, true)
      val (rightProjSchema, rightKeysProj, _) = tagForJoin(rightKeys, right.output, false)
      val leftProj = EncryptedProjectExec(leftProjSchema, planLater(left))
      val rightProj = EncryptedProjectExec(rightProjSchema, planLater(right))
      val unioned = EncryptedUnionExec(leftProj, rightProj)
      // We partition based on the join keys only, so that rows from both the left and the right tables that match
      // will colocate to the same partition
      val partitionOrder = leftKeysProj.map(k => SortOrder(k, Ascending))
      val partitioned = EncryptedRangePartitionExec(partitionOrder, unioned)
      val sortOrder = sortForJoin(leftKeysProj, tag, partitioned.output)
      val sorted = EncryptedSortExec(sortOrder, false, partitioned)
      val joined = EncryptedSortMergeJoinExec(
        joinType,
        leftKeysProj,
        rightKeysProj,
        leftProjSchema.map(_.toAttribute),
        rightProjSchema.map(_.toAttribute),
        sorted)

<<<<<<< HEAD

      val tagsDropped = joinType match {
        case LeftOuter | Inner => EncryptedProjectExec(dropTags(left.output, right.output), joined)
=======
      val tagsDropped = joinType match {
        case Inner => EncryptedProjectExec(dropTags(left.output, right.output), joined)
>>>>>>> 358d7a4c
        case LeftSemi | LeftAnti => EncryptedProjectExec(left.output, joined)
      }

      val filtered = condition match {
        case Some(condition) => EncryptedFilterExec(condition, tagsDropped)
        case None => tagsDropped
      }

      filtered :: Nil

    // Used to match non-equi joins
    case Join(left, right, joinType, condition, hint) if isEncrypted(left) && isEncrypted(right) =>
      // How to pick broadcast side: if left join, broadcast right. If right join, broadcast left.
      // This is the simplest and most performant method, but may be worth revisting if one side is
      // significantly smaller than the other. Otherwise, pick the smallest side to broadcast.
      // NOTE: the current implementation of BNLJ only works under the assumption that
      // left join <==> broadcast right AND right join <==> broadcast left.
      val desiredBuildSide = if (joinType.isInstanceOf[InnerLike] || joinType == FullOuter)
          getSmallerSide(left, right) else
          getBroadcastSideBNLJ(joinType)

      val joined = EncryptedBroadcastNestedLoopJoinExec(
        planLater(left),
        planLater(right),
        desiredBuildSide,
        joinType,
        condition)

      joined :: Nil

    case a @ PhysicalAggregation(groupingExpressions, aggExpressions, resultExpressions, child)
        if (isEncrypted(child) && aggExpressions.forall(expr => expr.isInstanceOf[AggregateExpression])) =>

      val aggregateExpressions = aggExpressions.map(expr => expr.asInstanceOf[AggregateExpression])

      if (groupingExpressions.size == 0) {
        // Global aggregation
        val partialAggregate = EncryptedAggregateExec(groupingExpressions, aggregateExpressions, Partial, planLater(child))
        val partialOutput = partialAggregate.output
        val (projSchema, tag) = tagForGlobalAggregate(partialOutput)

        EncryptedProjectExec(resultExpressions, 
          EncryptedAggregateExec(groupingExpressions, aggregateExpressions, Final, 
            EncryptedProjectExec(partialOutput, 
              EncryptedSortExec(Seq(SortOrder(tag, Ascending)), true, 
                EncryptedProjectExec(projSchema, partialAggregate))))) :: Nil
      } else {
        // Grouping aggregation
        EncryptedProjectExec(resultExpressions,
          EncryptedAggregateExec(groupingExpressions, aggregateExpressions, Final,
            EncryptedSortExec(groupingExpressions.map(_.toAttribute).map(e => SortOrder(e, Ascending)), true,
              EncryptedAggregateExec(groupingExpressions, aggregateExpressions, Partial,
                EncryptedSortExec(groupingExpressions.map(e => SortOrder(e, Ascending)), false, planLater(child)))))) :: Nil
      }

    case p @ Union(Seq(left, right)) if isEncrypted(p) =>
      EncryptedUnionExec(planLater(left), planLater(right)) :: Nil

    case ReturnAnswer(rootPlan) => rootPlan match {
      case Limit(IntegerLiteral(limit), Sort(sortExprs, true, child)) if isEncrypted(child) =>
      EncryptedGlobalLimitExec(limit,
        EncryptedLocalLimitExec(limit,
          EncryptedSortExec(sortExprs, true, planLater(child)))) :: Nil

      case Limit(IntegerLiteral(limit), Project(projectList, child)) if isEncrypted(child) =>
        EncryptedGlobalLimitExec(limit,
          EncryptedLocalLimitExec(limit,
            EncryptedProjectExec(projectList, planLater(child)))) :: Nil

      case _ => Nil
    }

    case Limit(IntegerLiteral(limit), Sort(sortExprs, true, child)) if isEncrypted(child) =>
      EncryptedGlobalLimitExec(limit,
        EncryptedLocalLimitExec(limit,
          EncryptedSortExec(sortExprs, true, planLater(child)))) :: Nil

    case Limit(IntegerLiteral(limit), Project(projectList, child)) if isEncrypted(child) =>
      EncryptedGlobalLimitExec(limit,
        EncryptedLocalLimitExec(limit,
          EncryptedProjectExec(projectList, planLater(child)))) :: Nil

    case LocalLimit(IntegerLiteral(limit), child) if isEncrypted(child) =>
      EncryptedLocalLimitExec(limit, planLater(child)) :: Nil

    case GlobalLimit(IntegerLiteral(limit), child) if isEncrypted(child) =>
      EncryptedGlobalLimitExec(limit, planLater(child)) :: Nil

    case Encrypt(child) =>
      EncryptExec(planLater(child)) :: Nil

    case EncryptedLocalRelation(output, plaintextData) =>
      EncryptedLocalTableScanExec(output, plaintextData) :: Nil

    case EncryptedBlockRDD(output, rdd) =>
      EncryptedBlockRDDScanExec(output, rdd) :: Nil

    case _ => Nil
  }

  private def tagForJoin(
      keys: Seq[Expression], input: Seq[Attribute], isLeft: Boolean)
    : (Seq[NamedExpression], Seq[NamedExpression], NamedExpression) = {
    val keysProj = keys.zipWithIndex.map { case (k, i) => Alias(k, "_" + i)() }
    val tag = Alias(Literal(if (isLeft) 0 else 1), "_tag")()
    (Seq(tag) ++ keysProj ++ input, keysProj.map(_.toAttribute), tag.toAttribute)
  }

  private def dropTags(
      leftOutput: Seq[Attribute], rightOutput: Seq[Attribute]): Seq[NamedExpression] =
    leftOutput ++ rightOutput

  private def sortForJoin(
      leftKeys: Seq[Expression], tag: Expression, input: Seq[Attribute]): Seq[SortOrder] =
    leftKeys.map(k => SortOrder(k, Ascending)) :+ SortOrder(tag, Ascending)

  private def tagForGlobalAggregate(input: Seq[Attribute])
      : (Seq[NamedExpression], NamedExpression) = {
    val tag = Alias(Literal(0), "_tag")()
    (Seq(tag) ++ input, tag.toAttribute)
  }

  private def getBroadcastSideBNLJ(joinType: JoinType): BuildSide = {
    joinType match {
<<<<<<< HEAD
      case LeftSemi | LeftAnti | LeftOuter => BuildRight
=======
      case LeftExistence(_) => BuildRight
>>>>>>> 358d7a4c
      case _ => BuildLeft
    }
  }

  // Everything below is a private method in SparkStrategies.scala
  private def getSmallerSide(left: LogicalPlan, right: LogicalPlan): BuildSide = {
    if (right.stats.sizeInBytes <= left.stats.sizeInBytes) BuildRight else BuildLeft
  }
}<|MERGE_RESOLUTION|>--- conflicted
+++ resolved
@@ -100,14 +100,9 @@
         rightProjSchema.map(_.toAttribute),
         sorted)
 
-<<<<<<< HEAD
 
       val tagsDropped = joinType match {
         case LeftOuter | Inner => EncryptedProjectExec(dropTags(left.output, right.output), joined)
-=======
-      val tagsDropped = joinType match {
-        case Inner => EncryptedProjectExec(dropTags(left.output, right.output), joined)
->>>>>>> 358d7a4c
         case LeftSemi | LeftAnti => EncryptedProjectExec(left.output, joined)
       }
 
@@ -232,11 +227,7 @@
 
   private def getBroadcastSideBNLJ(joinType: JoinType): BuildSide = {
     joinType match {
-<<<<<<< HEAD
-      case LeftSemi | LeftAnti | LeftOuter => BuildRight
-=======
-      case LeftExistence(_) => BuildRight
->>>>>>> 358d7a4c
+      case LeftExistence(_) | LeftOuter => BuildRight
       case _ => BuildLeft
     }
   }
