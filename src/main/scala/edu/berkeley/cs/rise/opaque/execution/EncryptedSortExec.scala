/*
 * Licensed to the Apache Software Foundation (ASF) under one or more
 * contributor license agreements.  See the NOTICE file distributed with
 * this work for additional information regarding copyright ownership.
 * The ASF licenses this file to You under the Apache License, Version 2.0
 * (the "License"); you may not use this file except in compliance with
 * the License.  You may obtain a copy of the License at
 *
 *    http://www.apache.org/licenses/LICENSE-2.0
 *
 * Unless required by applicable law or agreed to in writing, software
 * distributed under the License is distributed on an "AS IS" BASIS,
 * WITHOUT WARRANTIES OR CONDITIONS OF ANY KIND, either express or implied.
 * See the License for the specific language governing permissions and
 * limitations under the License.
 */

package edu.berkeley.cs.rise.opaque.execution

import edu.berkeley.cs.rise.opaque.Utils
import org.apache.spark.rdd.RDD
import org.apache.spark.sql.catalyst.expressions.Attribute
import org.apache.spark.sql.catalyst.expressions.SortOrder
import org.apache.spark.sql.execution.SparkPlan

case class EncryptedSortExec(order: Seq[SortOrder], isGlobal: Boolean, child: SparkPlan)
  extends UnaryExecNode with OpaqueOperatorExec {

  override def output: Seq[Attribute] = child.output

  override def executeBlocked(): RDD[Block] = {
    val orderSer = Utils.serializeSortOrder(order, child.output)
<<<<<<< HEAD
    EncryptedSortExec.sort(child.asInstanceOf[OpaqueOperatorExec].executeBlocked(), orderSer, isGlobal)
=======
    val childRDD = child.asInstanceOf[OpaqueOperatorExec].executeBlocked()
    val partitionedRDD = isGlobal match {
      case true => EncryptedSortExec.sampleAndPartition(childRDD, orderSer)
      case false => childRDD
    }
    EncryptedSortExec.localSort(partitionedRDD, orderSer)
  }
}

case class EncryptedRangePartitionExec(order: Seq[SortOrder], child: SparkPlan)
    extends UnaryExecNode with OpaqueOperatorExec {

  override def output: Seq[Attribute] = child.output

  override def executeBlocked(): RDD[Block] = {
    val orderSer = Utils.serializeSortOrder(order, child.output)
    EncryptedSortExec.sampleAndPartition(child.asInstanceOf[OpaqueOperatorExec].executeBlocked(), orderSer)
>>>>>>> 29da474c
  }
}

object EncryptedSortExec {
  import Utils.time

<<<<<<< HEAD
  def sort(childRDD: RDD[Block], orderSer: Array[Byte], isGlobal: Boolean): RDD[Block] = {
    Utils.ensureCached(childRDD)
    time("force child of EncryptedSort") { childRDD.count }

    time("non-oblivious sort") {
      val numPartitions = childRDD.partitions.length
      val result =
        if (numPartitions <= 1 || !isGlobal) {
          childRDD.map { block =>
            val (enclave, eid) = Utils.initEnclave()
            val sortedRows = enclave.ExternalSort(eid, orderSer, block.bytes)
            Block(sortedRows)
          }
        } else {
          // Collect a sample of the input rows
          val sampled = time("non-oblivious sort - Sample") {
            Utils.concatEncryptedBlocks(childRDD.map { block =>
              val (enclave, eid) = Utils.initEnclave()
              val sampledBlock = enclave.Sample(eid, block.bytes)
              Block(sampledBlock)
            }.collect)
          }
          // Find range boundaries parceled out to a single worker
          val boundaries = time("non-oblivious sort - FindRangeBounds") {
            childRDD.context.parallelize(Array(sampled.bytes), 1).map { sampledBytes =>
              val (enclave, eid) = Utils.initEnclave()
              enclave.FindRangeBounds(eid, orderSer, numPartitions, sampledBytes)
            }.collect.head
          }
          // Broadcast the range boundaries and use them to partition the input
          childRDD.flatMap { block =>
            val (enclave, eid) = Utils.initEnclave()
            val partitions = enclave.PartitionForSort(
              eid, orderSer, numPartitions, block.bytes, boundaries)
            partitions.zipWithIndex.map {
              case (partition, i) => (i, Block(partition))
            }
          }
          // Shuffle the input to achieve range partitioning and sort locally
            .groupByKey(numPartitions).map {
              case (i, blocks) =>
                val (enclave, eid) = Utils.initEnclave()
                Block(enclave.ExternalSort(
                  eid, orderSer, Utils.concatEncryptedBlocks(blocks.toSeq).bytes))
            }
=======
  def sampleAndPartition(childRDD: RDD[Block], orderSer: Array[Byte]): RDD[Block] = {
    Utils.ensureCached(childRDD)
    time("force child of sampleAndPartition") { childRDD.count }

    val numPartitions = childRDD.partitions.length
    if (numPartitions <= 1) {
      childRDD
    } else {
      // Collect a sample of the input rows
      val sampled = time("non-oblivious sort - Sample") {
        Utils.concatEncryptedBlocks(childRDD.map { block =>
          val (enclave, eid) = Utils.initEnclave()
          val sampledBlock = enclave.Sample(eid, block.bytes)
          Block(sampledBlock)
        }.collect)
      }
      // Find range boundaries parceled out to a single worker
      val boundaries = time("non-oblivious sort - FindRangeBounds") {
        childRDD.context.parallelize(Array(sampled.bytes), 1).map { sampledBytes =>
          val (enclave, eid) = Utils.initEnclave()
          enclave.FindRangeBounds(eid, orderSer, numPartitions, sampledBytes)
        }.collect.head
      }
      // Broadcast the range boundaries and use them to partition the input
      // Shuffle the input to achieve range partitioning and sort locally
      val result = childRDD.flatMap { block =>
        val (enclave, eid) = Utils.initEnclave()
        val partitions = enclave.PartitionForSort(
          eid, orderSer, numPartitions, block.bytes, boundaries)
        partitions.zipWithIndex.map {
          case (partition, i) => (i, Block(partition))
>>>>>>> 29da474c
        }
      }.groupByKey(numPartitions).map {
        case (i, blocks) =>
          Utils.concatEncryptedBlocks(blocks.toSeq)
      }
      result
    }
  }

  def localSort(childRDD: RDD[Block], orderSer: Array[Byte]): RDD[Block] = {
    Utils.ensureCached(childRDD)
    val result = childRDD.map { block =>
      val (enclave, eid) = Utils.initEnclave()
      val sortedRows = enclave.ExternalSort(eid, orderSer, block.bytes)
      Block(sortedRows)
    }
    result
  }
}<|MERGE_RESOLUTION|>--- conflicted
+++ resolved
@@ -30,9 +30,6 @@
 
   override def executeBlocked(): RDD[Block] = {
     val orderSer = Utils.serializeSortOrder(order, child.output)
-<<<<<<< HEAD
-    EncryptedSortExec.sort(child.asInstanceOf[OpaqueOperatorExec].executeBlocked(), orderSer, isGlobal)
-=======
     val childRDD = child.asInstanceOf[OpaqueOperatorExec].executeBlocked()
     val partitionedRDD = isGlobal match {
       case true => EncryptedSortExec.sampleAndPartition(childRDD, orderSer)
@@ -50,60 +47,12 @@
   override def executeBlocked(): RDD[Block] = {
     val orderSer = Utils.serializeSortOrder(order, child.output)
     EncryptedSortExec.sampleAndPartition(child.asInstanceOf[OpaqueOperatorExec].executeBlocked(), orderSer)
->>>>>>> 29da474c
   }
 }
 
 object EncryptedSortExec {
   import Utils.time
 
-<<<<<<< HEAD
-  def sort(childRDD: RDD[Block], orderSer: Array[Byte], isGlobal: Boolean): RDD[Block] = {
-    Utils.ensureCached(childRDD)
-    time("force child of EncryptedSort") { childRDD.count }
-
-    time("non-oblivious sort") {
-      val numPartitions = childRDD.partitions.length
-      val result =
-        if (numPartitions <= 1 || !isGlobal) {
-          childRDD.map { block =>
-            val (enclave, eid) = Utils.initEnclave()
-            val sortedRows = enclave.ExternalSort(eid, orderSer, block.bytes)
-            Block(sortedRows)
-          }
-        } else {
-          // Collect a sample of the input rows
-          val sampled = time("non-oblivious sort - Sample") {
-            Utils.concatEncryptedBlocks(childRDD.map { block =>
-              val (enclave, eid) = Utils.initEnclave()
-              val sampledBlock = enclave.Sample(eid, block.bytes)
-              Block(sampledBlock)
-            }.collect)
-          }
-          // Find range boundaries parceled out to a single worker
-          val boundaries = time("non-oblivious sort - FindRangeBounds") {
-            childRDD.context.parallelize(Array(sampled.bytes), 1).map { sampledBytes =>
-              val (enclave, eid) = Utils.initEnclave()
-              enclave.FindRangeBounds(eid, orderSer, numPartitions, sampledBytes)
-            }.collect.head
-          }
-          // Broadcast the range boundaries and use them to partition the input
-          childRDD.flatMap { block =>
-            val (enclave, eid) = Utils.initEnclave()
-            val partitions = enclave.PartitionForSort(
-              eid, orderSer, numPartitions, block.bytes, boundaries)
-            partitions.zipWithIndex.map {
-              case (partition, i) => (i, Block(partition))
-            }
-          }
-          // Shuffle the input to achieve range partitioning and sort locally
-            .groupByKey(numPartitions).map {
-              case (i, blocks) =>
-                val (enclave, eid) = Utils.initEnclave()
-                Block(enclave.ExternalSort(
-                  eid, orderSer, Utils.concatEncryptedBlocks(blocks.toSeq).bytes))
-            }
-=======
   def sampleAndPartition(childRDD: RDD[Block], orderSer: Array[Byte]): RDD[Block] = {
     Utils.ensureCached(childRDD)
     time("force child of sampleAndPartition") { childRDD.count }
@@ -135,7 +84,6 @@
           eid, orderSer, numPartitions, block.bytes, boundaries)
         partitions.zipWithIndex.map {
           case (partition, i) => (i, Block(partition))
->>>>>>> 29da474c
         }
       }.groupByKey(numPartitions).map {
         case (i, blocks) =>
