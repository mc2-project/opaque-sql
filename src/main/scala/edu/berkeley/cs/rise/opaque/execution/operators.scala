/*
 * Licensed to the Apache Software Foundation (ASF) under one or more
 * contributor license agreements.  See the NOTICE file distributed with
 * this work for additional information regarding copyright ownership.
 * The ASF licenses this file to You under the Apache License, Version 2.0
 * (the "License"); you may not use this file except in compliance with
 * the License.  You may obtain a copy of the License at
 *
 *    http://www.apache.org/licenses/LICENSE-2.0
 *
 * Unless required by applicable law or agreed to in writing, software
 * distributed under the License is distributed on an "AS IS" BASIS,
 * WITHOUT WARRANTIES OR CONDITIONS OF ANY KIND, either express or implied.
 * See the License for the specific language governing permissions and
 * limitations under the License.
 */

package edu.berkeley.cs.rise.opaque.execution

import scala.collection.mutable.ArrayBuffer

import edu.berkeley.cs.rise.opaque.RA
import edu.berkeley.cs.rise.opaque.Utils
import org.apache.spark.rdd.RDD
import org.apache.spark.sql.catalyst.InternalRow
import org.apache.spark.sql.catalyst.expressions.AttributeSet
import org.apache.spark.sql.catalyst.expressions._
import org.apache.spark.sql.catalyst.expressions.aggregate._
import org.apache.spark.sql.catalyst.plans.JoinType
import org.apache.spark.sql.catalyst.plans.physical.Partitioning
import org.apache.spark.sql.execution.SparkPlan
import org.apache.spark.sql.types._
import org.apache.spark.unsafe.types.UTF8String
import Opcode._

trait LeafExecNode extends SparkPlan {
  override final def children: Seq[SparkPlan] = Nil
  override def producedAttributes: AttributeSet = outputSet
}

trait UnaryExecNode extends SparkPlan {
  def child: SparkPlan

  override final def children: Seq[SparkPlan] = child :: Nil

  override def outputPartitioning: Partitioning = child.outputPartitioning
}

trait BinaryExecNode extends SparkPlan {
  def left: SparkPlan
  def right: SparkPlan

  override final def children: Seq[SparkPlan] = Seq(left, right)
}

case class EncryptedLocalTableScanExec(
    output: Seq[Attribute],
    plaintextData: Seq[InternalRow],
    override val isOblivious: Boolean)
  extends LeafExecNode with OpaqueOperatorExec {

  private val unsafeRows: Array[InternalRow] = {
    val proj = UnsafeProjection.create(output, output)
    println(s"unsafeRows input: ${plaintextData.toList}")
    println(s"unsafeRows proj: ${output}")
    val result: Array[InternalRow] = plaintextData.map(r => proj(r).copy()).toArray
    println(s"unsafeRows output: ${result.toList}")
    result
  }

  override def executeBlocked(): RDD[Block] = {
    // Locally partition plaintextData using the same logic as ParallelCollectionRDD.slice
    def positions(length: Long, numSlices: Int): Iterator[(Int, Int)] = {
      (0 until numSlices).iterator.map { i =>
        val start = ((i * length) / numSlices).toInt
        val end = (((i + 1) * length) / numSlices).toInt
        (start, end)
      }
    }
    val slicedPlaintextData: Seq[Seq[InternalRow]] =
      positions(unsafeRows.length, sqlContext.sparkContext.defaultParallelism).map {
        case (start, end) => unsafeRows.slice(start, end).toSeq
      }.toSeq

    // Encrypt each local partition
    val encryptedPartitions: Seq[Block] =
      slicedPlaintextData.map(slice =>
        Utils.encryptInternalRowsFlatbuffers(slice, output.map(_.dataType)))

    // Make an RDD from the encrypted partitions
    sqlContext.sparkContext.parallelize(encryptedPartitions)
  }
}

case class EncryptExec(
    override val isOblivious: Boolean,
    child: SparkPlan)
  extends UnaryExecNode with OpaqueOperatorExec {

  override def output: Seq[Attribute] = child.output

  override def executeBlocked(): RDD[Block] = {
    child.execute().mapPartitions { rowIter =>
      Iterator(Utils.encryptInternalRowsFlatbuffers(rowIter.toSeq, output.map(_.dataType)))
    }
  }
}

case class EncryptedBlockRDDScanExec(
    output: Seq[Attribute],
    rdd: RDD[Block],
    override val isOblivious: Boolean)
  extends LeafExecNode with OpaqueOperatorExec {

  override def executeBlocked(): RDD[Block] = {
    Utils.ensureCached(rdd)
    Utils.time("force child of BlockRDDScan") { rdd.count }
    rdd
  }
}

case class Block(bytes: Array[Byte], numRows: Int) extends Serializable

trait OpaqueOperatorExec extends SparkPlan {
  def executeBlocked(): RDD[Block]

  def isOblivious: Boolean = children.exists(_.find {
    case p: OpaqueOperatorExec => p.isOblivious
    case _ => false
  }.nonEmpty)

  override def doExecute() = {
    sqlContext.sparkContext.emptyRDD
    // throw new UnsupportedOperationException("use executeBlocked")
  }

  override def executeCollect(): Array[InternalRow] = {
    executeBlocked().collect().flatMap { block =>
      Utils.decryptBlockFlatbuffers(block)
    }
  }

  override def executeTake(n: Int): Array[InternalRow] = {
    if (n == 0) {
      return new Array[InternalRow](0)
    }

    val childRDD = executeBlocked()

    val buf = new ArrayBuffer[InternalRow]
    val totalParts = childRDD.partitions.length
    var partsScanned = 0
    while (buf.size < n && partsScanned < totalParts) {
      // The number of partitions to try in this iteration. It is ok for this number to be
      // greater than totalParts because we actually cap it at totalParts in runJob.
      var numPartsToTry = 1L
      if (partsScanned > 0) {
        // If we didn't find any rows after the first iteration, just try all partitions next.
        // Otherwise, interpolate the number of partitions we need to try, but overestimate it
        // by 50%.
        if (buf.size == 0) {
          numPartsToTry = totalParts - 1
        } else {
          numPartsToTry = (1.5 * n * partsScanned / buf.size).toInt
        }
      }
      numPartsToTry = math.max(0, numPartsToTry)  // guard against negative num of partitions

      val left = n - buf.size
      val p = partsScanned.until(math.min(partsScanned + numPartsToTry, totalParts).toInt)
      val sc = sqlContext.sparkContext
      val res = sc.runJob(childRDD,
        (it: Iterator[Block]) => if (it.hasNext) Some(it.next()) else None, p)

      res.foreach {
        case Some(block) =>
          buf ++= Utils.decryptBlockFlatbuffers(block)
        case None => {}
      }

      partsScanned += p.size
    }

    if (buf.size > n) {
      buf.take(n).toArray
    } else {
      buf.toArray
    }
  }
}

/**
 * An extractor that matches expressions that represent a column of the input attributes (i.e., if
 * the expression is a direct reference to the column, or it is derived solely from the column). To
 * use this extractor, create an object deriving from this trait and provide a value for `input`.
 */
trait ColumnNumberMatcher extends Serializable {
  def input: Seq[Attribute]
  def unapply(expr: Expression): Option[(Int, DataType)] =
    if (expr.references.size == 1) {
      val attr = expr.references.head
      val colNum = input.indexWhere(attr.semanticEquals(_))
      if (colNum != -1) {
        Some(Tuple2(colNum + 1, attr.dataType))
      } else {
        None
      }
    } else {
      None
    }
}

case class ObliviousProjectExec(projectList: Seq[NamedExpression], child: SparkPlan)
  extends UnaryExecNode with OpaqueOperatorExec {

  override def output: Seq[Attribute] = projectList.map(_.toAttribute)

  override def executeBlocked() = {
<<<<<<< HEAD
    val execRDD = child.asInstanceOf[OpaqueOperatorExec].executeBlocked()
    Utils.ensureCached(execRDD)
    // RA.initRA(execRDD)
    val projectListSer = Utils.serializeProjectList(projectList, child.output)
=======
    val opcode = projectList match {
      case Seq(
        Alias(Substring(Col(1, _), Literal(0, IntegerType), Literal(8, IntegerType)), _),
        Col(4, _)) =>
        OP_BD2
      case Seq(Col(4, _), Alias(Multiply(Col(2, _), Col(5, _)), _)) =>
        OP_PROJECT_PAGERANK_WEIGHT_RANK
      case Seq(Col(1, _),
        Alias(Add(
          Literal(0.15, DoubleType),
          Multiply(Literal(0.85, DoubleType), Col(2, _))), _)) =>
        OP_PROJECT_PAGERANK_APPLY_INCOMING_RANK
      case Seq(Col(2, _), Col(3, _), Col(4, _)) if child.output.size == 4 =>
        OP_PROJECT_DROP_COL1
      case Seq(Col(2, _), Col(3, _)) if child.output.size == 3 =>
        OP_PROJECT_DROP_COL1
      case Seq(Col(1, _)) if child.output.size == 2 =>
        OP_PROJECT_DROP_COL2
      case Seq(Col(1, _), Col(2, _)) if child.output.size == 3 =>
        OP_PROJECT_DROP_COL3
      case Seq(Col(2, _), Col(1, _), Col(3, _)) if child.output.size == 3 =>
        OP_PROJECT_SWAP_COL1_COL2
      case Seq(Col(1, _), Col(3, _), Col(2, _)) if child.output.size == 3 =>
        OP_PROJECT_SWAP_COL2_COL3
      case Seq(Col(4, _), Col(2, _), Col(5, _)) if child.output.size == 5 =>
        OP_PROJECT_COL4_COL2_COL5
      case Seq(Col(2, _), Col(1, _), Col(4, _)) if child.output.size == 9 =>
        OP_PROJECT_COL2_COL1_COL4
      case Seq(Col(2, _), Col(4, _)) if child.output.size == 4 =>
        OP_PROJECT_COL2_COL4
      case Seq(Col(3, _)) if child.output.size == 3 =>
        OP_PROJECT_COL3
      case Seq(Col(1, _), Alias(Add(Col(2, _), Literal(1, IntegerType)), _)) =>
        OP_PROJECT_COL2_ADD_1
      case Seq(Col(2, _), Col(5, _),
        Alias(Subtract(
          Multiply(Col(9, _), Subtract(Literal(1.0, FloatType), Col(10, _))),
          Multiply(Col(7, _), Col(8, _))), _)) =>
        OP_PROJECT_TPCH9GENERIC
      case Seq(Col(4, _), Col(2, _),
        Alias(Subtract(
          Multiply(Col(9, _), Subtract(Literal(1.0, FloatType), Col(10, _))),
          Multiply(Col(7, _), Col(8, _))), _)) =>
        OP_PROJECT_TPCH9OPAQUE
      case Seq(Col(1, _), Alias(Year(Col(2, DateType)), _)) =>
        OP_PROJECT_TPCH9_ORDER_YEAR
      case Seq(
        Alias(Multiply(Col(1, FloatType), Col(1, FloatType)), _),
        Alias(Multiply(Col(1, FloatType), Col(2, FloatType)), _),
        Alias(Multiply(Col(2, FloatType), Col(2, FloatType)), _),
        Alias(Multiply(Col(1, FloatType), Col(3, FloatType)), _),
        Alias(Multiply(Col(2, FloatType), Col(3, FloatType)), _)
      ) =>
          OP_PROJECT_LS
      case _ =>
        throw new Exception(
          s"ObliviousProjectExec: unknown project list $projectList.\n" +
            s"Input: ${child.output}.\n" +
            s"Types: ${child.output.map(_.dataType)}")
    }
    val execRDD = child.asInstanceOf[OpaqueOperatorExec].executeBlocked()
    Utils.ensureCached(execRDD)
    Utils.time("force child of project") { execRDD.count }
    RA.initRA(execRDD)
>>>>>>> 327de2cd

    execRDD.map { block =>
      val (enclave, eid) = Utils.initEnclave()
      val serResult = enclave.Project(eid, projectListSer, block.bytes)
      Block(serResult, block.numRows)
    }
  }
}


case class ObliviousFilterExec(instruction: Either[Expression, Opcode], child: SparkPlan)
  extends UnaryExecNode with OpaqueOperatorExec {

  override def output: Seq[Attribute] = child.output
  
  override def executeBlocked(): RDD[Block] = {
<<<<<<< HEAD
    val execRDD = child.asInstanceOf[OpaqueOperatorExec].executeBlocked()
=======
    val opcode = instruction match {
      case Right(op) => op
      case Left(condition) => {
        condition match {
          case IsNotNull(_) =>
            // TODO: null handling. For now we assume nothing is null, because we can't represent nulls
            // in the encrypted format. 
            return child.asInstanceOf[OpaqueOperatorExec].executeBlocked()
          case GreaterThan(Col(2, _), Literal(3, IntegerType)) =>
            OP_FILTER_COL2_GT3
          case And(
            IsNotNull(Col(2, _)),
            GreaterThan(Col(2, _), Literal(1000, IntegerType))) =>
            OP_BD1
          case And(
            And(
              And(
                IsNotNull(Col(3, _)),
                GreaterThanOrEqual(Cast(Col(3, _), StringType), Literal(start, StringType))),
              LessThanOrEqual(Cast(Col(3, _), StringType), Literal(end, StringType))),
            IsNotNull(Col(2, _)))
              if start == UTF8String.fromString("1980-01-01")
              && end == UTF8String.fromString("1980-04-01") =>
            OP_FILTER_COL3_DATE_BETWEEN_1980_01_01_AND_1980_04_01
          case Contains(Col(2, _), Literal(maroon, StringType))
              if maroon == UTF8String.fromString("maroon") =>
            OP_FILTER_COL2_CONTAINS_MAROON
          case GreaterThan(Col(4, _), Literal(25, _)) =>
            OP_FILTER_COL4_GT_25
          case GreaterThan(Col(4, _), Literal(40, _)) =>
            OP_FILTER_COL4_GT_40
          case GreaterThan(Col(4, _), Literal(45, _)) =>
            OP_FILTER_COL4_GT_45
          case _ =>
            throw new Exception(
              s"ObliviousFilterExec: unknown condition $condition.\n" +
                s"Input: ${child.output}.\n" +
                s"Types: ${child.output.map(_.dataType)}")
        }
      }
      case _ => throw new IllegalArgumentException(
        "Must have an opcode or expression passed in as the first argument.")
    }
    ObliviousFilterExec.filterBlocks(child.asInstanceOf[OpaqueOperatorExec].executeBlocked(), opcode)
  }
}

object ObliviousFilterExec extends java.io.Serializable {

  def apply(instruction: Expression, child: SparkPlan) = new ObliviousFilterExec(Left(instruction), child)

  def apply(instruction: Opcode, child: SparkPlan) = new ObliviousFilterExec(Right(instruction), child)

  def filterBlocks(execRDD: RDD[Block], opcode: Opcode): RDD[Block] = {
>>>>>>> 327de2cd
    Utils.ensureCached(execRDD)
    // RA.initRA(execRDD)
    val conditionSer = Utils.serializeFilterExpression(condition, child.output)
    println(s"conditionSer = ${conditionSer.size} bytes")
    return execRDD.map { block =>
      val (enclave, eid) = Utils.initEnclave()
      val numOutputRows = new MutableInteger
      val filtered = enclave.Filter(
<<<<<<< HEAD
        eid, conditionSer, block.bytes, numOutputRows)
      Block(filtered, numOutputRows.value)
    }
  }
}

case class ObliviousPermuteExec(child: SparkPlan) extends UnaryExecNode with OpaqueOperatorExec {
  override def output: Seq[Attribute] = child.output

  override def executeBlocked() = {
    import Opcode._
    val execRDD = child.asInstanceOf[OpaqueOperatorExec].executeBlocked()
    Utils.ensureCached(execRDD)
    // RA.initRA(execRDD)

    val rowsWithRandomIds = execRDD.map { block =>
      val (enclave, eid) = Utils.initEnclave()
      val serResult = enclave.Project(
        eid, ??? /*OP_PROJECT_ADD_RANDOM_ID.value*/, block.bytes)
      Block(serResult, block.numRows)
    }
    
    ObliviousSortExec.sortBlocks(rowsWithRandomIds, OP_SORT_COL1).map { block =>
      val (enclave, eid) = Utils.initEnclave()
      val serResult = enclave.Project(
        eid, ??? /*OP_PROJECT_DROP_COL1.value*/, block.bytes)
      Block(serResult, block.numRows)
    }
  }
}

case class ObliviousAggregateExec(
=======
        eid, 0, 0, opcode.value, block.bytes, block.numRows, numOutputRows)
      val returned_block = Block(filtered, numOutputRows.value)
      returned_block
    }
  }
}

case class EncryptedAggregateExec(
>>>>>>> 327de2cd
    groupingExpressions: Seq[Expression],
    aggExpressions: Seq[NamedExpression],
    child: SparkPlan)
  extends UnaryExecNode with OpaqueOperatorExec {

  import Utils.time

  private object Col extends ColumnNumberMatcher {
    override def input: Seq[Attribute] = child.output
  }

  override def producedAttributes: AttributeSet =
    AttributeSet(aggExpressions) -- AttributeSet(groupingExpressions)

  override def output: Seq[Attribute] = aggExpressions.map(_.toAttribute)

  override def executeBlocked(): RDD[Block] = {
    val aggOpcode =
      (groupingExpressions, aggExpressions) match {
        case (Seq(Col(1, _)), Seq(Col(1, _),
          Alias(AggregateExpression(Sum(Col(2, IntegerType)), _, false, _), _))) =>
          OP_GROUPBY_COL1_SUM_COL2_INT

        case (Seq(Col(1, _)), Seq(Col(1, _),
          Alias(AggregateExpression(Sum(Col(2, FloatType)), _, false, _), _))) =>
          OP_GROUPBY_COL1_SUM_COL2_FLOAT

        case (Seq(Col(1, _)), Seq(Col(1, _),
          Alias(AggregateExpression(Min(Col(2, IntegerType)), _, false, _), _))) =>
          OP_GROUPBY_COL1_MIN_COL2_INT

        case (Seq(Col(1, _)), Seq(Col(1, _),
          Alias(AggregateExpression(Sum(Col(3, FloatType)), _, false, _), _),
          Alias(AggregateExpression(Average(Col(2, IntegerType)), _, false, _), _))) =>
          OP_GROUPBY_COL1_SUM_COL3_FLOAT_AVG_COL2_INT

        case (Seq(), Seq(
          Alias(AggregateExpression(Sum(Col(1, IntegerType)), _, false, _), _))) =>
          OP_SUM_COL1_INTEGER

        case (Seq(), Seq(
          Alias(AggregateExpression(Sum(Col(1, FloatType)), _, false, _), _),
          Alias(AggregateExpression(Sum(Col(2, FloatType)), _, false, _), _),
          Alias(AggregateExpression(Sum(Col(3, FloatType)), _, false, _), _),
          Alias(AggregateExpression(Sum(Col(4, FloatType)), _, false, _), _),
          Alias(AggregateExpression(Sum(Col(5, FloatType)), _, false, _), _)
        )) =>
          OP_SUM_LS

      case _ =>
        throw new Exception(
          s"EncryptedAggregateExec: unknown grouping expressions $groupingExpressions, " +
            s"aggregation expressions $aggExpressions.\n" +
            s"Input: ${child.output}.\n" +
            s"Types: ${child.output.map(_.dataType)}")
      }

    val childRDD = child.asInstanceOf[OpaqueOperatorExec].executeBlocked()
    Utils.ensureCached(childRDD)
<<<<<<< HEAD
    time("aggregate - force child") { childRDD.count }
    // Process boundaries
    // RA.initRA(childRDD)
    val boundaries = childRDD.map { block =>
      val (enclave, eid) = Utils.initEnclave()
      val boundary = enclave.AggregateStep1(
        eid, 0, 0, aggStep1Opcode.value, block.bytes, block.numRows)
      // enclave.StopEnclave(eid)
      boundary
    }

    val boundariesCollected = time("aggregate - step 1") { boundaries.collect }
    if (boundariesCollected.forall(_.isEmpty)) {
      return sqlContext.sparkContext.emptyRDD[Block]
    }
    val (enclave, eid) = Utils.initEnclave()
    val processedBoundariesConcat = time("aggregate - ProcessBoundary") {
      enclave.ProcessBoundary(
        eid, aggStep1Opcode.value,
        Utils.concatByteArrays(boundariesCollected), boundariesCollected.length)
    }

    // Send processed boundaries to partitions and generate a mix of partial and final aggregates
    val processedBoundaries = Utils.splitBytes(processedBoundariesConcat, boundariesCollected.length)
    val processedBoundariesRDD = sparkContext.parallelize(processedBoundaries, childRDD.partitions.length)
    val partialAggregates = childRDD.zipPartitions(processedBoundariesRDD) {
      (blockIter, boundaryIter) =>
        val blockArray = blockIter.toArray
        assert(blockArray.length == 1)
        val block = blockArray.head
        val boundaryArray = boundaryIter.toArray
        assert(boundaryArray.length == 1)
        val boundaryRecord = boundaryArray.head
        val (enclave, eid) = Utils.initEnclave()
        assert(block.numRows > 0)
        val partialAgg = enclave.AggregateStep2(
          eid, 0, 0, aggStep2Opcode.value, block.bytes, block.numRows, boundaryRecord)
        assert(partialAgg.nonEmpty,
          s"enclave.AggregateStep2($eid, 0, 0, $aggStep2Opcode, ${block.bytes.length}, ${block.numRows}, ${boundaryRecord.length}) returned empty result")
        Iterator(Block(partialAgg, block.numRows))
    }

    Utils.ensureCached(partialAggregates)
    time("aggregate - step 2") { partialAggregates.count }

    // Sort the partial and final aggregates using a comparator that causes final aggregates to come first
    val sortedAggregates = time("aggregate - sort dummies") {
      val result = ObliviousSortExec.sortBlocks(partialAggregates, aggDummySortOpcode)
      Utils.ensureCached(result)
      result.count
      result
    }
=======
>>>>>>> 327de2cd

    if (aggOpcode == OP_SUM_COL1_INTEGER || aggOpcode == OP_SUM_LS) {
      RA.initRA(childRDD)
      // Do local global aggregates
      val aggregates = childRDD.map { block =>
        val (enclave, eid) = Utils.initEnclave()
        val numOutputRows = new MutableInteger
<<<<<<< HEAD
        val filtered = enclave.Filter(
          eid, ???, block.bytes, numOutputRows)
        Block(filtered, numOutputRows.value)
=======
        val resultBytes = enclave.GlobalAggregate(
          eid, 0, 0, aggOpcode.value, block.bytes, block.numRows, numOutputRows)
        resultBytes
>>>>>>> 327de2cd
      }

      var aggOpcode2 = aggOpcode
      if (aggOpcode == OP_SUM_LS) {
        aggOpcode2 = OP_SUM_LS_2
      }

      Utils.ensureCached(aggregates)
      val (enclave, eid) = Utils.initEnclave()
      val aggregatesCollected = aggregates.collect
      // Collect and run GlobalAggregate again
      val finalOutputRows = new MutableInteger
      val result = enclave.GlobalAggregate(eid, 0, 0, aggOpcode2.value,
        Utils.concatByteArrays(aggregatesCollected), aggregatesCollected.length, finalOutputRows)
      assert(finalOutputRows.value == 1)

      var a = new Array[Block](1)
      a(0) = Block(result, finalOutputRows.value)

      return sparkContext.parallelize(a, 1)
    }

    time("aggregate - force child") { childRDD.count }
    // RA.initRA(childRDD)
    // Process boundaries
    val aggregates = childRDD.map { block =>
      val (enclave, eid) = Utils.initEnclave()
      val numOutputRows = new MutableInteger
      val resultBytes = enclave.NonObliviousAggregate(
        eid, 0, 0, aggOpcode.value, block.bytes, block.numRows, numOutputRows)
      Block(resultBytes, numOutputRows.value)
    }
    Utils.ensureCached(aggregates)
    aggregates.count
    aggregates
  }
}

<<<<<<< HEAD
case class ObliviousSortMergeJoinExec(
    left: SparkPlan,
    right: SparkPlan,
    leftKeys: Seq[Expression],
    rightKeys: Seq[Expression],
    condition: Option[Expression])
  extends BinaryExecNode with OpaqueOperatorExec {

  import Utils.time

  override def output: Seq[Attribute] =
    left.output ++ right.output

  override def executeBlocked() = {
    import Opcode._
    val (joinOpcode, dummySortOpcode, dummyFilterOpcode) =
      OpaqueJoinUtils.getOpcodes(left.output, right.output, leftKeys, rightKeys, condition)

    val leftRDD = left.asInstanceOf[OpaqueOperatorExec].executeBlocked()
    val rightRDD = right.asInstanceOf[OpaqueOperatorExec].executeBlocked()
    Utils.ensureCached(leftRDD)
    time("Force left child of ObliviousSortMergeJoinExec") { leftRDD.count }
    Utils.ensureCached(rightRDD)
    time("Force right child of ObliviousSortMergeJoinExec") { rightRDD.count }

    // RA.initRA(leftRDD)

    val processed = leftRDD.zipPartitions(rightRDD) { (leftBlockIter, rightBlockIter) =>
      val (enclave, eid) = Utils.initEnclave()

      val leftBlockArray = leftBlockIter.toArray
      assert(leftBlockArray.length == 1)
      val leftBlock = leftBlockArray.head

      val rightBlockArray = rightBlockIter.toArray
      assert(rightBlockArray.length == 1)
      val rightBlock = rightBlockArray.head

      val processed = enclave.JoinSortPreprocess(
        eid, 0, 0, joinOpcode.value, leftBlock.bytes, leftBlock.numRows,
        rightBlock.bytes, rightBlock.numRows)

      Iterator(Block(processed, leftBlock.numRows + rightBlock.numRows))
    }
    Utils.ensureCached(processed)
    time("join - preprocess") { processed.count }

    val sorted = time("join - sort") {
      val result = ObliviousSortExec.sortBlocks(processed, joinOpcode)
      Utils.ensureCached(result)
      result.count
      result
    }

    val lastPrimaryRows = sorted.map { block =>
      val (enclave, eid) = Utils.initEnclave()
      enclave.ScanCollectLastPrimary(eid, joinOpcode.value, block.bytes, block.numRows)
    }

    val lastPrimaryRowsCollected = time("join - collect last primary") { lastPrimaryRows.collect }
    val (enclave, eid) = Utils.initEnclave()
    val processedJoinRows = time("join - process boundary") {
      enclave.ProcessJoinBoundary(
        eid, joinOpcode.value, Utils.concatByteArrays(lastPrimaryRowsCollected),
        lastPrimaryRowsCollected.length)
    }

    val processedJoinRowsSplit = Utils.readVerifiedRows(processedJoinRows).toArray
    assert(processedJoinRowsSplit.length == sorted.partitions.length)
    val processedJoinRowsRDD =
      sparkContext.parallelize(processedJoinRowsSplit, sorted.partitions.length)

    val joined = sorted.zipPartitions(processedJoinRowsRDD) { (blockIter, joinRowIter) =>
      val block = blockIter.next()
      assert(!blockIter.hasNext)
      val joinRow = joinRowIter.next()
      assert(!joinRowIter.hasNext)
      val (enclave, eid) = Utils.initEnclave()
      val joined = enclave.SortMergeJoin(
        eid, 0, 0, joinOpcode.value, block.bytes, block.numRows, joinRow)
      Iterator(Block(joined, block.numRows))
    }
    Utils.ensureCached(joined)
    time("join - sort merge join") { joined.count }

    val joinedWithRandomIds = joined.map { block =>
      val (enclave, eid) = Utils.initEnclave()
      val serResult = enclave.Project(
        eid, ??? /*OP_PROJECT_ADD_RANDOM_ID.value*/, block.bytes)
      Block(serResult, block.numRows)
    }
    val permuted = ObliviousSortExec.sortBlocks(joinedWithRandomIds, OP_SORT_COL1).map { block =>
      val (enclave, eid) = Utils.initEnclave()
      val serResult = enclave.Project(
        eid, ??? /*OP_PROJECT_DROP_COL1.value*/, block.bytes)
      Block(serResult, block.numRows)
    }

    val nonDummy = permuted.map { block =>
      val (enclave, eid) = Utils.initEnclave()
      val numOutputRows = new MutableInteger
      val filtered = enclave.Filter(
        eid, ???, block.bytes, numOutputRows)
      Block(filtered, numOutputRows.value)
    }
    Utils.ensureCached(nonDummy)
    time("join - filter dummies") { nonDummy.count }
    nonDummy
  }
}

=======
>>>>>>> 327de2cd
private object OpaqueJoinUtils {
  /** Given the join information, return (joinOpcode, dummySortOpcode, dummyFilterOpcode). */
  def getOpcodes(
      leftOutput: Seq[Attribute], rightOutput: Seq[Attribute], leftKeys: Seq[Expression],
      rightKeys: Seq[Expression], condition: Option[Expression])
      : (Opcode, Opcode, Opcode) = {

    object LeftCol extends ColumnNumberMatcher {
      override def input: Seq[Attribute] = leftOutput
    }
    object RightCol extends ColumnNumberMatcher {
      override def input: Seq[Attribute] = rightOutput
    }

    val info = (leftOutput.map(_.dataType), rightOutput.map(_.dataType),
      leftKeys, rightKeys, condition)
    val (joinOpcode, dummySortOpcode, dummyFilterOpcode) = info match {
      case (Seq(StringType, IntegerType), Seq(StringType, StringType, FloatType),
        Seq(LeftCol(1, _)), Seq(RightCol(1, _)), None) =>
        (OP_JOIN_COL1, OP_SORT_COL3_IS_DUMMY_COL1, OP_FILTER_NOT_DUMMY)

      case (Seq(IntegerType, StringType, IntegerType), Seq(IntegerType, StringType, IntegerType),
        Seq(LeftCol(2, _)), Seq(RightCol(2, _)), None) =>
        (OP_JOIN_COL2, OP_SORT_COL4_IS_DUMMY_COL2, OP_FILTER_NOT_DUMMY)

      case (Seq(IntegerType, FloatType), Seq(IntegerType, IntegerType, FloatType),
        Seq(LeftCol(1, _)), Seq(RightCol(1, _)), None) =>
        (OP_JOIN_PAGERANK, OP_SORT_COL3_IS_DUMMY_COL1, OP_FILTER_NOT_DUMMY)

      case (Seq(IntegerType, StringType),
        Seq(IntegerType, IntegerType, IntegerType, IntegerType, IntegerType, FloatType,
          IntegerType, FloatType, FloatType),
        Seq(LeftCol(1, _)), Seq(RightCol(2, _)), None) =>
        (OP_JOIN_TPCH9GENERIC_NATION, OP_SORT_COL3_IS_DUMMY_COL1, OP_FILTER_NOT_DUMMY)

      case (Seq(IntegerType, IntegerType),
        Seq(IntegerType, IntegerType, IntegerType, IntegerType, FloatType, IntegerType,
          FloatType, FloatType),
        Seq(LeftCol(1, _)), Seq(RightCol(4, _)), None) =>
        (OP_JOIN_TPCH9GENERIC_SUPPLIER, OP_SORT_COL3_IS_DUMMY_COL1, OP_FILTER_NOT_DUMMY)

      case (Seq(IntegerType, IntegerType),
        Seq(IntegerType, IntegerType, FloatType, IntegerType, IntegerType, FloatType, FloatType),
        Seq(LeftCol(1, _)), Seq(RightCol(4, _)), None) =>
        (OP_JOIN_TPCH9GENERIC_ORDERS, OP_SORT_COL3_IS_DUMMY_COL1, OP_FILTER_NOT_DUMMY)

      case (Seq(IntegerType, IntegerType, FloatType),
        Seq(IntegerType, IntegerType, IntegerType, IntegerType, FloatType, FloatType),
        Seq(LeftCol(2, _), LeftCol(1, _)), Seq(RightCol(3, _), RightCol(1, _)), None) =>
        (OP_JOIN_TPCH9GENERIC_PARTSUPP, OP_SORT_COL3_IS_DUMMY_COL1, OP_FILTER_NOT_DUMMY)

      case (Seq(IntegerType),
        Seq(IntegerType, IntegerType, IntegerType, IntegerType, FloatType, FloatType),
        Seq(LeftCol(1, _)), Seq(RightCol(2, _)), None) =>
        (OP_JOIN_TPCH9GENERIC_PART_LINEITEM, OP_SORT_COL3_IS_DUMMY_COL1, OP_FILTER_NOT_DUMMY)

      case (Seq(IntegerType, IntegerType),
        Seq(IntegerType, StringType, IntegerType, IntegerType, FloatType, IntegerType,
          IntegerType, FloatType, FloatType),
        Seq(LeftCol(1, _)), Seq(RightCol(6, _)), None) =>
        (OP_JOIN_TPCH9OPAQUE_ORDERS, OP_SORT_COL3_IS_DUMMY_COL1, OP_FILTER_NOT_DUMMY)

      case (Seq(IntegerType, StringType, IntegerType, IntegerType, FloatType),
        Seq(IntegerType, IntegerType, IntegerType, IntegerType, FloatType, FloatType),
        Seq(LeftCol(3, _), LeftCol(4, _)), Seq(RightCol(3, _), RightCol(2, _)), None) =>
        (OP_JOIN_TPCH9OPAQUE_LINEITEM, OP_SORT_COL3_IS_DUMMY_COL1, OP_FILTER_NOT_DUMMY)

      case (Seq(IntegerType, StringType),
        Seq(IntegerType, IntegerType, IntegerType, FloatType),
        Seq(LeftCol(1, _)), Seq(RightCol(2, _)), None) =>
        (OP_JOIN_TPCH9OPAQUE_NATION, OP_SORT_COL3_IS_DUMMY_COL1, OP_FILTER_NOT_DUMMY)

      case (Seq(IntegerType, IntegerType),
        Seq(IntegerType, IntegerType, FloatType),
        Seq(LeftCol(1, _)), Seq(RightCol(2, _)), None) =>
        (OP_JOIN_TPCH9OPAQUE_SUPPLIER, OP_SORT_COL3_IS_DUMMY_COL1, OP_FILTER_NOT_DUMMY)

      case (Seq(IntegerType),
        Seq(IntegerType, IntegerType, FloatType),
        Seq(LeftCol(1, _)), Seq(RightCol(1, _)), None) =>
        (OP_JOIN_TPCH9OPAQUE_PART_PARTSUPP, OP_SORT_COL3_IS_DUMMY_COL1, OP_FILTER_NOT_DUMMY)

      case (Seq(StringType, IntegerType),
        Seq(StringType, IntegerType, StringType, IntegerType, StringType, StringType),
        Seq(LeftCol(1, _)), Seq(RightCol(1, _)), None) =>
        (OP_JOIN_DISEASEDEFAULT_TREATMENT, OP_SORT_COL2_IS_DUMMY_COL1, OP_FILTER_NOT_DUMMY)

      case (Seq(StringType, IntegerType, StringType),
        Seq(IntegerType, StringType, StringType),
        Seq(LeftCol(1, _)), Seq(RightCol(2, _)), None) =>
        (OP_JOIN_DISEASEDEFAULT_PATIENT, OP_SORT_COL2_IS_DUMMY_COL1, OP_FILTER_NOT_DUMMY)

      case (Seq(StringType, IntegerType, StringType, StringType, IntegerType),
        Seq(IntegerType, StringType, StringType),
        Seq(LeftCol(1, _)), Seq(RightCol(2, _)), None) =>
        (OP_JOIN_DISEASEOPAQUE_PATIENT, OP_SORT_COL2_IS_DUMMY_COL1, OP_FILTER_NOT_DUMMY)

      case (Seq(StringType, IntegerType, StringType),
        Seq(StringType, IntegerType),
        Seq(LeftCol(1, _)), Seq(RightCol(1, _)), None) =>
        (OP_JOIN_DISEASEOPAQUE_TREATMENT, OP_SORT_COL2_IS_DUMMY_COL1, OP_FILTER_NOT_DUMMY)

      case (Seq(IntegerType, StringType),
        Seq(StringType, IntegerType, StringType, IntegerType, StringType, StringType),
        Seq(LeftCol(1, _)), Seq(RightCol(2, _)), None) =>
        (OP_JOIN_GENEDEFAULT_GENE, OP_SORT_COL2_IS_DUMMY_COL1, OP_FILTER_NOT_DUMMY)

      case (Seq(IntegerType, StringType),
        Seq(StringType, IntegerType, StringType),
        Seq(LeftCol(1, _)), Seq(RightCol(2, _)), None) =>
        (OP_JOIN_GENEOPAQUE_GENE, OP_SORT_COL2_IS_DUMMY_COL1, OP_FILTER_NOT_DUMMY)

      case (Seq(IntegerType, StringType, StringType, IntegerType, StringType),
        Seq(IntegerType, StringType, StringType),
        Seq(LeftCol(3, _)), Seq(RightCol(2, _)), None) =>
        (OP_JOIN_GENEOPAQUE_PATIENT, OP_SORT_COL2_IS_DUMMY_COL1, OP_FILTER_NOT_DUMMY)

      case _ =>
        throw new Exception(
          s"OpaqueJoinUtils: unknown left join keys $leftKeys, " +
            s"right join keys $rightKeys, condition $condition.\n" +
            s"Input: left $leftOutput, right $rightOutput.\n" +
            s"Types: left ${leftOutput.map(_.dataType)}, right ${rightOutput.map(_.dataType)}")
    }
    (joinOpcode, dummySortOpcode, dummyFilterOpcode)
  }
}

case class EncryptedSortMergeJoinExec(
    joinType: JoinType,
    leftKeys: Seq[Expression],
    rightKeys: Seq[Expression],
    leftSchema: Seq[Attribute],
    rightSchema: Seq[Attribute],
    output: Seq[Attribute],
    child: SparkPlan)
  extends UnaryExecNode with OpaqueOperatorExec {

  import Utils.time

  override def executeBlocked() = {
    val childRDD = child.asInstanceOf[OpaqueOperatorExec].executeBlocked()
    Utils.ensureCached(childRDD)
    time("Force child of EncryptedSortMergeJoinExec") { childRDD.count }

    val joinExprSer = Utils.serializeJoinExpression(
      joinType, leftKeys, rightKeys, leftSchema, rightSchema)

    val joined = childRDD.map { block =>
      val (enclave, eid) = Utils.initEnclave()
      val numOutputRows = new MutableInteger
      val joined = enclave.NonObliviousSortMergeJoin(
        eid, joinExprSer, block.bytes, numOutputRows)
      Block(joined, numOutputRows.value)
    }
    Utils.ensureCached(joined)
    time("join") { joined.count }

    joined
  }
}

case class ObliviousUnionExec(
    left: SparkPlan,
    right: SparkPlan)
  extends BinaryExecNode with OpaqueOperatorExec {
  import Utils.time

  override def output: Seq[Attribute] =
    left.output

  override def executeBlocked() = {
    val leftRDD = left.asInstanceOf[OpaqueOperatorExec].executeBlocked()
    val rightRDD = right.asInstanceOf[OpaqueOperatorExec].executeBlocked()
    Utils.ensureCached(leftRDD)
    time("Force left child of ObliviousUnionExec") { leftRDD.count }
    Utils.ensureCached(rightRDD)
    time("Force right child of ObliviousUnionExec") { rightRDD.count }

    // RA.initRA(leftRDD)

    val unioned = leftRDD.zipPartitions(rightRDD) { (leftBlockIter, rightBlockIter) =>
      val leftBlockArray = leftBlockIter.toArray
      assert(leftBlockArray.length == 1)
      val leftBlock = leftBlockArray.head

      val rightBlockArray = rightBlockIter.toArray
      assert(rightBlockArray.length == 1)
      val rightBlock = rightBlockArray.head

      Iterator(Utils.concatEncryptedBlocks(leftBlock, rightBlock))
    }
    Utils.ensureCached(unioned)
    time("union") { unioned.count }
    unioned
  }
}<|MERGE_RESOLUTION|>--- conflicted
+++ resolved
@@ -216,77 +216,12 @@
   override def output: Seq[Attribute] = projectList.map(_.toAttribute)
 
   override def executeBlocked() = {
-<<<<<<< HEAD
-    val execRDD = child.asInstanceOf[OpaqueOperatorExec].executeBlocked()
-    Utils.ensureCached(execRDD)
-    // RA.initRA(execRDD)
-    val projectListSer = Utils.serializeProjectList(projectList, child.output)
-=======
-    val opcode = projectList match {
-      case Seq(
-        Alias(Substring(Col(1, _), Literal(0, IntegerType), Literal(8, IntegerType)), _),
-        Col(4, _)) =>
-        OP_BD2
-      case Seq(Col(4, _), Alias(Multiply(Col(2, _), Col(5, _)), _)) =>
-        OP_PROJECT_PAGERANK_WEIGHT_RANK
-      case Seq(Col(1, _),
-        Alias(Add(
-          Literal(0.15, DoubleType),
-          Multiply(Literal(0.85, DoubleType), Col(2, _))), _)) =>
-        OP_PROJECT_PAGERANK_APPLY_INCOMING_RANK
-      case Seq(Col(2, _), Col(3, _), Col(4, _)) if child.output.size == 4 =>
-        OP_PROJECT_DROP_COL1
-      case Seq(Col(2, _), Col(3, _)) if child.output.size == 3 =>
-        OP_PROJECT_DROP_COL1
-      case Seq(Col(1, _)) if child.output.size == 2 =>
-        OP_PROJECT_DROP_COL2
-      case Seq(Col(1, _), Col(2, _)) if child.output.size == 3 =>
-        OP_PROJECT_DROP_COL3
-      case Seq(Col(2, _), Col(1, _), Col(3, _)) if child.output.size == 3 =>
-        OP_PROJECT_SWAP_COL1_COL2
-      case Seq(Col(1, _), Col(3, _), Col(2, _)) if child.output.size == 3 =>
-        OP_PROJECT_SWAP_COL2_COL3
-      case Seq(Col(4, _), Col(2, _), Col(5, _)) if child.output.size == 5 =>
-        OP_PROJECT_COL4_COL2_COL5
-      case Seq(Col(2, _), Col(1, _), Col(4, _)) if child.output.size == 9 =>
-        OP_PROJECT_COL2_COL1_COL4
-      case Seq(Col(2, _), Col(4, _)) if child.output.size == 4 =>
-        OP_PROJECT_COL2_COL4
-      case Seq(Col(3, _)) if child.output.size == 3 =>
-        OP_PROJECT_COL3
-      case Seq(Col(1, _), Alias(Add(Col(2, _), Literal(1, IntegerType)), _)) =>
-        OP_PROJECT_COL2_ADD_1
-      case Seq(Col(2, _), Col(5, _),
-        Alias(Subtract(
-          Multiply(Col(9, _), Subtract(Literal(1.0, FloatType), Col(10, _))),
-          Multiply(Col(7, _), Col(8, _))), _)) =>
-        OP_PROJECT_TPCH9GENERIC
-      case Seq(Col(4, _), Col(2, _),
-        Alias(Subtract(
-          Multiply(Col(9, _), Subtract(Literal(1.0, FloatType), Col(10, _))),
-          Multiply(Col(7, _), Col(8, _))), _)) =>
-        OP_PROJECT_TPCH9OPAQUE
-      case Seq(Col(1, _), Alias(Year(Col(2, DateType)), _)) =>
-        OP_PROJECT_TPCH9_ORDER_YEAR
-      case Seq(
-        Alias(Multiply(Col(1, FloatType), Col(1, FloatType)), _),
-        Alias(Multiply(Col(1, FloatType), Col(2, FloatType)), _),
-        Alias(Multiply(Col(2, FloatType), Col(2, FloatType)), _),
-        Alias(Multiply(Col(1, FloatType), Col(3, FloatType)), _),
-        Alias(Multiply(Col(2, FloatType), Col(3, FloatType)), _)
-      ) =>
-          OP_PROJECT_LS
-      case _ =>
-        throw new Exception(
-          s"ObliviousProjectExec: unknown project list $projectList.\n" +
-            s"Input: ${child.output}.\n" +
-            s"Types: ${child.output.map(_.dataType)}")
-    }
     val execRDD = child.asInstanceOf[OpaqueOperatorExec].executeBlocked()
     Utils.ensureCached(execRDD)
     Utils.time("force child of project") { execRDD.count }
-    RA.initRA(execRDD)
->>>>>>> 327de2cd
+    // RA.initRA(execRDD)
+
+    val projectListSer = Utils.serializeProjectList(projectList, child.output)
 
     execRDD.map { block =>
       val (enclave, eid) = Utils.initEnclave()
@@ -297,70 +232,13 @@
 }
 
 
-case class ObliviousFilterExec(instruction: Either[Expression, Opcode], child: SparkPlan)
+case class ObliviousFilterExec(condition: Expression, child: SparkPlan)
   extends UnaryExecNode with OpaqueOperatorExec {
 
   override def output: Seq[Attribute] = child.output
-  
+
   override def executeBlocked(): RDD[Block] = {
-<<<<<<< HEAD
     val execRDD = child.asInstanceOf[OpaqueOperatorExec].executeBlocked()
-=======
-    val opcode = instruction match {
-      case Right(op) => op
-      case Left(condition) => {
-        condition match {
-          case IsNotNull(_) =>
-            // TODO: null handling. For now we assume nothing is null, because we can't represent nulls
-            // in the encrypted format. 
-            return child.asInstanceOf[OpaqueOperatorExec].executeBlocked()
-          case GreaterThan(Col(2, _), Literal(3, IntegerType)) =>
-            OP_FILTER_COL2_GT3
-          case And(
-            IsNotNull(Col(2, _)),
-            GreaterThan(Col(2, _), Literal(1000, IntegerType))) =>
-            OP_BD1
-          case And(
-            And(
-              And(
-                IsNotNull(Col(3, _)),
-                GreaterThanOrEqual(Cast(Col(3, _), StringType), Literal(start, StringType))),
-              LessThanOrEqual(Cast(Col(3, _), StringType), Literal(end, StringType))),
-            IsNotNull(Col(2, _)))
-              if start == UTF8String.fromString("1980-01-01")
-              && end == UTF8String.fromString("1980-04-01") =>
-            OP_FILTER_COL3_DATE_BETWEEN_1980_01_01_AND_1980_04_01
-          case Contains(Col(2, _), Literal(maroon, StringType))
-              if maroon == UTF8String.fromString("maroon") =>
-            OP_FILTER_COL2_CONTAINS_MAROON
-          case GreaterThan(Col(4, _), Literal(25, _)) =>
-            OP_FILTER_COL4_GT_25
-          case GreaterThan(Col(4, _), Literal(40, _)) =>
-            OP_FILTER_COL4_GT_40
-          case GreaterThan(Col(4, _), Literal(45, _)) =>
-            OP_FILTER_COL4_GT_45
-          case _ =>
-            throw new Exception(
-              s"ObliviousFilterExec: unknown condition $condition.\n" +
-                s"Input: ${child.output}.\n" +
-                s"Types: ${child.output.map(_.dataType)}")
-        }
-      }
-      case _ => throw new IllegalArgumentException(
-        "Must have an opcode or expression passed in as the first argument.")
-    }
-    ObliviousFilterExec.filterBlocks(child.asInstanceOf[OpaqueOperatorExec].executeBlocked(), opcode)
-  }
-}
-
-object ObliviousFilterExec extends java.io.Serializable {
-
-  def apply(instruction: Expression, child: SparkPlan) = new ObliviousFilterExec(Left(instruction), child)
-
-  def apply(instruction: Opcode, child: SparkPlan) = new ObliviousFilterExec(Right(instruction), child)
-
-  def filterBlocks(execRDD: RDD[Block], opcode: Opcode): RDD[Block] = {
->>>>>>> 327de2cd
     Utils.ensureCached(execRDD)
     // RA.initRA(execRDD)
     val conditionSer = Utils.serializeFilterExpression(condition, child.output)
@@ -369,49 +247,13 @@
       val (enclave, eid) = Utils.initEnclave()
       val numOutputRows = new MutableInteger
       val filtered = enclave.Filter(
-<<<<<<< HEAD
         eid, conditionSer, block.bytes, numOutputRows)
       Block(filtered, numOutputRows.value)
     }
   }
 }
 
-case class ObliviousPermuteExec(child: SparkPlan) extends UnaryExecNode with OpaqueOperatorExec {
-  override def output: Seq[Attribute] = child.output
-
-  override def executeBlocked() = {
-    import Opcode._
-    val execRDD = child.asInstanceOf[OpaqueOperatorExec].executeBlocked()
-    Utils.ensureCached(execRDD)
-    // RA.initRA(execRDD)
-
-    val rowsWithRandomIds = execRDD.map { block =>
-      val (enclave, eid) = Utils.initEnclave()
-      val serResult = enclave.Project(
-        eid, ??? /*OP_PROJECT_ADD_RANDOM_ID.value*/, block.bytes)
-      Block(serResult, block.numRows)
-    }
-    
-    ObliviousSortExec.sortBlocks(rowsWithRandomIds, OP_SORT_COL1).map { block =>
-      val (enclave, eid) = Utils.initEnclave()
-      val serResult = enclave.Project(
-        eid, ??? /*OP_PROJECT_DROP_COL1.value*/, block.bytes)
-      Block(serResult, block.numRows)
-    }
-  }
-}
-
-case class ObliviousAggregateExec(
-=======
-        eid, 0, 0, opcode.value, block.bytes, block.numRows, numOutputRows)
-      val returned_block = Block(filtered, numOutputRows.value)
-      returned_block
-    }
-  }
-}
-
 case class EncryptedAggregateExec(
->>>>>>> 327de2cd
     groupingExpressions: Seq[Expression],
     aggExpressions: Seq[NamedExpression],
     child: SparkPlan)
@@ -471,61 +313,6 @@
 
     val childRDD = child.asInstanceOf[OpaqueOperatorExec].executeBlocked()
     Utils.ensureCached(childRDD)
-<<<<<<< HEAD
-    time("aggregate - force child") { childRDD.count }
-    // Process boundaries
-    // RA.initRA(childRDD)
-    val boundaries = childRDD.map { block =>
-      val (enclave, eid) = Utils.initEnclave()
-      val boundary = enclave.AggregateStep1(
-        eid, 0, 0, aggStep1Opcode.value, block.bytes, block.numRows)
-      // enclave.StopEnclave(eid)
-      boundary
-    }
-
-    val boundariesCollected = time("aggregate - step 1") { boundaries.collect }
-    if (boundariesCollected.forall(_.isEmpty)) {
-      return sqlContext.sparkContext.emptyRDD[Block]
-    }
-    val (enclave, eid) = Utils.initEnclave()
-    val processedBoundariesConcat = time("aggregate - ProcessBoundary") {
-      enclave.ProcessBoundary(
-        eid, aggStep1Opcode.value,
-        Utils.concatByteArrays(boundariesCollected), boundariesCollected.length)
-    }
-
-    // Send processed boundaries to partitions and generate a mix of partial and final aggregates
-    val processedBoundaries = Utils.splitBytes(processedBoundariesConcat, boundariesCollected.length)
-    val processedBoundariesRDD = sparkContext.parallelize(processedBoundaries, childRDD.partitions.length)
-    val partialAggregates = childRDD.zipPartitions(processedBoundariesRDD) {
-      (blockIter, boundaryIter) =>
-        val blockArray = blockIter.toArray
-        assert(blockArray.length == 1)
-        val block = blockArray.head
-        val boundaryArray = boundaryIter.toArray
-        assert(boundaryArray.length == 1)
-        val boundaryRecord = boundaryArray.head
-        val (enclave, eid) = Utils.initEnclave()
-        assert(block.numRows > 0)
-        val partialAgg = enclave.AggregateStep2(
-          eid, 0, 0, aggStep2Opcode.value, block.bytes, block.numRows, boundaryRecord)
-        assert(partialAgg.nonEmpty,
-          s"enclave.AggregateStep2($eid, 0, 0, $aggStep2Opcode, ${block.bytes.length}, ${block.numRows}, ${boundaryRecord.length}) returned empty result")
-        Iterator(Block(partialAgg, block.numRows))
-    }
-
-    Utils.ensureCached(partialAggregates)
-    time("aggregate - step 2") { partialAggregates.count }
-
-    // Sort the partial and final aggregates using a comparator that causes final aggregates to come first
-    val sortedAggregates = time("aggregate - sort dummies") {
-      val result = ObliviousSortExec.sortBlocks(partialAggregates, aggDummySortOpcode)
-      Utils.ensureCached(result)
-      result.count
-      result
-    }
-=======
->>>>>>> 327de2cd
 
     if (aggOpcode == OP_SUM_COL1_INTEGER || aggOpcode == OP_SUM_LS) {
       RA.initRA(childRDD)
@@ -533,15 +320,9 @@
       val aggregates = childRDD.map { block =>
         val (enclave, eid) = Utils.initEnclave()
         val numOutputRows = new MutableInteger
-<<<<<<< HEAD
-        val filtered = enclave.Filter(
-          eid, ???, block.bytes, numOutputRows)
-        Block(filtered, numOutputRows.value)
-=======
         val resultBytes = enclave.GlobalAggregate(
           eid, 0, 0, aggOpcode.value, block.bytes, block.numRows, numOutputRows)
         resultBytes
->>>>>>> 327de2cd
       }
 
       var aggOpcode2 = aggOpcode
@@ -580,120 +361,6 @@
   }
 }
 
-<<<<<<< HEAD
-case class ObliviousSortMergeJoinExec(
-    left: SparkPlan,
-    right: SparkPlan,
-    leftKeys: Seq[Expression],
-    rightKeys: Seq[Expression],
-    condition: Option[Expression])
-  extends BinaryExecNode with OpaqueOperatorExec {
-
-  import Utils.time
-
-  override def output: Seq[Attribute] =
-    left.output ++ right.output
-
-  override def executeBlocked() = {
-    import Opcode._
-    val (joinOpcode, dummySortOpcode, dummyFilterOpcode) =
-      OpaqueJoinUtils.getOpcodes(left.output, right.output, leftKeys, rightKeys, condition)
-
-    val leftRDD = left.asInstanceOf[OpaqueOperatorExec].executeBlocked()
-    val rightRDD = right.asInstanceOf[OpaqueOperatorExec].executeBlocked()
-    Utils.ensureCached(leftRDD)
-    time("Force left child of ObliviousSortMergeJoinExec") { leftRDD.count }
-    Utils.ensureCached(rightRDD)
-    time("Force right child of ObliviousSortMergeJoinExec") { rightRDD.count }
-
-    // RA.initRA(leftRDD)
-
-    val processed = leftRDD.zipPartitions(rightRDD) { (leftBlockIter, rightBlockIter) =>
-      val (enclave, eid) = Utils.initEnclave()
-
-      val leftBlockArray = leftBlockIter.toArray
-      assert(leftBlockArray.length == 1)
-      val leftBlock = leftBlockArray.head
-
-      val rightBlockArray = rightBlockIter.toArray
-      assert(rightBlockArray.length == 1)
-      val rightBlock = rightBlockArray.head
-
-      val processed = enclave.JoinSortPreprocess(
-        eid, 0, 0, joinOpcode.value, leftBlock.bytes, leftBlock.numRows,
-        rightBlock.bytes, rightBlock.numRows)
-
-      Iterator(Block(processed, leftBlock.numRows + rightBlock.numRows))
-    }
-    Utils.ensureCached(processed)
-    time("join - preprocess") { processed.count }
-
-    val sorted = time("join - sort") {
-      val result = ObliviousSortExec.sortBlocks(processed, joinOpcode)
-      Utils.ensureCached(result)
-      result.count
-      result
-    }
-
-    val lastPrimaryRows = sorted.map { block =>
-      val (enclave, eid) = Utils.initEnclave()
-      enclave.ScanCollectLastPrimary(eid, joinOpcode.value, block.bytes, block.numRows)
-    }
-
-    val lastPrimaryRowsCollected = time("join - collect last primary") { lastPrimaryRows.collect }
-    val (enclave, eid) = Utils.initEnclave()
-    val processedJoinRows = time("join - process boundary") {
-      enclave.ProcessJoinBoundary(
-        eid, joinOpcode.value, Utils.concatByteArrays(lastPrimaryRowsCollected),
-        lastPrimaryRowsCollected.length)
-    }
-
-    val processedJoinRowsSplit = Utils.readVerifiedRows(processedJoinRows).toArray
-    assert(processedJoinRowsSplit.length == sorted.partitions.length)
-    val processedJoinRowsRDD =
-      sparkContext.parallelize(processedJoinRowsSplit, sorted.partitions.length)
-
-    val joined = sorted.zipPartitions(processedJoinRowsRDD) { (blockIter, joinRowIter) =>
-      val block = blockIter.next()
-      assert(!blockIter.hasNext)
-      val joinRow = joinRowIter.next()
-      assert(!joinRowIter.hasNext)
-      val (enclave, eid) = Utils.initEnclave()
-      val joined = enclave.SortMergeJoin(
-        eid, 0, 0, joinOpcode.value, block.bytes, block.numRows, joinRow)
-      Iterator(Block(joined, block.numRows))
-    }
-    Utils.ensureCached(joined)
-    time("join - sort merge join") { joined.count }
-
-    val joinedWithRandomIds = joined.map { block =>
-      val (enclave, eid) = Utils.initEnclave()
-      val serResult = enclave.Project(
-        eid, ??? /*OP_PROJECT_ADD_RANDOM_ID.value*/, block.bytes)
-      Block(serResult, block.numRows)
-    }
-    val permuted = ObliviousSortExec.sortBlocks(joinedWithRandomIds, OP_SORT_COL1).map { block =>
-      val (enclave, eid) = Utils.initEnclave()
-      val serResult = enclave.Project(
-        eid, ??? /*OP_PROJECT_DROP_COL1.value*/, block.bytes)
-      Block(serResult, block.numRows)
-    }
-
-    val nonDummy = permuted.map { block =>
-      val (enclave, eid) = Utils.initEnclave()
-      val numOutputRows = new MutableInteger
-      val filtered = enclave.Filter(
-        eid, ???, block.bytes, numOutputRows)
-      Block(filtered, numOutputRows.value)
-    }
-    Utils.ensureCached(nonDummy)
-    time("join - filter dummies") { nonDummy.count }
-    nonDummy
-  }
-}
-
-=======
->>>>>>> 327de2cd
 private object OpaqueJoinUtils {
   /** Given the join information, return (joinOpcode, dummySortOpcode, dummyFilterOpcode). */
   def getOpcodes(
