--- conflicted
+++ resolved
@@ -225,32 +225,20 @@
 }
 
 case class EncryptedAggregateExec(
-<<<<<<< HEAD
   groupingExpressions: Seq[NamedExpression],
   aggExpressions: Seq[AggregateExpression],
   mode: AggregateMode,
   child: SparkPlan)
     extends UnaryExecNode with OpaqueOperatorExec {
-=======
-    groupingExpressions: Seq[NamedExpression],
-    aggExpressions: Seq[AggregateExpression],
-    child: SparkPlan)
-  extends UnaryExecNode with OpaqueOperatorExec {
->>>>>>> 51b621b2
 
   override def producedAttributes: AttributeSet =
     AttributeSet(aggExpressions) -- AttributeSet(groupingExpressions)
 
-<<<<<<< HEAD
   override def output: Seq[Attribute] = mode match {
     case Partial => groupingExpressions.map(_.toAttribute) ++ aggExpressions.map(_.copy(mode = Partial)).flatMap(_.aggregateFunction.inputAggBufferAttributes)
     case Final => groupingExpressions.map(_.toAttribute) ++ aggExpressions.map(_.resultAttribute)
     case Complete => groupingExpressions.map(_.toAttribute) ++ aggExpressions.map(_.resultAttribute)
   }
-=======
-  override def output: Seq[Attribute] =
-    groupingExpressions.map(_.toAttribute) ++ aggExpressions.map(_.resultAttribute)
->>>>>>> 51b621b2
 
   override def executeBlocked(): RDD[Block] = {
 
