/*
 * Licensed to the Apache Software Foundation (ASF) under one or more
 * contributor license agreements.  See the NOTICE file distributed with
 * this work for additional information regarding copyright ownership.
 * The ASF licenses this file to You under the Apache License, Version 2.0
 * (the "License"); you may not use this file except in compliance with
 * the License.  You may obtain a copy of the License at
 *
 *    http://www.apache.org/licenses/LICENSE-2.0
 *
 * Unless required by applicable law or agreed to in writing, software
 * distributed under the License is distributed on an "AS IS" BASIS,
 * WITHOUT WARRANTIES OR CONDITIONS OF ANY KIND, either express or implied.
 * See the License for the specific language governing permissions and
 * limitations under the License.
 */

package edu.berkeley.cs.rise.opaque.execution

import scala.collection.mutable.ArrayBuffer

import edu.berkeley.cs.rise.opaque.Utils
import org.apache.spark.rdd.RDD
import org.apache.spark.sql.catalyst.InternalRow
import org.apache.spark.sql.catalyst.expressions.AttributeSet
import org.apache.spark.sql.catalyst.expressions.aggregate._
import org.apache.spark.sql.catalyst.expressions._
import org.apache.spark.sql.catalyst.expressions.aggregate._
<<<<<<< HEAD
import org.apache.spark.sql.catalyst.plans.Inner
import org.apache.spark.sql.catalyst.plans.JoinType
import org.apache.spark.sql.catalyst.plans.LeftAnti
import org.apache.spark.sql.catalyst.plans.LeftSemi
=======
import org.apache.spark.sql.catalyst.plans._
>>>>>>> a4a6ff95
import org.apache.spark.sql.catalyst.plans.physical.Partitioning
import org.apache.spark.sql.execution.joins.{BuildLeft, BuildRight, BuildSide}
import org.apache.spark.sql.execution.SparkPlan
import edu.berkeley.cs.rise.opaque.OpaqueException

trait LeafExecNode extends SparkPlan {
  override final def children: Seq[SparkPlan] = Nil
  override def producedAttributes: AttributeSet = outputSet
}

trait UnaryExecNode extends SparkPlan {
  def child: SparkPlan

  override final def children: Seq[SparkPlan] = child :: Nil

  override def outputPartitioning: Partitioning = child.outputPartitioning
}

trait BinaryExecNode extends SparkPlan {
  def left: SparkPlan
  def right: SparkPlan

  override final def children: Seq[SparkPlan] = Seq(left, right)
}

case class EncryptedLocalTableScanExec(
    output: Seq[Attribute],
    plaintextData: Seq[InternalRow])
  extends LeafExecNode with OpaqueOperatorExec {

  private val unsafeRows: Array[InternalRow] = {
    val proj = UnsafeProjection.create(output, output)
    val result: Array[InternalRow] = plaintextData.map(r => proj(r).copy()).toArray
    result
  }

  override def executeBlocked(): RDD[Block] = {
    // Locally partition plaintextData using the same logic as ParallelCollectionRDD.slice
    def positions(length: Long, numSlices: Int): Iterator[(Int, Int)] = {
      (0 until numSlices).iterator.map { i =>
        val start = ((i * length) / numSlices).toInt
        val end = (((i + 1) * length) / numSlices).toInt
        (start, end)
      }
    }
    val slicedPlaintextData: Seq[Seq[InternalRow]] =
      positions(unsafeRows.length, sqlContext.sparkContext.defaultParallelism).map {
        case (start, end) => unsafeRows.slice(start, end).toSeq
      }.toSeq

    // Encrypt each local partition
    val encryptedPartitions: Seq[Block] =
      slicedPlaintextData.map(slice =>
        Utils.encryptInternalRowsFlatbuffers(slice, output.map(_.dataType), useEnclave = false))

    // Make an RDD from the encrypted partitions
    sqlContext.sparkContext.parallelize(encryptedPartitions)
  }
}

case class EncryptExec(child: SparkPlan)
  extends UnaryExecNode with OpaqueOperatorExec {

  override def output: Seq[Attribute] = child.output

  override def executeBlocked(): RDD[Block] = {
    child.execute().mapPartitions { rowIter =>
      Iterator(Utils.encryptInternalRowsFlatbuffers(
        rowIter.toSeq, output.map(_.dataType), useEnclave = true))
    }
  }
}

case class EncryptedBlockRDDScanExec(
    output: Seq[Attribute],
    rdd: RDD[Block])
  extends LeafExecNode with OpaqueOperatorExec {

  override def executeBlocked(): RDD[Block] = rdd
}

case class Block(bytes: Array[Byte]) extends Serializable

trait OpaqueOperatorExec extends SparkPlan {
  def executeBlocked(): RDD[Block]

  def timeOperator[A](childRDD: RDD[A], desc: String)(f: RDD[A] => RDD[Block]): RDD[Block] = {
    import Utils.time
    Utils.ensureCached(childRDD)
    time(s"Force child of $desc") { childRDD.count }
    time(desc) {
      val result = f(childRDD)
      Utils.ensureCached(result)
      result.count
      result
    }
  }

  /**
   * An Opaque operator cannot return plaintext rows, so this method should normally not be invoked.
   * Instead use executeBlocked, which returns the data as encrypted blocks.
   *
   * However, when encrypted data is cached, Spark SQL's InMemoryRelation attempts to call this
   * method and persist the resulting RDD. [[ConvertToOpaqueOperators]] later eliminates the dummy
   * relation from the logical plan, but this only happens after InMemoryRelation has called this
   * method. We therefore have to silently return an empty RDD here.
    */

  override def doExecute(): RDD[InternalRow] = {
    sqlContext.sparkContext.emptyRDD
    // throw new UnsupportedOperationException("use executeBlocked")
  }

  def collectEncrypted(): Array[Block] = {
    executeBlocked().collect
  }

  override def executeCollect(): Array[InternalRow] = {
<<<<<<< HEAD

    val collectedRDD = executeBlocked().collect()
    collectedRDD.map { block =>
        Utils.addBlockForVerification(block)
    }
    
    collectedRDD.flatMap { block =>
=======
    collectEncrypted().flatMap { block =>
>>>>>>> a4a6ff95
      Utils.decryptBlockFlatbuffers(block)
    }
  }

  override def executeTake(n: Int): Array[InternalRow] = {
    if (n == 0) {
      return new Array[InternalRow](0)
    }

    val childRDD = executeBlocked()

    val buf = new ArrayBuffer[InternalRow]
    val totalParts = childRDD.partitions.length
    var partsScanned = 0
    while (buf.size < n && partsScanned < totalParts) {
      // The number of partitions to try in this iteration. It is ok for this number to be
      // greater than totalParts because we actually cap it at totalParts in runJob.
      var numPartsToTry = 1L
      if (partsScanned > 0) {
        // If we didn't find any rows after the first iteration, just try all partitions next.
        // Otherwise, interpolate the number of partitions we need to try, but overestimate it
        // by 50%.
        if (buf.size == 0) {
          numPartsToTry = totalParts - 1
        } else {
          numPartsToTry = (1.5 * n * partsScanned / buf.size).toInt
        }
      }
      numPartsToTry = math.max(0, numPartsToTry)  // guard against negative num of partitions

      val p = partsScanned.until(math.min(partsScanned + numPartsToTry, totalParts).toInt)
      val sc = sqlContext.sparkContext
      val res = sc.runJob(childRDD,
        (it: Iterator[Block]) => if (it.hasNext) Some(it.next()) else None, p)

      // TODO: take currently doesn't do post verification
      
      res.foreach {
        case Some(block) =>
          buf ++= Utils.decryptBlockFlatbuffers(block)
        case None =>
      }

      partsScanned += p.size
    }

    if (buf.size > n) {
      buf.take(n).toArray
    } else {
      buf.toArray
    }
  }
}

case class EncryptedProjectExec(projectList: Seq[NamedExpression], child: SparkPlan)
  extends UnaryExecNode with OpaqueOperatorExec {

  override def output: Seq[Attribute] = projectList.map(_.toAttribute)

  override def executeBlocked(): RDD[Block] = {
    val projectListSer = Utils.serializeProjectList(projectList, child.output)
    timeOperator(child.asInstanceOf[OpaqueOperatorExec].executeBlocked(), "EncryptedProjectExec") {
      childRDD => 
        childRDD.map { block =>
        val (enclave, eid) = Utils.initEnclave()
        Block(enclave.Project(eid, projectListSer, block.bytes))
      }
    }
  }
}


case class EncryptedFilterExec(condition: Expression, child: SparkPlan)
  extends UnaryExecNode with OpaqueOperatorExec {

  override def output: Seq[Attribute] = child.output

  override def executeBlocked(): RDD[Block] = {
    val conditionSer = Utils.serializeFilterExpression(condition, child.output)
    timeOperator(child.asInstanceOf[OpaqueOperatorExec].executeBlocked(), "EncryptedFilterExec") {
      childRDD => 
        childRDD.map { block =>
        val (enclave, eid) = Utils.initEnclave()
        Block(enclave.Filter(eid, conditionSer, block.bytes))
      }
    }
  }
}

case class EncryptedAggregateExec(
  groupingExpressions: Seq[NamedExpression],
  aggExpressions: Seq[AggregateExpression],
  mode: AggregateMode,
  child: SparkPlan)
    extends UnaryExecNode with OpaqueOperatorExec {

  override def producedAttributes: AttributeSet =
    AttributeSet(aggExpressions) -- AttributeSet(groupingExpressions)

  override def output: Seq[Attribute] = mode match {
    case Partial => groupingExpressions.map(_.toAttribute) ++ aggExpressions.map(_.copy(mode = Partial)).flatMap(_.aggregateFunction.inputAggBufferAttributes)
    case Final => groupingExpressions.map(_.toAttribute) ++ aggExpressions.map(_.resultAttribute)
    case Complete => groupingExpressions.map(_.toAttribute) ++ aggExpressions.map(_.resultAttribute)
  }

  override def executeBlocked(): RDD[Block] = {

    val (groupingExprs, aggExprs) = mode match {
      case Partial => {
        val partialAggExpressions = aggExpressions.map(_.copy(mode = Partial))
        (groupingExpressions, partialAggExpressions)
      }
      case Final => {
        val finalGroupingExpressions = groupingExpressions.map(_.toAttribute)
        val finalAggExpressions = aggExpressions.map(_.copy(mode = Final))
        (finalGroupingExpressions, finalAggExpressions)
      }
      case Complete => {
        (groupingExpressions, aggExpressions.map(_.copy(mode = Complete)))
      }
    }

     val aggExprSer = Utils.serializeAggOp(groupingExprs, aggExprs, child.output)

    timeOperator(child.asInstanceOf[OpaqueOperatorExec].executeBlocked(), "EncryptedPartialAggregateExec") {
      childRDD => 
        childRDD.map { block =>
        val (enclave, eid) = Utils.initEnclave()
        Block(enclave.NonObliviousAggregate(eid, aggExprSer, block.bytes, (mode == Partial)))
      }
    }
  }
}

case class EncryptedSortMergeJoinExec(
    joinType: JoinType,
    leftKeys: Seq[Expression],
    rightKeys: Seq[Expression],
    leftSchema: Seq[Attribute],
    rightSchema: Seq[Attribute],
    child: SparkPlan)
    extends UnaryExecNode with OpaqueOperatorExec {

  override def output: Seq[Attribute] = {
    joinType match {
      case Inner => (leftSchema ++ rightSchema).map(_.toAttribute)
      case LeftSemi | LeftAnti => leftSchema.map(_.toAttribute)
    }
  }

  override def executeBlocked(): RDD[Block] = {
    val joinExprSer = Utils.serializeJoinExpression(
      joinType, Some(leftKeys), Some(rightKeys), leftSchema, rightSchema)

    timeOperator(
      child.asInstanceOf[OpaqueOperatorExec].executeBlocked(),
      "EncryptedSortMergeJoinExec") { childRDD =>

      childRDD.map { block =>
        val (enclave, eid) = Utils.initEnclave()
        Block(enclave.NonObliviousSortMergeJoin(eid, joinExprSer, block.bytes))
      }
    }
  }
}

case class EncryptedBroadcastNestedLoopJoinExec(
    left: SparkPlan,
    right: SparkPlan,
    buildSide: BuildSide,
    joinType: JoinType,
    condition: Option[Expression])
    extends BinaryExecNode with OpaqueOperatorExec {

  override def output: Seq[Attribute] = {
    joinType match {
      case _: InnerLike =>
        left.output ++ right.output
      case LeftOuter =>
        left.output ++ right.output.map(_.withNullability(true))
      case RightOuter =>
        left.output.map(_.withNullability(true)) ++ right.output
      case FullOuter =>
        left.output.map(_.withNullability(true)) ++ right.output.map(_.withNullability(true))
      case j: ExistenceJoin =>
        left.output :+ j.exists
      case LeftExistence(_) =>
        left.output
      case x =>
        throw new IllegalArgumentException(
          s"BroadcastNestedLoopJoin should not take $x as the JoinType")
    }
  }

  override def executeBlocked(): RDD[Block] = {
    val joinExprSer = Utils.serializeJoinExpression(
        joinType, None, None, left.output, right.output, condition)

    val leftRDD = left.asInstanceOf[OpaqueOperatorExec].executeBlocked()
    val rightRDD = right.asInstanceOf[OpaqueOperatorExec].executeBlocked()

    joinType match {
      case LeftExistence(_) => {
        join(leftRDD, rightRDD, joinExprSer)
      }
      case _ =>
        throw new OpaqueException(s"$joinType JoinType is not yet supported")
    }
  }

  def join(leftRDD: RDD[Block], rightRDD: RDD[Block],
      joinExprSer: Array[Byte]): RDD[Block] = {
    // We pick which side to broadcast/stream according to buildSide.
    // BuildRight means the right relation <=> the broadcast relation.
    // NOTE: outer_rows and inner_rows in C++ correspond to stream and broadcast side respectively.
    var (streamRDD, broadcastRDD) = buildSide match {
      case BuildRight =>
        (leftRDD, rightRDD)
      case BuildLeft =>
        (rightRDD, leftRDD)
    }
    val broadcast = Utils.concatEncryptedBlocks(broadcastRDD.collect)
    streamRDD.map { block =>
      val (enclave, eid) = Utils.initEnclave()
      Block(enclave.BroadcastNestedLoopJoin(eid, joinExprSer, block.bytes, broadcast.bytes))
    }
  }
}

case class EncryptedUnionExec(
    left: SparkPlan,
    right: SparkPlan)
  extends BinaryExecNode with OpaqueOperatorExec {
  import Utils.time

  override def output: Seq[Attribute] =
    left.output

  override def executeBlocked(): RDD[Block] = {
    var leftRDD = left.asInstanceOf[OpaqueOperatorExec].executeBlocked()
    var rightRDD = right.asInstanceOf[OpaqueOperatorExec].executeBlocked()
    Utils.ensureCached(leftRDD)
    time("Force left child of EncryptedUnionExec") { leftRDD.count }
    Utils.ensureCached(rightRDD)
    time("Force right child of EncryptedUnionExec") { rightRDD.count }

    val num_left_partitions = leftRDD.getNumPartitions
    val num_right_partitions = rightRDD.getNumPartitions
    if (num_left_partitions != num_right_partitions) {
      if (num_left_partitions > num_right_partitions) {
        leftRDD = leftRDD.coalesce(num_right_partitions)
      } else {
        rightRDD = rightRDD.coalesce(num_left_partitions)
      }
    }
    val unioned = leftRDD.zipPartitions(rightRDD) {
      (leftBlockIter, rightBlockIter) =>
        Iterator(Utils.concatEncryptedBlocks(leftBlockIter.toSeq ++ rightBlockIter.toSeq))
    }
    Utils.ensureCached(unioned)
    time("EncryptedUnionExec") { unioned.count }
    unioned
  }
}

case class EncryptedLocalLimitExec(
    limit: Int,
    child: SparkPlan)
  extends UnaryExecNode with OpaqueOperatorExec {
  import Utils.time

  override def output: Seq[Attribute] =
    child.output

  override def executeBlocked(): RDD[Block] = {
    timeOperator(child.asInstanceOf[OpaqueOperatorExec].executeBlocked(), "EncryptedLocalLimitExec") { childRDD =>

      childRDD.map { block =>
        val (enclave, eid) = Utils.initEnclave()
        Block(enclave.LocalLimit(eid, limit, block.bytes))
      }
    }
  }
}

case class EncryptedGlobalLimitExec(
    limit: Int,
    child: SparkPlan)
  extends UnaryExecNode with OpaqueOperatorExec {
  import Utils.time

  override def output: Seq[Attribute] =
    child.output

  override def executeBlocked(): RDD[Block] = {
    timeOperator(child.asInstanceOf[OpaqueOperatorExec].executeBlocked(), "EncryptedGlobalLimitExec") { childRDD =>

      val numRowsPerPartition = Utils.concatEncryptedBlocks(childRDD.map { block =>
        val (enclave, eid) = Utils.initEnclave()
        Block(enclave.CountRowsPerPartition(eid, block.bytes))
      }.collect)

      val limitPerPartition = childRDD.context.parallelize(Array(numRowsPerPartition.bytes), 1).map { numRowsList =>
        val (enclave, eid) = Utils.initEnclave()
        enclave.ComputeNumRowsPerPartition(eid, limit, numRowsList)
      }.collect.head

      childRDD.zipWithIndex.map {
        case (block, i) => {
          val (enclave, eid) = Utils.initEnclave()
          Block(enclave.LimitReturnRows(eid, i, limitPerPartition, block.bytes))
        }
      }
    }
  }
}<|MERGE_RESOLUTION|>--- conflicted
+++ resolved
@@ -26,14 +26,7 @@
 import org.apache.spark.sql.catalyst.expressions.aggregate._
 import org.apache.spark.sql.catalyst.expressions._
 import org.apache.spark.sql.catalyst.expressions.aggregate._
-<<<<<<< HEAD
-import org.apache.spark.sql.catalyst.plans.Inner
-import org.apache.spark.sql.catalyst.plans.JoinType
-import org.apache.spark.sql.catalyst.plans.LeftAnti
-import org.apache.spark.sql.catalyst.plans.LeftSemi
-=======
 import org.apache.spark.sql.catalyst.plans._
->>>>>>> a4a6ff95
 import org.apache.spark.sql.catalyst.plans.physical.Partitioning
 import org.apache.spark.sql.execution.joins.{BuildLeft, BuildRight, BuildSide}
 import org.apache.spark.sql.execution.SparkPlan
@@ -152,17 +145,13 @@
   }
 
   override def executeCollect(): Array[InternalRow] = {
-<<<<<<< HEAD
-
-    val collectedRDD = executeBlocked().collect()
+
+    val collectedRDD = collectEncrypted() 
     collectedRDD.map { block =>
         Utils.addBlockForVerification(block)
     }
     
     collectedRDD.flatMap { block =>
-=======
-    collectEncrypted().flatMap { block =>
->>>>>>> a4a6ff95
       Utils.decryptBlockFlatbuffers(block)
     }
   }
