/*
 * Licensed to the Apache Software Foundation (ASF) under one or more
 * contributor license agreements.  See the NOTICE file distributed with
 * this work for additional information regarding copyright ownership.
 * The ASF licenses this file to You under the Apache License, Version 2.0
 * (the "License"); you may not use this file except in compliance with
 * the License.  You may obtain a copy of the License at
 *
 *    http://www.apache.org/licenses/LICENSE-2.0
 *
 * Unless required by applicable law or agreed to in writing, software
 * distributed under the License is distributed on an "AS IS" BASIS,
 * WITHOUT WARRANTIES OR CONDITIONS OF ANY KIND, either express or implied.
 * See the License for the specific language governing permissions and
 * limitations under the License.
 */

package edu.berkeley.cs.rise.opaque

import org.apache.spark.sql.SparkSession

trait SinglePartitionSparkSession {
  val executorInstances = 1
  def numPartitions = 1

  val spark = SparkSession
    .builder()
    .master(s"local-cluster[$executorInstances, 1, 4096]")
    .appName("SinglePartitionSuiteSession")
    .config("spark.executor.instances", executorInstances)
    .config("spark.sql.shuffle.partitions", numPartitions)
<<<<<<< HEAD
    .config(
      "spark.jars",
      "target/scala-2.12/opaque_2.12-0.1.jar,target/scala-2.12/opaque_2.12-0.1-tests.jar"
    )
=======
    .config("spark.opaque.testing.enableSharedKey", true)
>>>>>>> e0f199c7
    .getOrCreate()
}

trait MultiplePartitionSparkSession {
  val executorInstances = 3

  def numPartitions = executorInstances
  val spark = SparkSession
    .builder()
    .master(s"local-cluster[$executorInstances,1,1024]")
    .appName("MultiplePartitionSubquerySuite")
    .config("spark.executor.instances", executorInstances)
    .config("spark.sql.shuffle.partitions", numPartitions)
    .config(
      "spark.jars",
      "target/scala-2.12/opaque_2.12-0.1.jar,target/scala-2.12/opaque_2.12-0.1-tests.jar"
    )
    .config("spark.opaque.testing.enableSharedKey", true)
    .getOrCreate()
}<|MERGE_RESOLUTION|>--- conflicted
+++ resolved
@@ -29,14 +29,11 @@
     .appName("SinglePartitionSuiteSession")
     .config("spark.executor.instances", executorInstances)
     .config("spark.sql.shuffle.partitions", numPartitions)
-<<<<<<< HEAD
     .config(
       "spark.jars",
       "target/scala-2.12/opaque_2.12-0.1.jar,target/scala-2.12/opaque_2.12-0.1-tests.jar"
     )
-=======
     .config("spark.opaque.testing.enableSharedKey", true)
->>>>>>> e0f199c7
     .getOrCreate()
 }
 
