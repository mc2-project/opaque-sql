--- conflicted
+++ resolved
@@ -440,7 +440,6 @@
     df.filter($"word".contains(lit("1"))).collect
   }
 
-<<<<<<< HEAD
   testAgainstSpark("concat with string") { securityLevel =>
     val data = for (i <- 0 until 256) yield ("%03d".format(i) * 3, i.toString)
     val df = makeDF(data, securityLevel, "str", "x")
@@ -455,7 +454,8 @@
     val data = for (i <- 0 until 3) yield ("%03d".format(i) * 3, i, null.asInstanceOf[Int],"")
     val df = makeDF(data, securityLevel, "str", "int","null","emptystring")
     df.select(concat(col("str"),lit(","),col("int"),col("null"),col("emptystring"))).collect
-=======
+  }
+  
   testAgainstSpark("isin1") { securityLevel =>
     val ids = Seq((1, 2, 2), (2, 3, 1))
     val df = makeDF(ids, securityLevel, "x", "y", "id")
@@ -492,7 +492,6 @@
     val data = for (i <- 0 until 256) yield(i.toString, i)
     val df = makeDF(data, securityLevel, "word", "count")
     df.filter($"count".between(50, 150)).collect
->>>>>>> 2fec4ad7
   }
 
   testAgainstSpark("year") { securityLevel =>
