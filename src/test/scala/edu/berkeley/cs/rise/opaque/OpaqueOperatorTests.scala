--- conflicted
+++ resolved
@@ -755,10 +755,6 @@
       spark.createDataFrame(
         spark.sparkContext.makeRDD(data.map(Row.fromTuple), numPartitions),
         schema))
-<<<<<<< HEAD
-    print(df.select(exp($"y")).queryExecution.executedPlan)
-=======
->>>>>>> a95f2c72
     df.select(exp($"y")).collect
   }
   
