--- conflicted
+++ resolved
@@ -855,15 +855,6 @@
   testAgainstSpark("pagerank") { securityLevel =>
     PageRank.run(spark, securityLevel, "256", numPartitions).collect.toSet
   }
-<<<<<<< HEAD
-  
-  testAgainstSpark("TPC-H 9") { securityLevel =>
-    TPCH.tpch9(spark.sqlContext, securityLevel, "sf_small", numPartitions).collect.toSet
-  }
-  
-=======
-
->>>>>>> 823d95d1
   testAgainstSpark("big data 1") { securityLevel =>
     BigDataBenchmark.q1(spark, securityLevel, "tiny", numPartitions).collect
   }
