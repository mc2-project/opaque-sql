/*
 * Licensed to the Apache Software Foundation (ASF) under one or more
 * contributor license agreements.  See the NOTICE file distributed with
 * this work for additional information regarding copyright ownership.
 * The ASF licenses this file to You under the Apache License, Version 2.0
 * (the "License"); you may not use this file except in compliance with
 * the License.  You may obtain a copy of the License at
 *
 *    http://www.apache.org/licenses/LICENSE-2.0
 *
 * Unless required by applicable law or agreed to in writing, software
 * distributed under the License is distributed on an "AS IS" BASIS,
 * WITHOUT WARRANTIES OR CONDITIONS OF ANY KIND, either express or implied.
 * See the License for the specific language governing permissions and
 * limitations under the License.
 */

package edu.berkeley.cs.rise.opaque

import java.sql.Timestamp

import scala.collection.mutable
import scala.util.Random

import org.apache.log4j.Level
import org.apache.log4j.LogManager
import org.apache.spark.SparkException
import org.apache.spark.sql.DataFrame
import org.apache.spark.sql.Dataset
import org.apache.spark.sql.Row
import org.apache.spark.sql.SQLContext
import org.apache.spark.sql.SQLImplicits
import org.apache.spark.sql.SparkSession
import org.apache.spark.sql.functions._
import org.apache.spark.sql.types._
import org.apache.spark.storage.StorageLevel
import org.apache.spark.unsafe.types.CalendarInterval
import org.scalactic.Equality
import org.scalactic.TolerantNumerics
import org.scalatest.BeforeAndAfterAll
import org.scalatest.FunSuite

import edu.berkeley.cs.rise.opaque.benchmark._
import edu.berkeley.cs.rise.opaque.execution.EncryptedBlockRDDScanExec
import edu.berkeley.cs.rise.opaque.expressions.DotProduct.dot
import edu.berkeley.cs.rise.opaque.expressions.VectorMultiply.vectormultiply
import edu.berkeley.cs.rise.opaque.expressions.VectorSum

trait OpaqueOperatorTests extends FunSuite with BeforeAndAfterAll { self =>
  def spark: SparkSession
  def numPartitions: Int

  protected object testImplicits extends SQLImplicits {
    protected override def _sqlContext: SQLContext = self.spark.sqlContext
  }
  import testImplicits._

  override def beforeAll(): Unit = {
    Utils.initSQLContext(spark.sqlContext)
  }

  override def afterAll(): Unit = {
    spark.stop()
  }

  private def equalityToArrayEquality[A : Equality](): Equality[Array[A]] = {
    new Equality[Array[A]] {
      def areEqual(a: Array[A], b: Any): Boolean = {
        b match {
          case b: Array[_] =>
            (a.length == b.length
              && a.zip(b).forall {
                case (x, y) => implicitly[Equality[A]].areEqual(x, y)
              })
          case _ => false
        }
      }
      override def toString: String = s"TolerantArrayEquality"
    }
  }

  // Modify the behavior of === for Double and Array[Double] to use a numeric tolerance
  implicit val tolerantDoubleEquality = TolerantNumerics.tolerantDoubleEquality(1e-6)
  implicit val tolerantDoubleArrayEquality = equalityToArrayEquality[Double]

  def testAgainstSpark[A : Equality](name: String)(f: SecurityLevel => A): Unit = {
    test(name + " - encrypted") {
      // The === operator uses implicitly[Equality[A]], which compares Double and Array[Double]
      // using the numeric tolerance specified above
      assert(f(Encrypted) === f(Insecure))
    }
  }

  def testOpaqueOnly(name: String)(f: SecurityLevel => Unit): Unit = {
    test(name + " - encrypted") {
      f(Encrypted)
    }
  }

  def testSparkOnly(name: String)(f: SecurityLevel => Unit): Unit = {
    test(name + " - Spark") {
      f(Insecure)
    }
  }

  def withLoggingOff[A](f: () => A): A = {
    val sparkLoggers = Seq(
      "org.apache.spark",
      "org.apache.spark.executor.Executor",
      "org.apache.spark.scheduler.TaskSetManager")
    val logLevels = new mutable.HashMap[String, Level]
    for (l <- sparkLoggers) {
      logLevels(l) = LogManager.getLogger(l).getLevel
      LogManager.getLogger(l).setLevel(Level.OFF)
    }
    try {
      f()
    } finally {
      for (l <- sparkLoggers) {
        LogManager.getLogger(l).setLevel(logLevels(l))
      }
    }
  }

  /** Modified from https://stackoverflow.com/questions/33193958/change-nullable-property-of-column-in-spark-dataframe
    * and https://stackoverflow.com/questions/32585670/what-is-the-best-way-to-define-custom-methods-on-a-dataframe
    * Set nullable property of column.
    * @param cn is the column name to change
    * @param nullable is the flag to set, such that the column is  either nullable or not
    */
  object ExtraDFOperations {
    implicit class AlternateDF(df : DataFrame) {
      def setNullableStateOfColumn(cn: String, nullable: Boolean) : DataFrame = {
        // get schema
        val schema = df.schema
        // modify [[StructField] with name `cn`
        val newSchema = StructType(schema.map {
          case StructField( c, t, _, m) if c.equals(cn) => StructField( c, t, nullable = nullable, m)
          case y: StructField => y
        })
        // apply new schema
        df.sqlContext.createDataFrame( df.rdd, newSchema )
      }
    }
  }

  import ExtraDFOperations._

  testAgainstSpark("Interval SQL") { securityLevel =>
    val data = Seq(Tuple2(1, new java.sql.Date(new java.util.Date().getTime())))
    val df = makeDF(data, securityLevel, "index", "time")
    df.createTempView("Interval")
    try {
      spark.sql("SELECT time + INTERVAL 7 DAY FROM Interval").collect
    } finally {
      spark.catalog.dropTempView("Interval")
    }
  }

  testAgainstSpark("Interval Week SQL") { securityLevel =>
    val data = Seq(Tuple2(1, new java.sql.Date(new java.util.Date().getTime())))
    val df = makeDF(data, securityLevel, "index", "time")
    df.createTempView("Interval")
    try {
      spark.sql("SELECT time + INTERVAL 7 WEEK FROM Interval").collect
    } finally {
      spark.catalog.dropTempView("Interval")
    }
  }

  testAgainstSpark("Interval Month SQL") { securityLevel =>
    val data = Seq(Tuple2(1, new java.sql.Date(new java.util.Date().getTime())))
    val df = makeDF(data, securityLevel, "index", "time")
    df.createTempView("Interval")
    try {
      spark.sql("SELECT time + INTERVAL 6 MONTH FROM Interval").collect
    } finally {
      spark.catalog.dropTempView("Interval")
    }
  }

  testAgainstSpark("Date Add") { securityLevel =>
    val data = Seq(Tuple2(1, new java.sql.Date(new java.util.Date().getTime())))
    val df = makeDF(data, securityLevel, "index", "time")
    df.select(date_add($"time", 3)).collect
  }

  testAgainstSpark("create DataFrame from sequence") { securityLevel =>
    val data = for (i <- 0 until 5) yield ("foo", i)
    makeDF(data, securityLevel, "word", "count").collect
  }

  testAgainstSpark("create DataFrame with BinaryType + ByteType") { securityLevel =>
    val data: Seq[(Array[Byte], Byte)] =
      Seq((Array[Byte](0.toByte, -128.toByte, 127.toByte), 42.toByte))
    makeDF(data, securityLevel, "BinaryType", "ByteType").collect
  }

  testAgainstSpark("create DataFrame with CalendarIntervalType + NullType") { securityLevel =>
    val data: Seq[(CalendarInterval, Byte)] = Seq((new CalendarInterval(12, 1, 12345), 0.toByte))
    val schema = StructType(Seq(
      StructField("CalendarIntervalType", CalendarIntervalType),
      StructField("NullType", NullType)))

    securityLevel.applyTo(
      spark.createDataFrame(
        spark.sparkContext.makeRDD(data.map(Row.fromTuple), numPartitions),
        schema)).collect
  }

  testAgainstSpark("create DataFrame with ShortType + TimestampType") { securityLevel =>
    val data: Seq[(Short, Timestamp)] = Seq((13.toShort, Timestamp.valueOf("2017-12-02 03:04:00")))
    makeDF(data, securityLevel, "ShortType", "TimestampType").collect
  }

  testAgainstSpark("create DataFrame with ArrayType") { securityLevel =>
    val array: Array[Int] = Array(0, -128, 127, 1)
    val data = Seq(
      (array, "dog"),
      (array, "cat"),
      (array, "ant"))
    val df = makeDF(data, securityLevel, "array", "string")
    df.collect
  }

  testAgainstSpark("create DataFrame with MapType") { securityLevel =>
    val map: Map[String, Int] = Map("x" -> 24, "y" -> 25, "z" -> 26)
    val data = Seq(
      (map, "dog"),
      (map, "cat"),
      (map, "ant"))
    val df = makeDF(data, securityLevel, "map", "string")
    df.collect
  }

  testAgainstSpark("create DataFrame with nulls for all types") { securityLevel =>
    val schema = StructType(Seq(
      StructField("boolean", BooleanType),
      StructField("integer", IntegerType),
      StructField("long", LongType),
      StructField("float", FloatType),
      StructField("double", DoubleType),
      StructField("date", DateType),
      StructField("binary", BinaryType),
      StructField("byte", ByteType),
      StructField("calendar_interval", CalendarIntervalType),
      StructField("null", NullType),
      StructField("short", ShortType),
      StructField("timestamp", TimestampType),
      StructField("array_of_int", DataTypes.createArrayType(IntegerType)),
      StructField("map_int_to_int", DataTypes.createMapType(IntegerType, IntegerType)),
      StructField("string", StringType)))

    securityLevel.applyTo(
      spark.createDataFrame(
        spark.sparkContext.makeRDD(Seq(Row.fromSeq(Seq.fill(schema.length) { null })), numPartitions),
        schema)).collect
  }

  testAgainstSpark("filter") { securityLevel =>
    val df = makeDF(
      (1 to 20).map(x => (true, "hello", 1.0, 2.0f, x)),
      securityLevel,
      "a", "b", "c", "d", "x")
    df.filter($"x" > lit(10)).collect
  }

  testAgainstSpark("filter with NULLs") { securityLevel =>
    val data: Seq[Tuple1[Integer]] = Random.shuffle((0 until 256).map(x => {
      if (x % 3 == 0)
        Tuple1(null.asInstanceOf[Integer])
      else
        Tuple1(x.asInstanceOf[Integer])
    }).toSeq)
    val df = makeDF(data, securityLevel, "x")
    df.filter($"x" > lit(10)).collect.toSet
  }

  testAgainstSpark("select") { securityLevel =>
    val data = for (i <- 0 until 256) yield ("%03d".format(i) * 3, i.toFloat)
    val df = makeDF(data, securityLevel, "str", "x")
    df.select($"str").collect
  }

  testAgainstSpark("select with expressions") { securityLevel =>
    val df = makeDF(
      (1 to 20).map(x => (true, "hello world!", 1.0, 2.0f, x)),
      securityLevel,
      "a", "b", "c", "d", "x")
    df.select(
      $"x" + $"x" * $"x" - $"x",
      substring($"b", 5, 20),
      $"x" > $"x",
      $"x" >= $"x",
      $"x" <= $"x").collect.toSet
  }

  testAgainstSpark("union") { securityLevel =>
    val df1 = makeDF(
      (1 to 20).map(x => (x, x.toString)).reverse,
      securityLevel,
      "a", "b")
    val df2 = makeDF(
      (1 to 20).map(x => (x, (x + 1).toString)),
      securityLevel,
      "a", "b")
    df1.union(df2).collect.toSet
  }

  testOpaqueOnly("cache") { securityLevel =>
    def numCached(ds: Dataset[_]): Int =
      ds.queryExecution.executedPlan.collect {
        case cached: EncryptedBlockRDDScanExec
            if cached.rdd.getStorageLevel != StorageLevel.NONE =>
          cached
      }.size

    val data = List((1, 3), (1, 4), (1, 5), (2, 4))
    val df = makeDF(data, securityLevel, "a", "b").cache()

    val agg = df.groupBy($"a").agg(sum("b"))

    assert(numCached(agg) === 1)

    val expected = data.groupBy(_._1).mapValues(_.map(_._2).sum)
    assert(agg.collect.toSet === expected.map(Row.fromTuple).toSet)
    df.unpersist()
  }

  testAgainstSpark("sort") { securityLevel =>
    val data = Random.shuffle((0 until 256).map(x => (x.toString, x)).toSeq)
    val df = makeDF(data, securityLevel, "str", "x")
    df.sort($"x").collect
  }

  testAgainstSpark("sort zero elements") { securityLevel =>
    val data = Seq.empty[(String, Int)]
    val df = makeDF(data, securityLevel, "str", "x")
    df.sort($"x").collect
  }

  testAgainstSpark("sort by float") { securityLevel =>
    val data = Random.shuffle((0 until 256).map(x => (x.toString, x.toFloat)).toSeq)
    val df = makeDF(data, securityLevel, "str", "x")
    df.sort($"x").collect
  }

  testAgainstSpark("sort by string") { securityLevel =>
    val data = Random.shuffle((0 until 256).map(x => (x.toString, x.toFloat)).toSeq)
    val df = makeDF(data, securityLevel, "str", "x")
    df.sort($"str").collect
  }

  testAgainstSpark("sort by 2 columns") { securityLevel =>
    val data = Random.shuffle((0 until 256).map(x => (x / 16, x)).toSeq)
    val df = makeDF(data, securityLevel, "x", "y")
    df.sort($"x", $"y").collect
  }

  testAgainstSpark("sort with null values") { securityLevel =>
    val data: Seq[Tuple1[Integer]] = Random.shuffle((0 until 256).map(x => {
      if (x % 3 == 0)
        Tuple1(null.asInstanceOf[Integer])
      else
        Tuple1(x.asInstanceOf[Integer])
    }).toSeq)
    val df = makeDF(data, securityLevel, "x")
    df.sort($"x").collect
  }

  testAgainstSpark("join") { securityLevel =>
    val p_data = for (i <- 1 to 16) yield (i, i.toString, i * 10)
    val f_data = for (i <- 1 to 256 - 16) yield (i, (i % 16).toString, i * 10)
    val p = makeDF(p_data, securityLevel, "id", "pk", "x")
    val f = makeDF(f_data, securityLevel, "id", "fk", "x")
    p.join(f, $"pk" === $"fk").collect.toSet
  }

  testAgainstSpark("join on column 1") { securityLevel =>
    val p_data = for (i <- 1 to 16) yield (i.toString, i * 10)
    val f_data = for (i <- 1 to 256 - 16) yield ((i % 16).toString, (i * 10).toString, i.toFloat)
    val p = makeDF(p_data, securityLevel, "pk", "x")
    val f = makeDF(f_data, securityLevel, "fk", "x", "y")
    p.join(f, $"pk" === $"fk").collect.toSet
  }

  testAgainstSpark("non-foreign-key join") { securityLevel =>
    val p_data = for (i <- 1 to 128) yield (i, (i % 16).toString, i * 10)
    val f_data = for (i <- 1 to 256 - 128) yield (i, (i % 16).toString, i * 10)
    val p = makeDF(p_data, securityLevel, "id", "join_col_1", "x")
    val f = makeDF(f_data, securityLevel, "id", "join_col_2", "x")
    p.join(f, $"join_col_1" === $"join_col_2").collect.toSet
  }

  def abc(i: Int): String = (i % 3) match {
    case 0 => "A"
    case 1 => "B"
    case 2 => "C"
  }

  testAgainstSpark("aggregate average") { securityLevel =>
    val data = (0 until 256).map{ i =>
      if (i % 3 == 0 || (i + 1) % 6 == 0)
        (i, abc(i), None)
      else
        (i, abc(i), Some(i.toDouble))
    }.toSeq
    val words = makeDF(data, securityLevel, "id", "category", "price")
    words.setNullableStateOfColumn("price", true)

<<<<<<< HEAD
    val df = words.groupBy("category").agg(avg("price").as("avgPrice"))
    df.collect.sortBy { case Row(category: String, _) => category }
=======
    val result = words.groupBy("category").agg(avg("price").as("avgPrice"))
    result.collect.sortBy { case Row(category: String, _) => category }
>>>>>>> 51b621b2
  }

  testAgainstSpark("aggregate count") { securityLevel =>
    val data = (0 until 256).map{ i =>
      if (i % 3 == 0 || (i + 1) % 6 == 0)
        (i, abc(i), None)
      else 
        (i, abc(i), Some(i))
    }.toSeq
    val words = makeDF(data, securityLevel, "id", "category", "price")
    words.setNullableStateOfColumn("price", true)
    words.groupBy("category").agg(count("category").as("itemsInCategory"))
      .collect.sortBy { case Row(category: String, _) => category }
  }

  testAgainstSpark("aggregate first") { securityLevel =>
    val data = for (i <- 0 until 256) yield (i, abc(i), 1)
    val words = makeDF(data, securityLevel, "id", "category", "price")

    words.groupBy("category").agg(first("category").as("firstInCategory"))
      .collect.sortBy { case Row(category: String, _) => category }
  }

  testAgainstSpark("aggregate last") { securityLevel =>
    val data = for (i <- 0 until 256) yield (i, abc(i), 1)
    val words = makeDF(data, securityLevel, "id", "category", "price")

    words.groupBy("category").agg(last("category").as("lastInCategory"))
      .collect.sortBy { case Row(category: String, _) => category }
  }

  testAgainstSpark("aggregate max") { securityLevel =>
    val data = for (i <- 0 until 256) yield (i, abc(i), 1)
    val words = makeDF(data, securityLevel, "id", "category", "price")

    words.groupBy("category").agg(max("price").as("maxPrice"))
      .collect.sortBy { case Row(category: String, _) => category }
  }

  testAgainstSpark("aggregate min") { securityLevel =>
    val data = for (i <- 0 until 256) yield (i, abc(i), 1)
    val words = makeDF(data, securityLevel, "id", "category", "price")

    words.groupBy("category").agg(min("price").as("minPrice"))
      .collect.sortBy { case Row(category: String, _) => category }
  }

  testAgainstSpark("aggregate sum") { securityLevel =>
    val data = (0 until 256).map{ i =>
      if (i % 3 == 0 || i % 4 == 0)
        (i, abc(i), None)
      else
        (i, abc(i), Some(i.toDouble))
    }.toSeq

    val words = makeDF(data, securityLevel, "id", "word", "count")
    words.setNullableStateOfColumn("count", true)

    words.groupBy("word").agg(sum("count").as("totalCount"))
      .collect.sortBy { case Row(word: String, _) => word }
  }

  testAgainstSpark("aggregate on multiple columns") { securityLevel =>
    val data = for (i <- 0 until 256) yield (abc(i), 1, 1.0f)
    val words = makeDF(data, securityLevel, "str", "x", "y")

    words.groupBy("str").agg(sum("y").as("totalY"), avg("x").as("avgX"))
      .collect.sortBy { case Row(str: String, _, _) => str }
  }

  testAgainstSpark("skewed aggregate sum") { securityLevel =>
    val data = Random.shuffle((0 until 256).map(i => {
        (i, abc(123), 1)
    }).toSeq)

    val words = makeDF(data, securityLevel, "id", "word", "count")
    words.groupBy("word").agg(sum("count").as("totalCount"))
      .collect.sortBy { case Row(word: String, _) => word }
  }

  testAgainstSpark("grouping aggregate with 0 rows") { securityLevel =>
    val data = for (i <- 0 until 256) yield (i, abc(i), 1)
    val words = makeDF(data, securityLevel, "id", "word", "count")
    words.filter($"id" < lit(0)).groupBy("word").agg(sum("count"))
      .collect.sortBy { case Row(word: String, _) => word }
  }

  testAgainstSpark("global aggregate") { securityLevel =>
    val data = for (i <- 0 until 256) yield (i, abc(i), 1)
    val words = makeDF(data, securityLevel, "id", "word", "count")
    words.agg(sum("count").as("totalCount")).collect
  }

  testAgainstSpark("global aggregate with 0 rows") { securityLevel =>
    val data = for (i <- 0 until 256) yield (i, abc(i), 1)
    val words = makeDF(data, securityLevel, "id", "word", "count")
    val result = words.filter($"id" < lit(0)).agg(count("*")).as("totalCount")
    result.collect
  }

  testAgainstSpark("contains") { securityLevel =>
    val data = for (i <- 0 until 256) yield(i.toString, abc(i))
    val df = makeDF(data, securityLevel, "word", "abc")
    df.filter($"word".contains(lit("1"))).collect
  }

  testAgainstSpark("between") { securityLevel =>
    val data = for (i <- 0 until 256) yield(i.toString, i)
    val df = makeDF(data, securityLevel, "word", "count")
    df.filter($"count".between(50, 150)).collect
  }

  testAgainstSpark("year") { securityLevel =>
    val data = Seq(Tuple2(1, new java.sql.Date(new java.util.Date().getTime())))
    val df = makeDF(data, securityLevel, "id", "date")
    df.select(year($"date")).collect
  }

  testAgainstSpark("case when - 1 branch with else (string)") { securityLevel =>
    val data = Seq(("foo", 4), ("bar", 1), ("baz", 5), ("bear", null.asInstanceOf[Int]))
    val df = makeDF(data, securityLevel, "word", "count")
    df.select(when(df("word") === "foo", "hi").otherwise("bye")).collect
  }

  testAgainstSpark("case when - 1 branch with else (int)") { securityLevel =>
    val data = Seq(("foo", 4), ("bar", 1), ("baz", 5), ("bear", null.asInstanceOf[Int]))
    val df = makeDF(data, securityLevel, "word", "count")
    df.select(when(df("word") === "foo", 10).otherwise(30)).collect
  }

  testAgainstSpark("case when - 1 branch without else (string)") { securityLevel =>
    val data = Seq(("foo", 4), ("bar", 1), ("baz", 5), ("bear", null.asInstanceOf[Int]))
    val df = makeDF(data, securityLevel, "word", "count")
    df.select(when(df("word") === "foo", "hi")).collect
  }

  testAgainstSpark("case when - 1 branch without else (int)") { securityLevel =>
    val data = Seq(("foo", 4), ("bar", 1), ("baz", 5), ("bear", null.asInstanceOf[Int]))
    val df = makeDF(data, securityLevel, "word", "count")
    df.select(when(df("word") === "foo", 10)).collect 
  }

  testAgainstSpark("case when - 2 branch with else (string)") { securityLevel =>
    val data = Seq(("foo", 4), ("bar", 1), ("baz", 5), ("bear", null.asInstanceOf[Int]))
    val df = makeDF(data, securityLevel, "word", "count")
    df.select(when(df("word") === "foo", "hi").when(df("word") === "baz", "hello").otherwise("bye")).collect
  }

  testAgainstSpark("case when - 2 branch with else (int)") { securityLevel =>
    val data = Seq(("foo", 4), ("bar", 1), ("baz", 5), ("bear", null.asInstanceOf[Int]))
    val df = makeDF(data, securityLevel, "word", "count")
    df.select(when(df("word") === "foo", 10).when(df("word") === "baz", 20).otherwise(30)).collect
  }

  testAgainstSpark("case when - 2 branch without else (string)") { securityLevel =>
    val data = Seq(("foo", 4), ("bar", 1), ("baz", 5), ("bear", null.asInstanceOf[Int]))
    val df = makeDF(data, securityLevel, "word", "count")
    df.select(when(df("word") === "foo", "hi").when(df("word") === "baz", "hello")).collect 
  }

  testAgainstSpark("case when - 2 branch without else (int)") { securityLevel =>
    val data = Seq(("foo", 4), ("bar", 1), ("baz", 5), ("bear", null.asInstanceOf[Int]))
    val df = makeDF(data, securityLevel, "word", "count")
    df.select(when(df("word") === "foo", 3).when(df("word") === "baz", 2)).collect
  }

  testAgainstSpark("LIKE - Contains") { securityLevel =>
    val data = Seq(("foo", 4), ("bar", 1), ("baz", 5), (null.asInstanceOf[String], null.asInstanceOf[Int]))
    val df = makeDF(data, securityLevel, "word", "count")
    df.filter($"word".like("%a%")).collect
  } 

  testAgainstSpark("LIKE - StartsWith") { securityLevel =>
    val data = Seq(("foo", 4), ("bar", 1), ("baz", 5), (null.asInstanceOf[String], null.asInstanceOf[Int]))
    val df = makeDF(data, securityLevel, "word", "count")
    df.filter($"word".like("ba%")).collect
  } 

  testAgainstSpark("LIKE - EndsWith") { securityLevel =>
    val data = Seq(("foo", 4), ("bar", 1), ("baz", 5), (null.asInstanceOf[String], null.asInstanceOf[Int]))
    val df = makeDF(data, securityLevel, "word", "count")
    df.filter($"word".like("%ar")).collect
  }

  testAgainstSpark("LIKE - Empty Pattern") { securityLevel =>
    val data = Seq(("foo", 4), ("bar", 1), ("baz", 5), (null.asInstanceOf[String], null.asInstanceOf[Int]))
    val df = makeDF(data, securityLevel, "word", "count")
    df.filter($"word".like("")).collect
  }

  testAgainstSpark("LIKE - Match All") { securityLevel =>
    val data = Seq(("foo", 4), ("bar", 1), ("baz", 5), (null.asInstanceOf[String], null.asInstanceOf[Int]))
    val df = makeDF(data, securityLevel, "word", "count")
    df.filter($"word".like("%")).collect
  }

  testAgainstSpark("LIKE - Single Wildcard") { securityLevel =>
    val data = Seq(("foo", 4), ("bar", 1), ("baz", 5), (null.asInstanceOf[String], null.asInstanceOf[Int]))
    val df = makeDF(data, securityLevel, "word", "count")
    df.filter($"word".like("ba_")).collect
  }

  testAgainstSpark("LIKE - SQL API") { securityLevel =>
    val data = Seq(("foo", 4), ("bar", 1), ("baz", 5), (null.asInstanceOf[String], null.asInstanceOf[Int]))
    val df = makeDF(data, securityLevel, "word", "count")
    df.createTempView("df")
    try {
      spark.sql(""" SELECT word FROM df WHERE word LIKE '_a_' """).collect
    } finally {
      spark.catalog.dropTempView("df")
    }
  }

  testOpaqueOnly("save and load with explicit schema") { securityLevel =>
    val data = for (i <- 0 until 256) yield (i, abc(i), 1)
    val df = makeDF(data, securityLevel, "id", "word", "count")
    val path = Utils.createTempDir()
    path.delete()
    df.write.format("edu.berkeley.cs.rise.opaque.EncryptedSource").save(path.toString)
    try {
      val df2 = spark.read
        .format("edu.berkeley.cs.rise.opaque.EncryptedSource")
        .schema(df.schema)
        .load(path.toString)
      assert(df.collect.toSet === df2.collect.toSet)
      assert(df.groupBy("word").agg(sum("count")).collect.toSet
        === df2.groupBy("word").agg(sum("count")).collect.toSet)
    } finally {
      Utils.deleteRecursively(path)
    }
  }

  testOpaqueOnly("save and load without schema") { securityLevel =>
    val data = for (i <- 0 until 256) yield (i, abc(i), 1)
    val df = makeDF(data, securityLevel, "id", "word", "count")
    val path = Utils.createTempDir()
    path.delete()
    df.write.format("edu.berkeley.cs.rise.opaque.EncryptedSource").save(path.toString)
    try {
      val df2 = spark.read
        .format("edu.berkeley.cs.rise.opaque.EncryptedSource")
        .load(path.toString)
      assert(df.collect.toSet === df2.collect.toSet)
      assert(df.groupBy("word").agg(sum("count")).collect.toSet
        === df2.groupBy("word").agg(sum("count")).collect.toSet)
    } finally {
      Utils.deleteRecursively(path)
    }
  }

  testOpaqueOnly("load from SQL with explicit schema") { securityLevel =>
    val data = for (i <- 0 until 256) yield (i, abc(i), 1)
    val df = makeDF(data, securityLevel, "id", "word", "count")
    val path = Utils.createTempDir()
    path.delete()
    df.write.format("edu.berkeley.cs.rise.opaque.EncryptedSource").save(path.toString)

    try {
      spark.sql(s"""
        |CREATE TEMPORARY VIEW df2
        |(${df.schema.toDDL})
        |USING edu.berkeley.cs.rise.opaque.EncryptedSource
        |OPTIONS (
        |  path "${path}"
        |)""".stripMargin)
      val df2 = spark.sql(s"""
        |SELECT * FROM df2
        |""".stripMargin)

      assert(df.collect.toSet === df2.collect.toSet)
    } finally {
      spark.catalog.dropTempView("df2")
      Utils.deleteRecursively(path)
    }
  }

  testOpaqueOnly("load from SQL without schema") { securityLevel =>
    val data = for (i <- 0 until 256) yield (i, abc(i), 1)
    val df = makeDF(data, securityLevel, "id", "word", "count")
    val path = Utils.createTempDir()
    path.delete()
    df.write.format("edu.berkeley.cs.rise.opaque.EncryptedSource").save(path.toString)

    try {
      spark.sql(s"""
        |CREATE TEMPORARY VIEW df2
        |USING edu.berkeley.cs.rise.opaque.EncryptedSource
        |OPTIONS (
        |  path "${path}"
        |)""".stripMargin)
      val df2 = spark.sql(s"""
        |SELECT * FROM df2
        |""".stripMargin)

      assert(df.collect.toSet === df2.collect.toSet)
    } finally {
      spark.catalog.dropTempView("df2")
      Utils.deleteRecursively(path)
    }
  }

  testAgainstSpark("SQL API") { securityLevel =>
    val df = makeDF(
      (1 to 20).map(x => (true, "hello", 1.0, 2.0f, x)),
      securityLevel,
      "a", "b", "c", "d", "x")
    df.createTempView("df")
    try {
      spark.sql("SELECT * FROM df WHERE x > 10").collect
    } finally {
      spark.catalog.dropTempView("df")
    }
  }

  testOpaqueOnly("cast error") { securityLevel =>
    val data: Seq[(CalendarInterval, Byte)] = Seq((new CalendarInterval(12, 1, 12345), 0.toByte))
    val schema = StructType(Seq(
      StructField("CalendarIntervalType", CalendarIntervalType),
      StructField("NullType", NullType)))
    val df = securityLevel.applyTo(
      spark.createDataFrame(
        spark.sparkContext.makeRDD(data.map(Row.fromTuple), numPartitions),
        schema))
    // Trigger an Opaque exception by attempting an unsupported cast: CalendarIntervalType to
    // StringType
    val e = intercept[SparkException] {
      withLoggingOff {
        df.select($"CalendarIntervalType".cast(StringType)).collect
      }
    }
    assert(e.getCause.isInstanceOf[OpaqueException])
  }

  testAgainstSpark("exp") { securityLevel =>
    val data: Seq[(Double, Double)] = Seq(
      (2.0, 3.0))
    val schema = StructType(Seq(
      StructField("x", DoubleType),
      StructField("y", DoubleType)))

    val df = securityLevel.applyTo(
      spark.createDataFrame(
        spark.sparkContext.makeRDD(data.map(Row.fromTuple), numPartitions),
        schema))

    df.select(exp($"y")).collect
  }

  testAgainstSpark("vector multiply") { securityLevel =>
    val data: Seq[(Array[Double], Double)] = Seq(
      (Array[Double](1.0, 1.0, 1.0), 3.0))
    val schema = StructType(Seq(
      StructField("v", DataTypes.createArrayType(DoubleType)),
      StructField("c", DoubleType)))

    val df = securityLevel.applyTo(
      spark.createDataFrame(
        spark.sparkContext.makeRDD(data.map(Row.fromTuple), numPartitions),
        schema))

    df.select(vectormultiply($"v", $"c")).collect
  }

  testAgainstSpark("dot product") { securityLevel =>
    val data: Seq[(Array[Double], Array[Double])] = Seq(
      (Array[Double](1.0, 1.0, 1.0), Array[Double](1.0, 1.0, 1.0)))
    val schema = StructType(Seq(
      StructField("v1", DataTypes.createArrayType(DoubleType)),
      StructField("v2", DataTypes.createArrayType(DoubleType))))

    val df = securityLevel.applyTo(
      spark.createDataFrame(
        spark.sparkContext.makeRDD(data.map(Row.fromTuple), numPartitions),
        schema))

    df.select(dot($"v1", $"v2")).collect
  }

  testAgainstSpark("upper") { securityLevel =>
    val data = Seq(("lower", "upper"), ("lower2", "upper2"))
    val schema = StructType(Seq(
      StructField("v1", StringType),
      StructField("v2", StringType)))

    val df = securityLevel.applyTo(
      spark.createDataFrame(
        spark.sparkContext.makeRDD(data.map(Row.fromTuple), numPartitions),
        schema))

    df.select(upper($"v1")).collect
  }

  testAgainstSpark("upper with null") { securityLevel =>
    val data = Seq(("lower", null.asInstanceOf[String]))

    val df = makeDF(data, securityLevel, "v1", "v2")

    df.select(upper($"v2")).collect
  }

  testAgainstSpark("vector sum") { securityLevel =>
    val data: Seq[(Array[Double], Double)] = Seq(
      (Array[Double](1.0, 2.0, 3.0), 4.0),
      (Array[Double](5.0, 7.0, 7.0), 8.0))
    val schema = StructType(Seq(
      StructField("v", DataTypes.createArrayType(DoubleType)),
      StructField("c", DoubleType)))

    val df = securityLevel.applyTo(
      spark.createDataFrame(
        spark.sparkContext.makeRDD(data.map(Row.fromTuple), numPartitions),
        schema))

    val vectorsum = new VectorSum
    df.groupBy().agg(vectorsum($"v")).collect
  }

  testAgainstSpark("create array") { securityLevel =>
    val data: Seq[(Double, Double)] = Seq(
      (1.0, 2.0),
      (3.0, 4.0))
    val schema = StructType(Seq(
      StructField("x1", DoubleType),
      StructField("x2", DoubleType)))

    val df = securityLevel.applyTo(
      spark.createDataFrame(
        spark.sparkContext.makeRDD(data.map(Row.fromTuple), numPartitions),
        schema))

    df.select(array($"x1", $"x2").as("x")).collect
  }

  testAgainstSpark("limit with fewer returned values") { securityLevel =>
    val data = Random.shuffle(for (i <- 0 until 256) yield (i, abc(i)))
    val schema = StructType(Seq(
      StructField("id", IntegerType),
      StructField("word", StringType)))
    val df = securityLevel.applyTo(
      spark.createDataFrame(
        spark.sparkContext.makeRDD(data.map(Row.fromTuple), numPartitions),
        schema))
    df.sort($"id").limit(5).collect
  }

  testAgainstSpark("limit with more returned values") { securityLevel =>
    val data = Random.shuffle(for (i <- 0 until 256) yield (i, abc(i)))
    val schema = StructType(Seq(
      StructField("id", IntegerType),
      StructField("word", StringType)))
    val df = securityLevel.applyTo(
      spark.createDataFrame(
        spark.sparkContext.makeRDD(data.map(Row.fromTuple), numPartitions),
        schema))
    df.sort($"id").limit(200).collect
  }

  testAgainstSpark("least squares") { securityLevel =>
    LeastSquares.query(spark, securityLevel, "tiny", numPartitions).collect
  }

  testAgainstSpark("logistic regression") { securityLevel =>
    LogisticRegression.train(spark, securityLevel, 1000, numPartitions)
  }

  testAgainstSpark("k-means") { securityLevel =>
    import scala.math.Ordering.Implicits.seqDerivedOrdering
    KMeans.train(spark, securityLevel, numPartitions, 10, 2, 3, 0.01).map(_.toSeq).sorted
  }

  testAgainstSpark("pagerank") { securityLevel =>
    PageRank.run(spark, securityLevel, "256", numPartitions).collect.toSet
  }

  testAgainstSpark("TPC-H 9") { securityLevel =>
    TPCH.tpch9(spark.sqlContext, securityLevel, "sf_small", numPartitions).collect.toSet
  }

  testAgainstSpark("big data 1") { securityLevel =>
    BigDataBenchmark.q1(spark, securityLevel, "tiny", numPartitions).collect
  }

  testAgainstSpark("big data 2") { securityLevel =>
    BigDataBenchmark.q2(spark, securityLevel, "tiny", numPartitions).collect
      .map { case Row(a: String, b: Double) => (a, b.toFloat) }
      .sortBy(_._1)
  }

  testAgainstSpark("big data 3") { securityLevel =>
    BigDataBenchmark.q3(spark, securityLevel, "tiny", numPartitions).collect
  }

  def makeDF[A <: Product : scala.reflect.ClassTag : scala.reflect.runtime.universe.TypeTag](
    data: Seq[A], securityLevel: SecurityLevel, columnNames: String*): DataFrame =
    securityLevel.applyTo(
      spark.createDataFrame(
        spark.sparkContext.makeRDD(data, numPartitions))
        .toDF(columnNames: _*))

}

class OpaqueSinglePartitionSuite extends OpaqueOperatorTests {
  override val spark = SparkSession.builder()
    .master("local[1]")
    .appName("QEDSuite")
    .config("spark.sql.shuffle.partitions", 1)
    .getOrCreate()

  override def numPartitions: Int = 1
}

class OpaqueMultiplePartitionSuite extends OpaqueOperatorTests {
  override val spark = SparkSession.builder()
    .master("local[1]")
    .appName("QEDSuite")
    .config("spark.sql.shuffle.partitions", 3)
    .getOrCreate()

  override def numPartitions: Int = 3

  import testImplicits._

  def makePartitionedDF[
      A <: Product : scala.reflect.ClassTag : scala.reflect.runtime.universe.TypeTag](
      data: Seq[A], securityLevel: SecurityLevel, numPartitions: Int, columnNames: String*)
    : DataFrame = {
    securityLevel.applyTo(
      spark.createDataFrame(
        spark.sparkContext.makeRDD(data, numPartitions))
        .toDF(columnNames: _*))
  }

  testAgainstSpark("join with different numbers of partitions (#34)") { securityLevel =>
    val p_data = for (i <- 1 to 16) yield (i.toString, i * 10)
    val f_data = for (i <- 1 to 256 - 16) yield ((i % 16).toString, (i * 10).toString, i.toFloat)
    val p = makeDF(p_data, securityLevel, "pk", "x")
    val f = makePartitionedDF(f_data, securityLevel, numPartitions + 1, "fk", "x", "y")
    p.join(f, $"pk" === $"fk").collect.toSet
  }

  testAgainstSpark("non-foreign-key join with high skew") { securityLevel =>
    // This test is intended to ensure that primary groups are never split across multiple
    // partitions, which would break our implementation of non-foreign-key join.

    val p_data = for (i <- 1 to 128) yield (i, 1)
    val f_data = for (i <- 1 to 128) yield (i, 1)
    val p = makeDF(p_data, securityLevel, "id", "join_col_1")
    val f = makeDF(f_data, securityLevel, "id", "join_col_2")
    p.join(f, $"join_col_1" === $"join_col_2").collect.toSet
  }

}<|MERGE_RESOLUTION|>--- conflicted
+++ resolved
@@ -408,13 +408,8 @@
     val words = makeDF(data, securityLevel, "id", "category", "price")
     words.setNullableStateOfColumn("price", true)
 
-<<<<<<< HEAD
     val df = words.groupBy("category").agg(avg("price").as("avgPrice"))
     df.collect.sortBy { case Row(category: String, _) => category }
-=======
-    val result = words.groupBy("category").agg(avg("price").as("avgPrice"))
-    result.collect.sortBy { case Row(category: String, _) => category }
->>>>>>> 51b621b2
   }
 
   testAgainstSpark("aggregate count") { securityLevel =>
