/*
 * Licensed to the Apache Software Foundation (ASF) under one or more
 * contributor license agreements.  See the NOTICE file distributed with
 * this work for additional information regarding copyright ownership.
 * The ASF licenses this file to You under the Apache License, Version 2.0
 * (the "License"); you may not use this file except in compliance with
 * the License.  You may obtain a copy of the License at
 *
 *    http://www.apache.org/licenses/LICENSE-2.0
 *
 * Unless required by applicable law or agreed to in writing, software
 * distributed under the License is distributed on an "AS IS" BASIS,
 * WITHOUT WARRANTIES OR CONDITIONS OF ANY KIND, either express or implied.
 * See the License for the specific language governing permissions and
 * limitations under the License.
 */

package edu.berkeley.cs.rise.opaque

import java.sql.Timestamp

import scala.util.Random

import org.apache.spark.SparkException
import org.apache.spark.sql.DataFrame
import org.apache.spark.sql.Dataset
import org.apache.spark.sql.Row
import org.apache.spark.sql.SQLContext
import org.apache.spark.sql.SQLImplicits
import org.apache.spark.sql.SparkSession
import org.apache.spark.sql.functions._
import org.apache.spark.sql.types._
import org.apache.spark.storage.StorageLevel
import org.apache.spark.unsafe.types.CalendarInterval

import edu.berkeley.cs.rise.opaque.benchmark._
import edu.berkeley.cs.rise.opaque.execution.EncryptedBlockRDDScanExec
import edu.berkeley.cs.rise.opaque.expressions.DotProduct.dot
import edu.berkeley.cs.rise.opaque.expressions.VectorMultiply.vectormultiply
import edu.berkeley.cs.rise.opaque.expressions.VectorSum

trait OpaqueOperatorTests extends OpaqueTestsBase { self =>

    protected object testImplicits extends SQLImplicits {
      protected override def _sqlContext: SQLContext = self.spark.sqlContext
    }
    import testImplicits._

    /** Modified from https://stackoverflow.com/questions/33193958/change-nullable-property-of-column-in-spark-dataframe
    * and https://stackoverflow.com/questions/32585670/what-is-the-best-way-to-define-custom-methods-on-a-dataframe
    * Set nullable property of column.
    * @param cn is the column name to change
    * @param nullable is the flag to set, such that the column is  either nullable or not
    */
  object ExtraDFOperations {
    implicit class AlternateDF(df : DataFrame) {
      def setNullableStateOfColumn(cn: String, nullable: Boolean) : DataFrame = {
        // get schema
        val schema = df.schema
        // modify [[StructField] with name `cn`
        val newSchema = StructType(schema.map {
          case StructField( c, t, _, m) if c.equals(cn) => StructField( c, t, nullable = nullable, m)
          case y: StructField => y
        })
        // apply new schema
        df.sqlContext.createDataFrame( df.rdd, newSchema )
      }
    }
  }

  import ExtraDFOperations._

  testAgainstSpark("Interval SQL") { securityLevel =>
    val data = Seq(Tuple2(1, new java.sql.Date(new java.util.Date().getTime())))
    val df = makeDF(data, securityLevel, "index", "time")
    df.createTempView("Interval")
    try {
      spark.sql("SELECT time + INTERVAL 7 DAY FROM Interval").collect
    } finally {
      spark.catalog.dropTempView("Interval")
    }
  }

  testAgainstSpark("Interval Week SQL") { securityLevel =>
    val data = Seq(Tuple2(1, new java.sql.Date(new java.util.Date().getTime())))
    val df = makeDF(data, securityLevel, "index", "time")
    df.createTempView("Interval")
    try {
      spark.sql("SELECT time + INTERVAL 7 WEEK FROM Interval").collect
    } finally {
      spark.catalog.dropTempView("Interval")
    }
  }

  testAgainstSpark("Interval Month SQL") { securityLevel =>
    val data = Seq(Tuple2(1, new java.sql.Date(new java.util.Date().getTime())))
    val df = makeDF(data, securityLevel, "index", "time")
    df.createTempView("Interval")
    try {
      spark.sql("SELECT time + INTERVAL 6 MONTH FROM Interval").collect
    } finally {
      spark.catalog.dropTempView("Interval")
    }
  }

  testAgainstSpark("Date Add") { securityLevel =>
    val data = Seq(Tuple2(1, new java.sql.Date(new java.util.Date().getTime())))
    val df = makeDF(data, securityLevel, "index", "time")
    df.select(date_add($"time", 3)).collect
  }

  testAgainstSpark("create DataFrame from sequence") { securityLevel =>
    val data = for (i <- 0 until 5) yield ("foo", i)
    makeDF(data, securityLevel, "word", "count").collect
  }

  testAgainstSpark("create DataFrame with BinaryType + ByteType") { securityLevel =>
    val data: Seq[(Array[Byte], Byte)] =
      Seq((Array[Byte](0.toByte, -128.toByte, 127.toByte), 42.toByte))
    makeDF(data, securityLevel, "BinaryType", "ByteType").collect
  }

  testAgainstSpark("create DataFrame with CalendarIntervalType + NullType") { securityLevel =>
    val data: Seq[(CalendarInterval, Byte)] = Seq((new CalendarInterval(12, 1, 12345), 0.toByte))
    val schema = StructType(Seq(
      StructField("CalendarIntervalType", CalendarIntervalType),
      StructField("NullType", NullType)))

    securityLevel.applyTo(
      spark.createDataFrame(
        spark.sparkContext.makeRDD(data.map(Row.fromTuple), numPartitions),
        schema)).collect
  }

  testAgainstSpark("create DataFrame with ShortType + TimestampType") { securityLevel =>
    val data: Seq[(Short, Timestamp)] = Seq((13.toShort, Timestamp.valueOf("2017-12-02 03:04:00")))
    makeDF(data, securityLevel, "ShortType", "TimestampType").collect
  }

  testAgainstSpark("create DataFrame with ArrayType") { securityLevel =>
    val array: Array[Int] = Array(0, -128, 127, 1)
    val data = Seq(
      (array, "dog"),
      (array, "cat"),
      (array, "ant"))
    val df = makeDF(data, securityLevel, "array", "string")
    df.collect
  }

  testAgainstSpark("create DataFrame with MapType") { securityLevel =>
    val map: Map[String, Int] = Map("x" -> 24, "y" -> 25, "z" -> 26)
    val data = Seq(
      (map, "dog"),
      (map, "cat"),
      (map, "ant"))
    val df = makeDF(data, securityLevel, "map", "string")
    df.collect
  }

  testAgainstSpark("create DataFrame with nulls for all types") { securityLevel =>
    val schema = StructType(Seq(
      StructField("boolean", BooleanType),
      StructField("integer", IntegerType),
      StructField("long", LongType),
      StructField("float", FloatType),
      StructField("double", DoubleType),
      StructField("date", DateType),
      StructField("binary", BinaryType),
      StructField("byte", ByteType),
      StructField("calendar_interval", CalendarIntervalType),
      StructField("null", NullType),
      StructField("short", ShortType),
      StructField("timestamp", TimestampType),
      StructField("array_of_int", DataTypes.createArrayType(IntegerType)),
      StructField("map_int_to_int", DataTypes.createMapType(IntegerType, IntegerType)),
      StructField("string", StringType)))

    securityLevel.applyTo(
      spark.createDataFrame(
        spark.sparkContext.makeRDD(Seq(Row.fromSeq(Seq.fill(schema.length) { null })), numPartitions),
        schema)).collect
  }

  testAgainstSpark("filter") { securityLevel =>
    val df = makeDF(
      (1 to 20).map(x => (true, "hello", 1.0, 2.0f, x)),
      securityLevel,
      "a", "b", "c", "d", "x")
    df.filter($"x" > lit(10)).collect
  }

  testAgainstSpark("filter with NULLs") { securityLevel =>
    val data: Seq[Tuple1[Integer]] = Random.shuffle((0 until 256).map(x => {
      if (x % 3 == 0)
        Tuple1(null.asInstanceOf[Integer])
      else
        Tuple1(x.asInstanceOf[Integer])
    }).toSeq)
    val df = makeDF(data, securityLevel, "x")
    df.filter($"x" > lit(10)).collect.toSet
  }

  testAgainstSpark("select") { securityLevel =>
    val data = for (i <- 0 until 256) yield ("%03d".format(i) * 3, i.toFloat)
    val df = makeDF(data, securityLevel, "str", "x")
    df.select($"str").collect
  }

  testAgainstSpark("select with expressions") { securityLevel =>
    val df = makeDF(
      (1 to 20).map(x => (true, "hello world!", 1.0, 2.0f, x)),
      securityLevel,
      "a", "b", "c", "d", "x")
    df.select(
      $"x" + $"x" * $"x" - $"x",
      substring($"b", 5, 20),
      $"x" > $"x",
      $"x" >= $"x",
      $"x" <= $"x").collect.toSet
  }

  testAgainstSpark("union") { securityLevel =>
    val df1 = makeDF(
      (1 to 20).map(x => (x, x.toString)).reverse,
      securityLevel,
      "a", "b")
    val df2 = makeDF(
      (1 to 20).map(x => (x, (x + 1).toString)),
      securityLevel,
      "a", "b")
    df1.union(df2).collect.toSet
  }

  testOpaqueOnly("cache") { securityLevel =>
    def numCached(ds: Dataset[_]): Int =
      ds.queryExecution.executedPlan.collect {
        case cached: EncryptedBlockRDDScanExec
            if cached.rdd.getStorageLevel != StorageLevel.NONE =>
          cached
      }.size

    val data = List((1, 3), (1, 4), (1, 5), (2, 4))
    val df = makeDF(data, securityLevel, "a", "b").cache()

    val agg = df.groupBy($"a").agg(sum("b"))

    assert(numCached(agg) === 1)

    val expected = data.groupBy(_._1).mapValues(_.map(_._2).sum)
    assert(agg.collect.toSet === expected.map(Row.fromTuple).toSet)
    df.unpersist()
  }

  testAgainstSpark("sort") { securityLevel =>
    val data = Random.shuffle((0 until 256).map(x => (x.toString, x)).toSeq)
    val df = makeDF(data, securityLevel, "str", "x")
    df.sort($"x").collect
  }

  testAgainstSpark("sort zero elements") { securityLevel =>
    val data = Seq.empty[(String, Int)]
    val df = makeDF(data, securityLevel, "str", "x")
    df.sort($"x").collect
  }

  testAgainstSpark("sort by float") { securityLevel =>
    val data = Random.shuffle((0 until 256).map(x => (x.toString, x.toFloat)).toSeq)
    val df = makeDF(data, securityLevel, "str", "x")
    df.sort($"x").collect
  }

  testAgainstSpark("sort by string") { securityLevel =>
    val data = Random.shuffle((0 until 256).map(x => (x.toString, x.toFloat)).toSeq)
    val df = makeDF(data, securityLevel, "str", "x")
    df.sort($"str").collect
  }

  testAgainstSpark("sort by 2 columns") { securityLevel =>
    val data = Random.shuffle((0 until 256).map(x => (x / 16, x)).toSeq)
    val df = makeDF(data, securityLevel, "x", "y")
    df.sort($"x", $"y").collect
  }

  testAgainstSpark("sort with null values") { securityLevel =>
    val data: Seq[Tuple1[Integer]] = Random.shuffle((0 until 256).map(x => {
      if (x % 3 == 0)
        Tuple1(null.asInstanceOf[Integer])
      else
        Tuple1(x.asInstanceOf[Integer])
    }).toSeq)
    val df = makeDF(data, securityLevel, "x")
    df.sort($"x").collect
  }

  testAgainstSpark("join") { securityLevel =>
    val p_data = for (i <- 1 to 16) yield (i, i.toString, i * 10)
    val f_data = for (i <- 1 to 256 - 16) yield (i, (i % 16).toString, i * 10)
    val p = makeDF(p_data, securityLevel, "id", "pk", "x")
    val f = makeDF(f_data, securityLevel, "id", "fk", "x")
    p.join(f, $"pk" === $"fk").collect.toSet
  }

  testAgainstSpark("join on column 1") { securityLevel =>
    val p_data = for (i <- 1 to 16) yield (i.toString, i * 10)
    val f_data = for (i <- 1 to 256 - 16) yield ((i % 16).toString, (i * 10).toString, i.toFloat)
    val p = makeDF(p_data, securityLevel, "pk", "x")
    val f = makeDF(f_data, securityLevel, "fk", "x", "y")
    p.join(f, $"pk" === $"fk").collect.toSet
  }

  testAgainstSpark("non-foreign-key join") { securityLevel =>
    val p_data = for (i <- 1 to 128) yield (i, (i % 16).toString, i * 10)
    val f_data = for (i <- 1 to 256 - 128) yield (i, (i % 16).toString, i * 10)
    val p = makeDF(p_data, securityLevel, "id", "join_col_1", "x")
    val f = makeDF(f_data, securityLevel, "id", "join_col_2", "x")
    p.join(f, $"join_col_1" === $"join_col_2").collect.toSet
  }

  def abc(i: Int): String = (i % 3) match {
    case 0 => "A"
    case 1 => "B"
    case 2 => "C"
  }

  testAgainstSpark("aggregate average") { securityLevel =>
    val data = (0 until 256).map{ i =>
      if (i % 3 == 0 || (i + 1) % 6 == 0)
        (i, abc(i), None)
      else
        (i, abc(i), Some(i.toDouble))
    }.toSeq
    val words = makeDF(data, securityLevel, "id", "category", "price")
    words.setNullableStateOfColumn("price", true)

    val df = words.groupBy("category").agg(avg("price").as("avgPrice"))
    df.collect.sortBy { case Row(category: String, _) => category }
  }

  testAgainstSpark("aggregate count") { securityLevel =>
    val data = (0 until 256).map{ i =>
      if (i % 3 == 0 || (i + 1) % 6 == 0)
        (i, abc(i), None)
      else 
        (i, abc(i), Some(i))
    }.toSeq
    val words = makeDF(data, securityLevel, "id", "category", "price")
    words.setNullableStateOfColumn("price", true)
    words.groupBy("category").agg(count("category").as("itemsInCategory"))
      .collect.sortBy { case Row(category: String, _) => category }
  }

  testAgainstSpark("aggregate first") { securityLevel =>
    val data = for (i <- 0 until 256) yield (i, abc(i), 1)
    val words = makeDF(data, securityLevel, "id", "category", "price")

    words.groupBy("category").agg(first("category").as("firstInCategory"))
      .collect.sortBy { case Row(category: String, _) => category }
  }

  testAgainstSpark("aggregate last") { securityLevel =>
    val data = for (i <- 0 until 256) yield (i, abc(i), 1)
    val words = makeDF(data, securityLevel, "id", "category", "price")

    words.groupBy("category").agg(last("category").as("lastInCategory"))
      .collect.sortBy { case Row(category: String, _) => category }
  }

  testAgainstSpark("aggregate max") { securityLevel =>
    val data = for (i <- 0 until 256) yield (i, abc(i), 1)
    val words = makeDF(data, securityLevel, "id", "category", "price")

    words.groupBy("category").agg(max("price").as("maxPrice"))
      .collect.sortBy { case Row(category: String, _) => category }
  }

  testAgainstSpark("aggregate min") { securityLevel =>
    val data = for (i <- 0 until 256) yield (i, abc(i), 1)
    val words = makeDF(data, securityLevel, "id", "category", "price")

    words.groupBy("category").agg(min("price").as("minPrice"))
      .collect.sortBy { case Row(category: String, _) => category }
  }

  testAgainstSpark("aggregate sum") { securityLevel =>
    val data = (0 until 256).map{ i =>
      if (i % 3 == 0 || i % 4 == 0)
        (i, abc(i), None)
      else
        (i, abc(i), Some(i.toDouble))
    }.toSeq

    val words = makeDF(data, securityLevel, "id", "word", "count")
    words.setNullableStateOfColumn("count", true)

    words.groupBy("word").agg(sum("count").as("totalCount"))
      .collect.sortBy { case Row(word: String, _) => word }
  }

  testAgainstSpark("aggregate on multiple columns") { securityLevel =>
    val data = for (i <- 0 until 256) yield (abc(i), 1, 1.0f)
    val words = makeDF(data, securityLevel, "str", "x", "y")

    words.groupBy("str").agg(sum("y").as("totalY"), avg("x").as("avgX"))
      .collect.sortBy { case Row(str: String, _, _) => str }
  }

  testAgainstSpark("skewed aggregate sum") { securityLevel =>
    val data = Random.shuffle((0 until 256).map(i => {
        (i, abc(123), 1)
    }).toSeq)

    val words = makeDF(data, securityLevel, "id", "word", "count")
    words.groupBy("word").agg(sum("count").as("totalCount"))
      .collect.sortBy { case Row(word: String, _) => word }
  }

  testAgainstSpark("grouping aggregate with 0 rows") { securityLevel =>
    val data = for (i <- 0 until 256) yield (i, abc(i), 1)
    val words = makeDF(data, securityLevel, "id", "word", "count")
    words.filter($"id" < lit(0)).groupBy("word").agg(sum("count"))
      .collect.sortBy { case Row(word: String, _) => word }
  }

  testAgainstSpark("global aggregate") { securityLevel =>
    val data = for (i <- 0 until 256) yield (i, abc(i), 1)
    val words = makeDF(data, securityLevel, "id", "word", "count")
    words.agg(sum("count").as("totalCount")).collect
  }

  testAgainstSpark("global aggregate with 0 rows") { securityLevel =>
    val data = for (i <- 0 until 256) yield (i, abc(i), 1)
    val words = makeDF(data, securityLevel, "id", "word", "count")
    val result = words.filter($"id" < lit(0)).agg(count("*")).as("totalCount")
    result.collect
  }

  testAgainstSpark("contains") { securityLevel =>
    val data = for (i <- 0 until 256) yield(i.toString, abc(i))
    val df = makeDF(data, securityLevel, "word", "abc")
    df.filter($"word".contains(lit("1"))).collect
  }

<<<<<<< HEAD
  testAgainstSpark("isin1") { securityLevel =>
    val ids = Seq((1, 2, 2), (2, 3, 1))
    val df = makeDF(ids, securityLevel, "x", "y", "id")
    val c = $"id" isin ($"x", $"y")
    val result = df.filter(c)
    result.collect 
  }
  testAgainstSpark("isin2") { securityLevel =>
    val ids2 = Seq((1, 1, 1), (2, 2, 2), (3,3,3), (4,4,4))
    val df2 = makeDF(ids2, securityLevel, "x", "y", "id")
    val c2 = $"id" isin (1 ,2, 4, 5, 6)
    val result = df2.filter(c2)
    result.collect 
  }
  testAgainstSpark("isin with string") { securityLevel =>
    val ids3 = Seq(("aaaaaaaaaaaaaaaaaaaaaaaaaaaaaaa", "aaaaaaaaaaaaaaaaaaaaaaaaaaaaaaa", "aaaaaaaaaaaaaaaaaaaaaaaaaaaaaaa"), ("b", "b", "b"), ("c","c","c"), ("d","d","d"))
    val df3 = makeDF(ids3, securityLevel, "x", "y", "id")
    val c3 = $"id" isin ("aaaaaaaaaaaaaaaaaaaaaaaaaaaaaaa" ,"b", "c", "d", "e")
    val result = df3.filter(c3)
    result.collect
  }
  testAgainstSpark("isin with null") { securityLevel =>
    val ids4 = Seq((1, 1, 1), (2, 2, 2), (3,3,null.asInstanceOf[Int]), (4,4,4))
    val df4 = makeDF(ids4, securityLevel, "x", "y", "id")
    val c4 = $"id" isin (null.asInstanceOf[Int])
    val result = df4.filter(c4)
    result.collect 
=======
  testAgainstSpark("between") { securityLevel =>
    val data = for (i <- 0 until 256) yield(i.toString, i)
    val df = makeDF(data, securityLevel, "word", "count")
    df.filter($"count".between(50, 150)).collect
>>>>>>> 0a20d718
  }

  testAgainstSpark("year") { securityLevel =>
    val data = Seq(Tuple2(1, new java.sql.Date(new java.util.Date().getTime())))
    val df = makeDF(data, securityLevel, "id", "date")
    df.select(year($"date")).collect
  }

  testAgainstSpark("case when - 1 branch with else (string)") { securityLevel =>
    val data = Seq(("foo", 4), ("bar", 1), ("baz", 5), ("bear", null.asInstanceOf[Int]))
    val df = makeDF(data, securityLevel, "word", "count")
    df.select(when(df("word") === "foo", "hi").otherwise("bye")).collect
  }

  testAgainstSpark("case when - 1 branch with else (int)") { securityLevel =>
    val data = Seq(("foo", 4), ("bar", 1), ("baz", 5), ("bear", null.asInstanceOf[Int]))
    val df = makeDF(data, securityLevel, "word", "count")
    df.select(when(df("word") === "foo", 10).otherwise(30)).collect
  }

  testAgainstSpark("case when - 1 branch without else (string)") { securityLevel =>
    val data = Seq(("foo", 4), ("bar", 1), ("baz", 5), ("bear", null.asInstanceOf[Int]))
    val df = makeDF(data, securityLevel, "word", "count")
    df.select(when(df("word") === "foo", "hi")).collect
  }

  testAgainstSpark("case when - 1 branch without else (int)") { securityLevel =>
    val data = Seq(("foo", 4), ("bar", 1), ("baz", 5), ("bear", null.asInstanceOf[Int]))
    val df = makeDF(data, securityLevel, "word", "count")
    df.select(when(df("word") === "foo", 10)).collect 
  }

  testAgainstSpark("case when - 2 branch with else (string)") { securityLevel =>
    val data = Seq(("foo", 4), ("bar", 1), ("baz", 5), ("bear", null.asInstanceOf[Int]))
    val df = makeDF(data, securityLevel, "word", "count")
    df.select(when(df("word") === "foo", "hi").when(df("word") === "baz", "hello").otherwise("bye")).collect
  }

  testAgainstSpark("case when - 2 branch with else (int)") { securityLevel =>
    val data = Seq(("foo", 4), ("bar", 1), ("baz", 5), ("bear", null.asInstanceOf[Int]))
    val df = makeDF(data, securityLevel, "word", "count")
    df.select(when(df("word") === "foo", 10).when(df("word") === "baz", 20).otherwise(30)).collect
  }

  testAgainstSpark("case when - 2 branch without else (string)") { securityLevel =>
    val data = Seq(("foo", 4), ("bar", 1), ("baz", 5), ("bear", null.asInstanceOf[Int]))
    val df = makeDF(data, securityLevel, "word", "count")
    df.select(when(df("word") === "foo", "hi").when(df("word") === "baz", "hello")).collect 
  }

  testAgainstSpark("case when - 2 branch without else (int)") { securityLevel =>
    val data = Seq(("foo", 4), ("bar", 1), ("baz", 5), ("bear", null.asInstanceOf[Int]))
    val df = makeDF(data, securityLevel, "word", "count")
    df.select(when(df("word") === "foo", 3).when(df("word") === "baz", 2)).collect
  }

  testAgainstSpark("LIKE - Contains") { securityLevel =>
    val data = Seq(("foo", 4), ("bar", 1), ("baz", 5), (null.asInstanceOf[String], null.asInstanceOf[Int]))
    val df = makeDF(data, securityLevel, "word", "count")
    df.filter($"word".like("%a%")).collect
  } 

  testAgainstSpark("LIKE - StartsWith") { securityLevel =>
    val data = Seq(("foo", 4), ("bar", 1), ("baz", 5), (null.asInstanceOf[String], null.asInstanceOf[Int]))
    val df = makeDF(data, securityLevel, "word", "count")
    df.filter($"word".like("ba%")).collect
  } 

  testAgainstSpark("LIKE - EndsWith") { securityLevel =>
    val data = Seq(("foo", 4), ("bar", 1), ("baz", 5), (null.asInstanceOf[String], null.asInstanceOf[Int]))
    val df = makeDF(data, securityLevel, "word", "count")
    df.filter($"word".like("%ar")).collect
  }

  testAgainstSpark("LIKE - Empty Pattern") { securityLevel =>
    val data = Seq(("foo", 4), ("bar", 1), ("baz", 5), (null.asInstanceOf[String], null.asInstanceOf[Int]))
    val df = makeDF(data, securityLevel, "word", "count")
    df.filter($"word".like("")).collect
  }

  testAgainstSpark("LIKE - Match All") { securityLevel =>
    val data = Seq(("foo", 4), ("bar", 1), ("baz", 5), (null.asInstanceOf[String], null.asInstanceOf[Int]))
    val df = makeDF(data, securityLevel, "word", "count")
    df.filter($"word".like("%")).collect
  }

  testAgainstSpark("LIKE - Single Wildcard") { securityLevel =>
    val data = Seq(("foo", 4), ("bar", 1), ("baz", 5), (null.asInstanceOf[String], null.asInstanceOf[Int]))
    val df = makeDF(data, securityLevel, "word", "count")
    df.filter($"word".like("ba_")).collect
  }

  testAgainstSpark("LIKE - SQL API") { securityLevel =>
    val data = Seq(("foo", 4), ("bar", 1), ("baz", 5), (null.asInstanceOf[String], null.asInstanceOf[Int]))
    val df = makeDF(data, securityLevel, "word", "count")
    df.createTempView("df")
    try {
      spark.sql(""" SELECT word FROM df WHERE word LIKE '_a_' """).collect
    } finally {
      spark.catalog.dropTempView("df")
    }
  }

  testOpaqueOnly("save and load with explicit schema") { securityLevel =>
    val data = for (i <- 0 until 256) yield (i, abc(i), 1)
    val df = makeDF(data, securityLevel, "id", "word", "count")
    val path = Utils.createTempDir()
    path.delete()
    df.write.format("edu.berkeley.cs.rise.opaque.EncryptedSource").save(path.toString)
    try {
      val df2 = spark.read
        .format("edu.berkeley.cs.rise.opaque.EncryptedSource")
        .schema(df.schema)
        .load(path.toString)
      assert(df.collect.toSet === df2.collect.toSet)
      assert(df.groupBy("word").agg(sum("count")).collect.toSet
        === df2.groupBy("word").agg(sum("count")).collect.toSet)
    } finally {
      Utils.deleteRecursively(path)
    }
  }

  testOpaqueOnly("save and load without schema") { securityLevel =>
    val data = for (i <- 0 until 256) yield (i, abc(i), 1)
    val df = makeDF(data, securityLevel, "id", "word", "count")
    val path = Utils.createTempDir()
    path.delete()
    df.write.format("edu.berkeley.cs.rise.opaque.EncryptedSource").save(path.toString)
    try {
      val df2 = spark.read
        .format("edu.berkeley.cs.rise.opaque.EncryptedSource")
        .load(path.toString)
      assert(df.collect.toSet === df2.collect.toSet)
      assert(df.groupBy("word").agg(sum("count")).collect.toSet
        === df2.groupBy("word").agg(sum("count")).collect.toSet)
    } finally {
      Utils.deleteRecursively(path)
    }
  }

  testOpaqueOnly("load from SQL with explicit schema") { securityLevel =>
    val data = for (i <- 0 until 256) yield (i, abc(i), 1)
    val df = makeDF(data, securityLevel, "id", "word", "count")
    val path = Utils.createTempDir()
    path.delete()
    df.write.format("edu.berkeley.cs.rise.opaque.EncryptedSource").save(path.toString)

    try {
      spark.sql(s"""
        |CREATE TEMPORARY VIEW df2
        |(${df.schema.toDDL})
        |USING edu.berkeley.cs.rise.opaque.EncryptedSource
        |OPTIONS (
        |  path "${path}"
        |)""".stripMargin)
      val df2 = spark.sql(s"""
        |SELECT * FROM df2
        |""".stripMargin)

      assert(df.collect.toSet === df2.collect.toSet)
    } finally {
      spark.catalog.dropTempView("df2")
      Utils.deleteRecursively(path)
    }
  }

  testOpaqueOnly("load from SQL without schema") { securityLevel =>
    val data = for (i <- 0 until 256) yield (i, abc(i), 1)
    val df = makeDF(data, securityLevel, "id", "word", "count")
    val path = Utils.createTempDir()
    path.delete()
    df.write.format("edu.berkeley.cs.rise.opaque.EncryptedSource").save(path.toString)

    try {
      spark.sql(s"""
        |CREATE TEMPORARY VIEW df2
        |USING edu.berkeley.cs.rise.opaque.EncryptedSource
        |OPTIONS (
        |  path "${path}"
        |)""".stripMargin)
      val df2 = spark.sql(s"""
        |SELECT * FROM df2
        |""".stripMargin)

      assert(df.collect.toSet === df2.collect.toSet)
    } finally {
      spark.catalog.dropTempView("df2")
      Utils.deleteRecursively(path)
    }
  }

  testAgainstSpark("SQL API") { securityLevel =>
    val df = makeDF(
      (1 to 20).map(x => (true, "hello", 1.0, 2.0f, x)),
      securityLevel,
      "a", "b", "c", "d", "x")
    df.createTempView("df")
    try {
      spark.sql("SELECT * FROM df WHERE x > 10").collect
    } finally {
      spark.catalog.dropTempView("df")
    }
  }

  testOpaqueOnly("cast error") { securityLevel =>
    val data: Seq[(CalendarInterval, Byte)] = Seq((new CalendarInterval(12, 1, 12345), 0.toByte))
    val schema = StructType(Seq(
      StructField("CalendarIntervalType", CalendarIntervalType),
      StructField("NullType", NullType)))
    val df = securityLevel.applyTo(
      spark.createDataFrame(
        spark.sparkContext.makeRDD(data.map(Row.fromTuple), numPartitions),
        schema))
    // Trigger an Opaque exception by attempting an unsupported cast: CalendarIntervalType to
    // StringType
    val e = intercept[SparkException] {
      withLoggingOff {
        df.select($"CalendarIntervalType".cast(StringType)).collect
      }
    }
    assert(e.getCause.isInstanceOf[OpaqueException])
  }

  testAgainstSpark("exp") { securityLevel =>
    val data: Seq[(Double, Double)] = Seq(
      (2.0, 3.0))
    val schema = StructType(Seq(
      StructField("x", DoubleType),
      StructField("y", DoubleType)))

    val df = securityLevel.applyTo(
      spark.createDataFrame(
        spark.sparkContext.makeRDD(data.map(Row.fromTuple), numPartitions),
        schema))

    df.select(exp($"y")).collect
  }

  testAgainstSpark("vector multiply") { securityLevel =>
    val data: Seq[(Array[Double], Double)] = Seq(
      (Array[Double](1.0, 1.0, 1.0), 3.0))
    val schema = StructType(Seq(
      StructField("v", DataTypes.createArrayType(DoubleType)),
      StructField("c", DoubleType)))

    val df = securityLevel.applyTo(
      spark.createDataFrame(
        spark.sparkContext.makeRDD(data.map(Row.fromTuple), numPartitions),
        schema))

    df.select(vectormultiply($"v", $"c")).collect
  }

  testAgainstSpark("dot product") { securityLevel =>
    val data: Seq[(Array[Double], Array[Double])] = Seq(
      (Array[Double](1.0, 1.0, 1.0), Array[Double](1.0, 1.0, 1.0)))
    val schema = StructType(Seq(
      StructField("v1", DataTypes.createArrayType(DoubleType)),
      StructField("v2", DataTypes.createArrayType(DoubleType))))

    val df = securityLevel.applyTo(
      spark.createDataFrame(
        spark.sparkContext.makeRDD(data.map(Row.fromTuple), numPartitions),
        schema))

    df.select(dot($"v1", $"v2")).collect
  }

  testAgainstSpark("upper") { securityLevel =>
    val data = Seq(("lower", "upper"), ("lower2", "upper2"))
    val schema = StructType(Seq(
      StructField("v1", StringType),
      StructField("v2", StringType)))

    val df = securityLevel.applyTo(
      spark.createDataFrame(
        spark.sparkContext.makeRDD(data.map(Row.fromTuple), numPartitions),
        schema))

    df.select(upper($"v1")).collect
  }

  testAgainstSpark("upper with null") { securityLevel =>
    val data = Seq(("lower", null.asInstanceOf[String]))

    val df = makeDF(data, securityLevel, "v1", "v2")

    df.select(upper($"v2")).collect
  }

  testAgainstSpark("vector sum") { securityLevel =>
    val data: Seq[(Array[Double], Double)] = Seq(
      (Array[Double](1.0, 2.0, 3.0), 4.0),
      (Array[Double](5.0, 7.0, 7.0), 8.0))
    val schema = StructType(Seq(
      StructField("v", DataTypes.createArrayType(DoubleType)),
      StructField("c", DoubleType)))

    val df = securityLevel.applyTo(
      spark.createDataFrame(
        spark.sparkContext.makeRDD(data.map(Row.fromTuple), numPartitions),
        schema))

    val vectorsum = new VectorSum
    df.groupBy().agg(vectorsum($"v")).collect
  }

  testAgainstSpark("create array") { securityLevel =>
    val data: Seq[(Double, Double)] = Seq(
      (1.0, 2.0),
      (3.0, 4.0))
    val schema = StructType(Seq(
      StructField("x1", DoubleType),
      StructField("x2", DoubleType)))

    val df = securityLevel.applyTo(
      spark.createDataFrame(
        spark.sparkContext.makeRDD(data.map(Row.fromTuple), numPartitions),
        schema))

    df.select(array($"x1", $"x2").as("x")).collect
  }

  testAgainstSpark("limit with fewer returned values") { securityLevel =>
    val data = Random.shuffle(for (i <- 0 until 256) yield (i, abc(i)))
    val schema = StructType(Seq(
      StructField("id", IntegerType),
      StructField("word", StringType)))
    val df = securityLevel.applyTo(
      spark.createDataFrame(
        spark.sparkContext.makeRDD(data.map(Row.fromTuple), numPartitions),
        schema))
    df.sort($"id").limit(5).collect
  }

  testAgainstSpark("limit with more returned values") { securityLevel =>
    val data = Random.shuffle(for (i <- 0 until 256) yield (i, abc(i)))
    val schema = StructType(Seq(
      StructField("id", IntegerType),
      StructField("word", StringType)))
    val df = securityLevel.applyTo(
      spark.createDataFrame(
        spark.sparkContext.makeRDD(data.map(Row.fromTuple), numPartitions),
        schema))
    df.sort($"id").limit(200).collect
  }

  testAgainstSpark("least squares") { securityLevel =>
    LeastSquares.query(spark, securityLevel, "tiny", numPartitions).collect
  }

  testAgainstSpark("logistic regression") { securityLevel =>
    LogisticRegression.train(spark, securityLevel, 1000, numPartitions)
  }

  testAgainstSpark("k-means") { securityLevel =>
    import scala.math.Ordering.Implicits.seqDerivedOrdering
    KMeans.train(spark, securityLevel, numPartitions, 10, 2, 3, 0.01).map(_.toSeq).sorted
  }

  testAgainstSpark("pagerank") { securityLevel =>
    PageRank.run(spark, securityLevel, "256", numPartitions).collect.toSet
  }

  testAgainstSpark("big data 1") { securityLevel =>
    BigDataBenchmark.q1(spark, securityLevel, "tiny", numPartitions).collect
  }

  testAgainstSpark("big data 2") { securityLevel =>
    BigDataBenchmark.q2(spark, securityLevel, "tiny", numPartitions).collect
      .map { case Row(a: String, b: Double) => (a, b.toFloat) }
      .sortBy(_._1)
  }

  testAgainstSpark("big data 3") { securityLevel =>
    BigDataBenchmark.q3(spark, securityLevel, "tiny", numPartitions).collect
  }

  def makeDF[A <: Product : scala.reflect.ClassTag : scala.reflect.runtime.universe.TypeTag](
    data: Seq[A], securityLevel: SecurityLevel, columnNames: String*): DataFrame =
    securityLevel.applyTo(
      spark.createDataFrame(
        spark.sparkContext.makeRDD(data, numPartitions))
        .toDF(columnNames: _*))

}

class OpaqueOperatorSinglePartitionSuite extends OpaqueOperatorTests {
  override val spark = SparkSession.builder()
    .master("local[1]")
    .appName("OpaqueOperatorSinglePartitionSuite")
    .config("spark.sql.shuffle.partitions", 1)
    .getOrCreate()

  override def numPartitions: Int = 1
}

class OpaqueOperatorMultiplePartitionSuite extends OpaqueOperatorTests {
  override val spark = SparkSession.builder()
    .master("local[1]")
    .appName("OpaqueOperatorMultiplePartitionSuite")
    .config("spark.sql.shuffle.partitions", 3)
    .getOrCreate()

  override def numPartitions: Int = 3

  import testImplicits._

  def makePartitionedDF[
      A <: Product : scala.reflect.ClassTag : scala.reflect.runtime.universe.TypeTag](
      data: Seq[A], securityLevel: SecurityLevel, numPartitions: Int, columnNames: String*)
    : DataFrame = {
    securityLevel.applyTo(
      spark.createDataFrame(
        spark.sparkContext.makeRDD(data, numPartitions))
        .toDF(columnNames: _*))
  }

  testAgainstSpark("join with different numbers of partitions (#34)") { securityLevel =>
    val p_data = for (i <- 1 to 16) yield (i.toString, i * 10)
    val f_data = for (i <- 1 to 256 - 16) yield ((i % 16).toString, (i * 10).toString, i.toFloat)
    val p = makeDF(p_data, securityLevel, "pk", "x")
    val f = makePartitionedDF(f_data, securityLevel, numPartitions + 1, "fk", "x", "y")
    p.join(f, $"pk" === $"fk").collect.toSet
  }

  testAgainstSpark("non-foreign-key join with high skew") { securityLevel =>
    // This test is intended to ensure that primary groups are never split across multiple
    // partitions, which would break our implementation of non-foreign-key join.

    val p_data = for (i <- 1 to 128) yield (i, 1)
    val f_data = for (i <- 1 to 128) yield (i, 1)
    val p = makeDF(p_data, securityLevel, "id", "join_col_1")
    val f = makeDF(f_data, securityLevel, "id", "join_col_2")
    p.join(f, $"join_col_1" === $"join_col_2").collect.toSet
  }

}<|MERGE_RESOLUTION|>--- conflicted
+++ resolved
@@ -440,7 +440,7 @@
     df.filter($"word".contains(lit("1"))).collect
   }
 
-<<<<<<< HEAD
+
   testAgainstSpark("isin1") { securityLevel =>
     val ids = Seq((1, 2, 2), (2, 3, 1))
     val df = makeDF(ids, securityLevel, "x", "y", "id")
@@ -468,12 +468,11 @@
     val c4 = $"id" isin (null.asInstanceOf[Int])
     val result = df4.filter(c4)
     result.collect 
-=======
+
   testAgainstSpark("between") { securityLevel =>
     val data = for (i <- 0 until 256) yield(i.toString, i)
     val df = makeDF(data, securityLevel, "word", "count")
     df.filter($"count".between(50, 150)).collect
->>>>>>> 0a20d718
   }
 
   testAgainstSpark("year") { securityLevel =>
