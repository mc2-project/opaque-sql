--- conflicted
+++ resolved
@@ -103,8 +103,6 @@
     }
   }
 
-<<<<<<< HEAD
-=======
   /** Modified from https://stackoverflow.com/questions/33193958/change-nullable-property-of-column-in-spark-dataframe
     * and https://stackoverflow.com/questions/32585670/what-is-the-best-way-to-define-custom-methods-on-a-dataframe
     * Set nullable property of column.
@@ -162,7 +160,6 @@
     }
   }
 
->>>>>>> a95f2c72
   testAgainstSpark("Date Add") { securityLevel =>
     val data = Seq(Tuple2(1, new java.sql.Date(new java.util.Date().getTime())))
     val df = makeDF(data, securityLevel, "index", "time")
