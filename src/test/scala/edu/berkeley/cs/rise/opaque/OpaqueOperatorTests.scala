--- conflicted
+++ resolved
@@ -305,12 +305,7 @@
     val f_data = for (i <- 1 to 256 - 16) yield ((i % 16).toString, (i * 10).toString, i.toFloat)
     val p = makeDF(p_data, securityLevel, "pk", "x")
     val f = makeDF(f_data, securityLevel, "fk", "x", "y")
-<<<<<<< HEAD
-    print(p.join(f, $"pk" === $"fk").queryExecution.executedPlan)
-    p.join(f, $"pk" === $"fk").collect.toSet
-=======
     val df = p.join(f, $"pk" === $"fk").collect.toSet
->>>>>>> 93914358
   }
 
   testAgainstSpark("non-foreign-key join") { securityLevel =>
@@ -758,7 +753,6 @@
       spark.createDataFrame(
         spark.sparkContext.makeRDD(data.map(Row.fromTuple), numPartitions),
         schema))
-
     df.select(exp($"y")).collect
   }
 
@@ -887,10 +881,6 @@
   testAgainstSpark("pagerank") { securityLevel =>
     PageRank.run(spark, securityLevel, "256", numPartitions).collect.toSet
   }
-<<<<<<< HEAD
-=======
-
->>>>>>> 93914358
   testAgainstSpark("big data 1") { securityLevel =>
     BigDataBenchmark.q1(spark, securityLevel, "tiny", numPartitions).collect
   }
