--- conflicted
+++ resolved
@@ -353,7 +353,6 @@
     df.collect
   }
 
-<<<<<<< HEAD
   testAgainstSpark("left outer join 1") { securityLevel =>
     val p_data = for (i <- 1 to 128) yield ((i % 16).toString, i * 10)
     val f_data = for (i <- 1 to 256 if (i % 3) + 1 == 0 || (i % 3) + 5 == 0) yield (i.toString, i * 10)
@@ -381,10 +380,7 @@
     df.collect.toSet
   }
 
-  testAgainstSpark("left anti join 1") { securityLevel =>
-=======
   testAgainstSpark("left anti join") { securityLevel =>
->>>>>>> a96abc5b
     val p_data = for (i <- 1 to 128) yield (i, (i % 16).toString, i * 10)
     val f_data = for (i <- 1 to 256 if (i % 3) + 1 == 0 || (i % 3) + 5 == 0) yield (i, i.toString, i * 10)
     val p = makeDF(p_data, securityLevel, "id", "join_col_1", "x")
