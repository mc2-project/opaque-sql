/*
 * Licensed to the Apache Software Foundation (ASF) under one or more
 * contributor license agreements.  See the NOTICE file distributed with
 * this work for additional information regarding copyright ownership.
 * The ASF licenses this file to You under the Apache License, Version 2.0
 * (the "License"); you may not use this file except in compliance with
 * the License.  You may obtain a copy of the License at
 *
 *    http://www.apache.org/licenses/LICENSE-2.0
 *
 * Unless required by applicable law or agreed to in writing, software
 * distributed under the License is distributed on an "AS IS" BASIS,
 * WITHOUT WARRANTIES OR CONDITIONS OF ANY KIND, either express or implied.
 * See the License for the specific language governing permissions and
 * limitations under the License.
 */

package edu.berkeley.cs.rise.opaque


import org.apache.spark.sql.SparkSession

import edu.berkeley.cs.rise.opaque.benchmark._
import edu.berkeley.cs.rise.opaque.benchmark.TPCH

trait TPCHTests extends OpaqueTestsBase { self => 

  def size = "sf_small"
  def tpch = new TPCH(spark.sqlContext, size)

  testAgainstSpark("TPC-H 1") { securityLevel =>
    tpch.query(1, securityLevel, numPartitions).collect
  }

  testAgainstSpark("TPC-H 2", ignore) { securityLevel =>
    tpch.query(2, securityLevel, numPartitions).collect
  }

  testAgainstSpark("TPC-H 3") { securityLevel =>
    tpch.query(3, securityLevel, numPartitions).collect
  }

<<<<<<< HEAD
  testAgainstSpark("TPC-H 4", ignore) { securityLevel =>
    tpch.query(4, securityLevel, numPartitions).collect
=======
  testAgainstSpark("TPC-H 4") { securityLevel =>
    tpch.query(4, securityLevel, spark.sqlContext, numPartitions).collect
>>>>>>> 4d89ecb7
  }

  testAgainstSpark("TPC-H 5") { securityLevel =>
    tpch.query(5, securityLevel, numPartitions).collect
  }

  testAgainstSpark("TPC-H 6") { securityLevel =>
    tpch.query(6, securityLevel, numPartitions).collect.toSet
  }

  testAgainstSpark("TPC-H 7") { securityLevel =>
    tpch.query(7, securityLevel, numPartitions).collect
  }

  testAgainstSpark("TPC-H 8") { securityLevel =>
    tpch.query(8, securityLevel, numPartitions).collect
  }

  testAgainstSpark("TPC-H 9") { securityLevel =>
    tpch.query(9, securityLevel, numPartitions).collect
  }

  testAgainstSpark("TPC-H 10") { securityLevel =>
    tpch.query(10, securityLevel, numPartitions).collect
  }

<<<<<<< HEAD
  testAgainstSpark("TPC-H 11", ignore) { securityLevel =>
    tpch.query(11, securityLevel, numPartitions).collect
=======
  testAgainstSpark("TPC-H 11") { securityLevel =>
    tpch.query(11, securityLevel, spark.sqlContext, numPartitions).collect
>>>>>>> 4d89ecb7
  }

  testAgainstSpark("TPC-H 12") { securityLevel =>
    tpch.query(12, securityLevel, numPartitions).collect
  }

  testAgainstSpark("TPC-H 13", ignore) { securityLevel =>
    tpch.query(13, securityLevel, numPartitions).collect
  }

  testAgainstSpark("TPC-H 14") { securityLevel =>
    tpch.query(14, securityLevel, numPartitions).collect.toSet
  }

<<<<<<< HEAD
  testAgainstSpark("TPC-H 15", ignore) { securityLevel =>
    tpch.query(15, securityLevel, numPartitions).collect
=======
  testAgainstSpark("TPC-H 15") { securityLevel =>
    tpch.query(15, securityLevel, spark.sqlContext, numPartitions).collect
>>>>>>> 4d89ecb7
  }

  testAgainstSpark("TPC-H 16", ignore) { securityLevel =>
    tpch.query(16, securityLevel, numPartitions).collect
  }

  testAgainstSpark("TPC-H 17") { securityLevel =>
    tpch.query(17, securityLevel, numPartitions).collect.toSet
  }

  testAgainstSpark("TPC-H 18", ignore) { securityLevel =>
    tpch.query(18, securityLevel, numPartitions).collect
  }

  testAgainstSpark("TPC-H 19") { securityLevel =>
    tpch.query(19, securityLevel, numPartitions).collect.toSet
  }

  testAgainstSpark("TPC-H 20") { securityLevel =>
    tpch.query(20, securityLevel, numPartitions).collect.toSet
  }

  testAgainstSpark("TPC-H 21", ignore) { securityLevel =>
    tpch.query(21, securityLevel, numPartitions).collect
  }

<<<<<<< HEAD
  testAgainstSpark("TPC-H 22", ignore) { securityLevel =>
    tpch.query(22, securityLevel, numPartitions).collect
=======
  testAgainstSpark("TPC-H 22") { securityLevel =>
    tpch.query(22, securityLevel, spark.sqlContext, numPartitions).collect
>>>>>>> 4d89ecb7
  }
}

class TPCHSinglePartitionSuite extends TPCHTests {
  override def numPartitions: Int = 1
  override val spark = SparkSession.builder()
    .master("local[1]")
    .appName("TPCHSinglePartitionSuite")
    .config("spark.sql.shuffle.partitions", numPartitions)
    .getOrCreate()
}

class TPCHMultiplePartitionSuite extends TPCHTests {
  override def numPartitions: Int = 3
  override val spark = SparkSession.builder()
    .master("local[1]")
    .appName("TPCHMultiplePartitionSuite")
    .config("spark.sql.shuffle.partitions", numPartitions)
    .getOrCreate()
}<|MERGE_RESOLUTION|>--- conflicted
+++ resolved
@@ -40,13 +40,8 @@
     tpch.query(3, securityLevel, numPartitions).collect
   }
 
-<<<<<<< HEAD
-  testAgainstSpark("TPC-H 4", ignore) { securityLevel =>
+  testAgainstSpark("TPC-H 4") { securityLevel =>
     tpch.query(4, securityLevel, numPartitions).collect
-=======
-  testAgainstSpark("TPC-H 4") { securityLevel =>
-    tpch.query(4, securityLevel, spark.sqlContext, numPartitions).collect
->>>>>>> 4d89ecb7
   }
 
   testAgainstSpark("TPC-H 5") { securityLevel =>
@@ -73,13 +68,8 @@
     tpch.query(10, securityLevel, numPartitions).collect
   }
 
-<<<<<<< HEAD
-  testAgainstSpark("TPC-H 11", ignore) { securityLevel =>
+  testAgainstSpark("TPC-H 11") { securityLevel =>
     tpch.query(11, securityLevel, numPartitions).collect
-=======
-  testAgainstSpark("TPC-H 11") { securityLevel =>
-    tpch.query(11, securityLevel, spark.sqlContext, numPartitions).collect
->>>>>>> 4d89ecb7
   }
 
   testAgainstSpark("TPC-H 12") { securityLevel =>
@@ -94,21 +84,8 @@
     tpch.query(14, securityLevel, numPartitions).collect.toSet
   }
 
-<<<<<<< HEAD
-  testAgainstSpark("TPC-H 15", ignore) { securityLevel =>
-    tpch.query(15, securityLevel, numPartitions).collect
-=======
   testAgainstSpark("TPC-H 15") { securityLevel =>
-    tpch.query(15, securityLevel, spark.sqlContext, numPartitions).collect
->>>>>>> 4d89ecb7
-  }
-
-  testAgainstSpark("TPC-H 16", ignore) { securityLevel =>
     tpch.query(16, securityLevel, numPartitions).collect
-  }
-
-  testAgainstSpark("TPC-H 17") { securityLevel =>
-    tpch.query(17, securityLevel, numPartitions).collect.toSet
   }
 
   testAgainstSpark("TPC-H 18", ignore) { securityLevel =>
@@ -127,13 +104,8 @@
     tpch.query(21, securityLevel, numPartitions).collect
   }
 
-<<<<<<< HEAD
-  testAgainstSpark("TPC-H 22", ignore) { securityLevel =>
+  testAgainstSpark("TPC-H 22") { securityLevel =>
     tpch.query(22, securityLevel, numPartitions).collect
-=======
-  testAgainstSpark("TPC-H 22") { securityLevel =>
-    tpch.query(22, securityLevel, spark.sqlContext, numPartitions).collect
->>>>>>> 4d89ecb7
   }
 }
 
