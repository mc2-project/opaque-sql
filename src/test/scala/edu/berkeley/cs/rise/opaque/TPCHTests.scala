--- conflicted
+++ resolved
@@ -27,94 +27,6 @@
   def size = "sf_small"
   def tpch = new TPCH(spark.sqlContext, size, "file://")
 
-<<<<<<< HEAD
-  testAgainstSpark("TPC-H 1") { securityLevel =>
-    tpch.query(1, securityLevel, spark.sqlContext, numPartitions).collect
-  }
-
-  testAgainstSpark("TPC-H 2") { securityLevel =>
-    tpch.query(2, securityLevel, spark.sqlContext, numPartitions).collect
-  }
-
-  testAgainstSpark("TPC-H 3") { securityLevel =>
-    tpch.query(3, securityLevel, spark.sqlContext, numPartitions).collect
-  }
-
-  testAgainstSpark("TPC-H 4") { securityLevel =>
-    tpch.query(4, securityLevel, spark.sqlContext, numPartitions).collect
-  }
-
-  testAgainstSpark("TPC-H 5") { securityLevel =>
-    tpch.query(5, securityLevel, spark.sqlContext, numPartitions).collect
-  }
-
-  testAgainstSpark("TPC-H 6") { securityLevel =>
-    tpch.query(6, securityLevel, spark.sqlContext, numPartitions).collect.toSet
-  }
-
-  testAgainstSpark("TPC-H 7") { securityLevel =>
-    tpch.query(7, securityLevel, spark.sqlContext, numPartitions).collect
-  }
-
-  testAgainstSpark("TPC-H 8") { securityLevel =>
-    tpch.query(8, securityLevel, spark.sqlContext, numPartitions).collect
-  }
-
-  testAgainstSpark("TPC-H 9") { securityLevel =>
-    tpch.query(9, securityLevel, spark.sqlContext, numPartitions).collect
-  }
-
-  testAgainstSpark("TPC-H 10") { securityLevel =>
-    tpch.query(10, securityLevel, spark.sqlContext, numPartitions).collect
-  }
-
-  testAgainstSpark("TPC-H 11") { securityLevel =>
-    tpch.query(11, securityLevel, spark.sqlContext, numPartitions).collect
-  }
-
-  testAgainstSpark("TPC-H 12") { securityLevel =>
-    tpch.query(12, securityLevel, spark.sqlContext, numPartitions).collect
-  }
-
-  testAgainstSpark("TPC-H 13", ignore) { securityLevel =>
-    tpch.query(13, securityLevel, spark.sqlContext, numPartitions).collect
-  }
-
-  testAgainstSpark("TPC-H 14") { securityLevel =>
-    tpch.query(14, securityLevel, spark.sqlContext, numPartitions).collect.toSet
-  }
-
-  testAgainstSpark("TPC-H 15") { securityLevel =>
-    tpch.query(15, securityLevel, spark.sqlContext, numPartitions).collect
-  }
-
-  testAgainstSpark("TPC-H 16", ignore) { securityLevel =>
-    tpch.query(16, securityLevel, spark.sqlContext, numPartitions).collect
-  }
-
-  testAgainstSpark("TPC-H 17") { securityLevel =>
-    tpch.query(17, securityLevel, spark.sqlContext, numPartitions).collect.toSet
-  }
-
-  testAgainstSpark("TPC-H 18", ignore) { securityLevel =>
-    tpch.query(18, securityLevel, spark.sqlContext, numPartitions).collect
-  }
-
-  testAgainstSpark("TPC-H 19") { securityLevel =>
-    tpch.query(19, securityLevel, spark.sqlContext, numPartitions).collect.toSet
-  }
-
-  testAgainstSpark("TPC-H 20") { securityLevel =>
-    tpch.query(20, securityLevel, spark.sqlContext, numPartitions).collect.toSet
-  }
-
-  testAgainstSpark("TPC-H 21", ignore) { securityLevel =>
-    tpch.query(21, securityLevel, spark.sqlContext, numPartitions).collect
-  }
-
-  testAgainstSpark("TPC-H 22") { securityLevel =>
-    tpch.query(22, securityLevel, spark.sqlContext, numPartitions).collect
-=======
   def runTests() = {
     for (queryNum <- TPCHBenchmark.supportedQueries) {
       val testStr = s"TPC-H $queryNum"
@@ -122,7 +34,6 @@
         tpch.query(queryNum, securityLevel, numPartitions).collect
       }
     }
->>>>>>> 96e62857
   }
 }
 
