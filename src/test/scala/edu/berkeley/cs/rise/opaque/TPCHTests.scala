/*
 * Licensed to the Apache Software Foundation (ASF) under one or more
 * contributor license agreements.  See the NOTICE file distributed with
 * this work for additional information regarding copyright ownership.
 * The ASF licenses this file to You under the Apache License, Version 2.0
 * (the "License"); you may not use this file except in compliance with
 * the License.  You may obtain a copy of the License at
 *
 *    http://www.apache.org/licenses/LICENSE-2.0
 *
 * Unless required by applicable law or agreed to in writing, software
 * distributed under the License is distributed on an "AS IS" BASIS,
 * WITHOUT WARRANTIES OR CONDITIONS OF ANY KIND, either express or implied.
 * See the License for the specific language governing permissions and
 * limitations under the License.
 */

package edu.berkeley.cs.rise.opaque


import org.apache.spark.sql.SparkSession

import edu.berkeley.cs.rise.opaque.benchmark._
import edu.berkeley.cs.rise.opaque.benchmark.TPCH

trait TPCHTests extends OpaqueTestsBase { self => 

  def size = "sf_small"
  def tpch = new TPCH(spark.sqlContext, size)

  testAgainstSpark("TPC-H 1") { securityLevel =>
<<<<<<< HEAD
    tpch.query(1, securityLevel, spark.sqlContext, numPartitions).collect
  }

  testAgainstSpark("TPC-H 2", ignore) { securityLevel =>
    tpch.query(2, securityLevel, spark.sqlContext, numPartitions).collect
  }

  testAgainstSpark("TPC-H 3") { securityLevel =>
    tpch.query(3, securityLevel, spark.sqlContext, numPartitions).collect
  }

  testAgainstSpark("TPC-H 4", ignore) { securityLevel =>
    tpch.query(4, securityLevel, spark.sqlContext, numPartitions).collect
  }

  testAgainstSpark("TPC-H 5") { securityLevel =>
    tpch.query(5, securityLevel, spark.sqlContext, numPartitions).collect
=======
    tpch.query(1, securityLevel, numPartitions).collect.toSet
  }

  testAgainstSpark("TPC-H 2", ignore) { securityLevel =>
    tpch.query(2, securityLevel, numPartitions).collect.toSet
  }

  testAgainstSpark("TPC-H 3") { securityLevel =>
    tpch.query(3, securityLevel, numPartitions).collect.toSet
  }

  testAgainstSpark("TPC-H 4", ignore) { securityLevel =>
    tpch.query(4, securityLevel, numPartitions).collect.toSet
  }

  testAgainstSpark("TPC-H 5") { securityLevel =>
    tpch.query(5, securityLevel, numPartitions).collect.toSet
>>>>>>> 26003b09
  }

  testAgainstSpark("TPC-H 6") { securityLevel =>
    tpch.query(6, securityLevel, numPartitions).collect.toSet
  }

  testAgainstSpark("TPC-H 7") { securityLevel =>
<<<<<<< HEAD
    tpch.query(7, securityLevel, spark.sqlContext, numPartitions).collect
  }

  testAgainstSpark("TPC-H 8") { securityLevel =>
    tpch.query(8, securityLevel, spark.sqlContext, numPartitions).collect
  }

  testAgainstSpark("TPC-H 9") { securityLevel =>
    tpch.query(9, securityLevel, spark.sqlContext, numPartitions).collect
  }

  testAgainstSpark("TPC-H 10") { securityLevel =>
    tpch.query(10, securityLevel, spark.sqlContext, numPartitions).collect
  }

  testAgainstSpark("TPC-H 11", ignore) { securityLevel =>
    tpch.query(11, securityLevel, spark.sqlContext, numPartitions).collect
  }

  testAgainstSpark("TPC-H 12") { securityLevel =>
    tpch.query(12, securityLevel, spark.sqlContext, numPartitions).collect
  }

  testAgainstSpark("TPC-H 13", ignore) { securityLevel =>
    tpch.query(13, securityLevel, spark.sqlContext, numPartitions).collect
=======
    tpch.query(7, securityLevel, numPartitions).collect.toSet
  }

  testAgainstSpark("TPC-H 8") { securityLevel =>
    tpch.query(8, securityLevel, numPartitions).collect.toSet
  }

  testAgainstSpark("TPC-H 9") { securityLevel =>
    tpch.query(9, securityLevel, numPartitions).collect.toSet
  }

  testAgainstSpark("TPC-H 10") { securityLevel =>
    tpch.query(10, securityLevel, numPartitions).collect.toSet
  }

  testAgainstSpark("TPC-H 11", ignore) { securityLevel =>
    tpch.query(11, securityLevel, numPartitions).collect.toSet
  }

  testAgainstSpark("TPC-H 12", ignore) { securityLevel =>
    tpch.query(12, securityLevel, numPartitions).collect.toSet
  }

  testAgainstSpark("TPC-H 13", ignore) { securityLevel =>
    tpch.query(13, securityLevel, numPartitions).collect.toSet
>>>>>>> 26003b09
  }

  testAgainstSpark("TPC-H 14") { securityLevel =>
    tpch.query(14, securityLevel, numPartitions).collect.toSet
  }

  testAgainstSpark("TPC-H 15", ignore) { securityLevel =>
<<<<<<< HEAD
    tpch.query(15, securityLevel, spark.sqlContext, numPartitions).collect
  }

  testAgainstSpark("TPC-H 16", ignore) { securityLevel =>
    tpch.query(16, securityLevel, spark.sqlContext, numPartitions).collect
=======
    tpch.query(15, securityLevel, numPartitions).collect.toSet
  }

  testAgainstSpark("TPC-H 16", ignore) { securityLevel =>
    tpch.query(16, securityLevel, numPartitions).collect.toSet
>>>>>>> 26003b09
  }

  testAgainstSpark("TPC-H 17") { securityLevel =>
    tpch.query(17, securityLevel, numPartitions).collect.toSet
  }

  testAgainstSpark("TPC-H 18", ignore) { securityLevel =>
<<<<<<< HEAD
    tpch.query(18, securityLevel, spark.sqlContext, numPartitions).collect
  }

  testAgainstSpark("TPC-H 19") { securityLevel =>
    tpch.query(19, securityLevel, spark.sqlContext, numPartitions).collect.toSet
  }

  testAgainstSpark("TPC-H 20") { securityLevel =>
    tpch.query(20, securityLevel, spark.sqlContext, numPartitions).collect.toSet
  }

  testAgainstSpark("TPC-H 21", ignore) { securityLevel =>
    tpch.query(21, securityLevel, spark.sqlContext, numPartitions).collect
  }

  testAgainstSpark("TPC-H 22", ignore) { securityLevel =>
    tpch.query(22, securityLevel, spark.sqlContext, numPartitions).collect
=======
    tpch.query(18, securityLevel, numPartitions).collect.toSet
  }

  testAgainstSpark("TPC-H 19", ignore) { securityLevel =>
    tpch.query(19, securityLevel, numPartitions).collect.toSet
  }

  testAgainstSpark("TPC-H 20", ignore) { securityLevel =>
    tpch.query(20, securityLevel, numPartitions).collect.toSet
  }

  testAgainstSpark("TPC-H 21", ignore) { securityLevel =>
    tpch.query(21, securityLevel, numPartitions).collect.toSet
  }

  testAgainstSpark("TPC-H 22", ignore) { securityLevel =>
    tpch.query(22, securityLevel, numPartitions).collect.toSet
>>>>>>> 26003b09
  }
}

class TPCHSinglePartitionSuite extends TPCHTests {
  override def numPartitions: Int = 1
  override val spark = SparkSession.builder()
    .master("local[1]")
    .appName("TPCHSinglePartitionSuite")
    .config("spark.sql.shuffle.partitions", numPartitions)
    .getOrCreate()
}

class TPCHMultiplePartitionSuite extends TPCHTests {
  override def numPartitions: Int = 3
  override val spark = SparkSession.builder()
    .master("local[1]")
    .appName("TPCHMultiplePartitionSuite")
    .config("spark.sql.shuffle.partitions", numPartitions)
    .getOrCreate()
}<|MERGE_RESOLUTION|>--- conflicted
+++ resolved
@@ -29,43 +29,23 @@
   def tpch = new TPCH(spark.sqlContext, size)
 
   testAgainstSpark("TPC-H 1") { securityLevel =>
-<<<<<<< HEAD
-    tpch.query(1, securityLevel, spark.sqlContext, numPartitions).collect
+    tpch.query(1, securityLevel, numPartitions).collect
   }
 
   testAgainstSpark("TPC-H 2", ignore) { securityLevel =>
-    tpch.query(2, securityLevel, spark.sqlContext, numPartitions).collect
+    tpch.query(2, securityLevel, numPartitions).collect
   }
 
   testAgainstSpark("TPC-H 3") { securityLevel =>
-    tpch.query(3, securityLevel, spark.sqlContext, numPartitions).collect
+    tpch.query(3, securityLevel, numPartitions).collect
   }
 
   testAgainstSpark("TPC-H 4", ignore) { securityLevel =>
-    tpch.query(4, securityLevel, spark.sqlContext, numPartitions).collect
+    tpch.query(4, securityLevel, numPartitions).collect
   }
 
   testAgainstSpark("TPC-H 5") { securityLevel =>
-    tpch.query(5, securityLevel, spark.sqlContext, numPartitions).collect
-=======
-    tpch.query(1, securityLevel, numPartitions).collect.toSet
-  }
-
-  testAgainstSpark("TPC-H 2", ignore) { securityLevel =>
-    tpch.query(2, securityLevel, numPartitions).collect.toSet
-  }
-
-  testAgainstSpark("TPC-H 3") { securityLevel =>
-    tpch.query(3, securityLevel, numPartitions).collect.toSet
-  }
-
-  testAgainstSpark("TPC-H 4", ignore) { securityLevel =>
-    tpch.query(4, securityLevel, numPartitions).collect.toSet
-  }
-
-  testAgainstSpark("TPC-H 5") { securityLevel =>
-    tpch.query(5, securityLevel, numPartitions).collect.toSet
->>>>>>> 26003b09
+    tpch.query(5, securityLevel, numPartitions).collect
   }
 
   testAgainstSpark("TPC-H 6") { securityLevel =>
@@ -73,59 +53,31 @@
   }
 
   testAgainstSpark("TPC-H 7") { securityLevel =>
-<<<<<<< HEAD
-    tpch.query(7, securityLevel, spark.sqlContext, numPartitions).collect
+    tpch.query(7, securityLevel, numPartitions).collect
   }
 
   testAgainstSpark("TPC-H 8") { securityLevel =>
-    tpch.query(8, securityLevel, spark.sqlContext, numPartitions).collect
+    tpch.query(8, securityLevel, numPartitions).collect
   }
 
   testAgainstSpark("TPC-H 9") { securityLevel =>
-    tpch.query(9, securityLevel, spark.sqlContext, numPartitions).collect
+    tpch.query(9, securityLevel, numPartitions).collect
   }
 
   testAgainstSpark("TPC-H 10") { securityLevel =>
-    tpch.query(10, securityLevel, spark.sqlContext, numPartitions).collect
+    tpch.query(10, securityLevel, numPartitions).collect
   }
 
   testAgainstSpark("TPC-H 11", ignore) { securityLevel =>
-    tpch.query(11, securityLevel, spark.sqlContext, numPartitions).collect
+    tpch.query(11, securityLevel, numPartitions).collect
   }
 
   testAgainstSpark("TPC-H 12") { securityLevel =>
-    tpch.query(12, securityLevel, spark.sqlContext, numPartitions).collect
+    tpch.query(12, securityLevel, numPartitions).collect
   }
 
   testAgainstSpark("TPC-H 13", ignore) { securityLevel =>
-    tpch.query(13, securityLevel, spark.sqlContext, numPartitions).collect
-=======
-    tpch.query(7, securityLevel, numPartitions).collect.toSet
-  }
-
-  testAgainstSpark("TPC-H 8") { securityLevel =>
-    tpch.query(8, securityLevel, numPartitions).collect.toSet
-  }
-
-  testAgainstSpark("TPC-H 9") { securityLevel =>
-    tpch.query(9, securityLevel, numPartitions).collect.toSet
-  }
-
-  testAgainstSpark("TPC-H 10") { securityLevel =>
-    tpch.query(10, securityLevel, numPartitions).collect.toSet
-  }
-
-  testAgainstSpark("TPC-H 11", ignore) { securityLevel =>
-    tpch.query(11, securityLevel, numPartitions).collect.toSet
-  }
-
-  testAgainstSpark("TPC-H 12", ignore) { securityLevel =>
-    tpch.query(12, securityLevel, numPartitions).collect.toSet
-  }
-
-  testAgainstSpark("TPC-H 13", ignore) { securityLevel =>
-    tpch.query(13, securityLevel, numPartitions).collect.toSet
->>>>>>> 26003b09
+    tpch.query(13, securityLevel, numPartitions).collect
   }
 
   testAgainstSpark("TPC-H 14") { securityLevel =>
@@ -133,19 +85,11 @@
   }
 
   testAgainstSpark("TPC-H 15", ignore) { securityLevel =>
-<<<<<<< HEAD
-    tpch.query(15, securityLevel, spark.sqlContext, numPartitions).collect
+    tpch.query(15, securityLevel, numPartitions).collect
   }
 
   testAgainstSpark("TPC-H 16", ignore) { securityLevel =>
-    tpch.query(16, securityLevel, spark.sqlContext, numPartitions).collect
-=======
-    tpch.query(15, securityLevel, numPartitions).collect.toSet
-  }
-
-  testAgainstSpark("TPC-H 16", ignore) { securityLevel =>
-    tpch.query(16, securityLevel, numPartitions).collect.toSet
->>>>>>> 26003b09
+    tpch.query(16, securityLevel, numPartitions).collect
   }
 
   testAgainstSpark("TPC-H 17") { securityLevel =>
@@ -153,43 +97,23 @@
   }
 
   testAgainstSpark("TPC-H 18", ignore) { securityLevel =>
-<<<<<<< HEAD
-    tpch.query(18, securityLevel, spark.sqlContext, numPartitions).collect
+    tpch.query(18, securityLevel, numPartitions).collect
   }
 
   testAgainstSpark("TPC-H 19") { securityLevel =>
-    tpch.query(19, securityLevel, spark.sqlContext, numPartitions).collect.toSet
+    tpch.query(19, securityLevel, numPartitions).collect.toSet
   }
 
   testAgainstSpark("TPC-H 20") { securityLevel =>
-    tpch.query(20, securityLevel, spark.sqlContext, numPartitions).collect.toSet
-  }
-
-  testAgainstSpark("TPC-H 21", ignore) { securityLevel =>
-    tpch.query(21, securityLevel, spark.sqlContext, numPartitions).collect
-  }
-
-  testAgainstSpark("TPC-H 22", ignore) { securityLevel =>
-    tpch.query(22, securityLevel, spark.sqlContext, numPartitions).collect
-=======
-    tpch.query(18, securityLevel, numPartitions).collect.toSet
-  }
-
-  testAgainstSpark("TPC-H 19", ignore) { securityLevel =>
-    tpch.query(19, securityLevel, numPartitions).collect.toSet
-  }
-
-  testAgainstSpark("TPC-H 20", ignore) { securityLevel =>
     tpch.query(20, securityLevel, numPartitions).collect.toSet
   }
 
   testAgainstSpark("TPC-H 21", ignore) { securityLevel =>
-    tpch.query(21, securityLevel, numPartitions).collect.toSet
+    tpch.query(21, securityLevel, numPartitions).collect
   }
 
   testAgainstSpark("TPC-H 22", ignore) { securityLevel =>
-    tpch.query(22, securityLevel, numPartitions).collect.toSet
->>>>>>> 26003b09
+    tpch.query(22, securityLevel, numPartitions).collect
   }
 }
 
