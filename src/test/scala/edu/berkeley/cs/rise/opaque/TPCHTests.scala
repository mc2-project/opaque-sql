/*
 * Licensed to the Apache Software Foundation (ASF) under one or more
 * contributor license agreements.  See the NOTICE file distributed with
 * this work for additional information regarding copyright ownership.
 * The ASF licenses this file to You under the Apache License, Version 2.0
 * (the "License"); you may not use this file except in compliance with
 * the License.  You may obtain a copy of the License at
 *
 *    http://www.apache.org/licenses/LICENSE-2.0
 *
 * Unless required by applicable law or agreed to in writing, software
 * distributed under the License is distributed on an "AS IS" BASIS,
 * WITHOUT WARRANTIES OR CONDITIONS OF ANY KIND, either express or implied.
 * See the License for the specific language governing permissions and
 * limitations under the License.
 */

package edu.berkeley.cs.rise.opaque


import org.apache.spark.sql.SparkSession

import edu.berkeley.cs.rise.opaque.benchmark._

trait TPCHTests extends OpaqueTestsBase { self => 

  def size = "sf_small"
  def tpch = new TPCH(spark.sqlContext, size, "file://")

  def runTests() = {
    for (queryNum <- TPCHBenchmark.supportedQueries) {
      val testStr = s"TPC-H $queryNum"
      testAgainstSpark(testStr) { securityLevel =>
        tpch.query(queryNum, securityLevel, numPartitions).collect
      }
    }
  }
}

<<<<<<< HEAD
// class TPCHSinglePartitionSuite extends TPCHTests {
//   override def numPartitions: Int = 1
//   override val spark = SparkSession.builder()
//     .master("local[1]")
//     .appName("TPCHSinglePartitionSuite")
//     .config("spark.sql.shuffle.partitions", numPartitions)
//     .getOrCreate()
// }

// class TPCHMultiplePartitionSuite extends TPCHTests {
//   override def numPartitions: Int = 3
//   override val spark = SparkSession.builder()
//     .master("local[1]")
//     .appName("TPCHMultiplePartitionSuite")
//     .config("spark.sql.shuffle.partitions", numPartitions)
//     .getOrCreate()
// }
=======
class TPCHSinglePartitionSuite extends TPCHTests {
  override def numPartitions: Int = 1
  override val spark = SparkSession.builder()
    .master("local[1]")
    .appName("TPCHSinglePartitionSuite")
    .config("spark.sql.shuffle.partitions", numPartitions)
    .getOrCreate()

  runTests();
}

class TPCHMultiplePartitionSuite extends TPCHTests {
  override def numPartitions: Int = 3
  override val spark = SparkSession.builder()
    .master("local[1]")
    .appName("TPCHMultiplePartitionSuite")
    .config("spark.sql.shuffle.partitions", numPartitions)
    .getOrCreate()

  runTests();
}
>>>>>>> a4a6ff95
<|MERGE_RESOLUTION|>--- conflicted
+++ resolved
@@ -37,7 +37,6 @@
   }
 }
 
-<<<<<<< HEAD
 // class TPCHSinglePartitionSuite extends TPCHTests {
 //   override def numPartitions: Int = 1
 //   override val spark = SparkSession.builder()
@@ -54,27 +53,4 @@
 //     .appName("TPCHMultiplePartitionSuite")
 //     .config("spark.sql.shuffle.partitions", numPartitions)
 //     .getOrCreate()
-// }
-=======
-class TPCHSinglePartitionSuite extends TPCHTests {
-  override def numPartitions: Int = 1
-  override val spark = SparkSession.builder()
-    .master("local[1]")
-    .appName("TPCHSinglePartitionSuite")
-    .config("spark.sql.shuffle.partitions", numPartitions)
-    .getOrCreate()
-
-  runTests();
-}
-
-class TPCHMultiplePartitionSuite extends TPCHTests {
-  override def numPartitions: Int = 3
-  override val spark = SparkSession.builder()
-    .master("local[1]")
-    .appName("TPCHMultiplePartitionSuite")
-    .config("spark.sql.shuffle.partitions", numPartitions)
-    .getOrCreate()
-
-  runTests();
-}
->>>>>>> a4a6ff95
+// }