--- conflicted
+++ resolved
@@ -42,34 +42,8 @@
     spark.stop()
   }
 
-<<<<<<< HEAD
   def testAgainstSpark[A : Equality](name: String, testFunc: (String, Tag*) => ((=> Any) => Unit) = test)
       (f: SecurityLevel => A): Unit = {
-=======
-  // Modify the behavior of === for Double and Array[Double] to use a numeric tolerance
-  implicit val tolerantDoubleEquality = TolerantNumerics.tolerantDoubleEquality(1e-6)
-
-  def equalityToArrayEquality[A: Equality](): Equality[Array[A]] = {
-    new Equality[Array[A]] {
-      def areEqual(a: Array[A], b: Any): Boolean = {
-        b match {
-          case b: Array[_] =>
-            (a.length == b.length
-              && a.zip(b).forall { case (x, y) =>
-                implicitly[Equality[A]].areEqual(x, y)
-              })
-          case _ => false
-        }
-      }
-      override def toString: String = s"TolerantArrayEquality"
-    }
-  }
-
-  def testAgainstSpark[A: Equality](
-      name: String,
-      testFunc: (String, Tag*) => ((=> Any) => Unit) = test
-  )(f: SecurityLevel => A): Unit = {
->>>>>>> 89515e2b
     testFunc(name + " - encrypted") {
       // The === operator uses implicitly[Equality[A]], which compares Double and Array[Double]
       // using the numeric tolerance specified above
