--- conflicted
+++ resolved
@@ -131,18 +131,11 @@
   case BD2:
     {
       prefix(dynamic_cast<String *>(input_attr[0]),
-<<<<<<< HEAD
-			 3,
+             3,
              dynamic_cast<String *>(output_attr[0]));
       dynamic_cast<Float *>(output_attr[1])->copy_attr(dynamic_cast<Float *>(input_attr[1]));
 	}
 	break;
-=======
-	     3,
-	     dynamic_cast<String *>(output_attr[0]));
-    }
-    break;
->>>>>>> fe4246c0
   }
 }
 
