--- conflicted
+++ resolved
@@ -61,11 +61,8 @@
 ## Usage
 
 Next, run Apache Spark SQL queries with Opaque as follows, assuming [Spark 3.0.1](https://www.apache.org/dyn/closer.lua/spark/spark-3.0.1/spark-3.0.1-bin-hadoop2.7.tgz) (`wget http://apache.mirrors.pair.com/spark/spark-3.0.1/spark-3.0.1-bin-hadoop2.7.tgz`) is already installed:
-<<<<<<< HEAD
-=======
 
 \* Opaque needs Spark's `'spark.executor.instances'` property to be set. This can be done in a custom config file, the default config file found at `/opt/spark/conf/spark-defaults.conf`, or as a `spark-submit` or `spark-shell` argument: `--conf 'spark.executor.instances=<value>`.
->>>>>>> 823d95d1
 
 1. Package Opaque into a JAR:
 
