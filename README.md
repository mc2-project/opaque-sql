<img src="https://mc2-project.github.io/opaque/opaque.svg" width="315" alt="Opaque">

**Secure Apache Spark SQL**

[![Build Status](https://travis-ci.org/mc2-project/opaque.svg?branch=master)](https://travis-ci.org/mc2-project/opaque)

Opaque is a package for Apache Spark SQL that enables encryption for DataFrames using the OpenEnclave framework. The aim is to enable analytics on sensitive data in an untrusted cloud. Once the contents of a DataFrame are encrypted, subsequent operations will run within hardware enclaves (such as Intel SGX).

This project is based on the following NSDI 2017 paper [1]. The oblivious execution mode is not included in this release.

This is an alpha preview of Opaque, which means the software is still in development (not production-ready!). It currently has the following limitations:

- Unlike the Spark cluster, the master must be run within a trusted environment (e.g., on the client).

- Not all Spark SQL operations are supported. UDFs must be [implemented in C++](#user-defined-functions-udfs).

- Computation integrity verification (section 4.2 of the NSDI paper) is currently work in progress.

[1] Wenting Zheng, Ankur Dave, Jethro Beekman, Raluca Ada Popa, Joseph Gonzalez, and Ion Stoica.
[Opaque: An Oblivious and Encrypted Distributed Analytics Platform](https://people.eecs.berkeley.edu/~wzheng/opaque.pdf). NSDI 2017, March 2017.

## Installation

After downloading the Opaque codebase, build and test it as follows.

<<<<<<< HEAD
1. Install dependencies and the [OpenEnclave SDK](https://github.com/openenclave/openenclave/blob/v0.9.x/docs/GettingStartedDocs/install_oe_sdk-Ubuntu_18.04.md). We currently support OE version 0.9 and Ubuntu 18.04.

    ```sh
    # For Ubuntu 18.04:
    sudo apt install wget build-essential openjdk-8-jdk python cmake libssl-dev
=======
1. Install dependencies and the [OpenEnclave SDK](https://github.com/openenclave/openenclave/blob/v0.9.x/docs/GettingStartedDocs/install_oe_sdk-Ubuntu_18.04.md). We currently support OE version 0.9.0 (so please install with `open-enclave=0.9.0`) and Ubuntu 18.04.

    ```sh
    # For Ubuntu 18.04:
    sudo apt install wget build-essential openjdk-8-jdk python libssl-dev
    
    # Install a newer version of CMake (>= 3.13)
    wget https://github.com/Kitware/CMake/releases/download/v3.15.6/cmake-3.15.6-Linux-x86_64.sh
    sudo bash cmake-3.15.6-Linux-x86_64.sh --skip-license --prefix=/usr/local
>>>>>>> f0525e50
    ```

2. On the master, generate a keypair using OpenSSL for remote attestation.

    ```sh
    openssl genrsa -out private_key.pem -3 3072
    ```

<<<<<<< HEAD
3. Change into the Opaque root directory and set the appropriate environment variables for both Opaque and OpenEnclave:
=======
3. Change into the Opaque root directory and edit Opaque's environment variables in `opaqueenv` if desired. Export Opaque and OpenEnclave environment variables via
>>>>>>> f0525e50

    ```sh
    source opaqueenv
    source /opt/openenclave/share/openenclave/openenclaverc
    ```

    By default, Opaque runs in hardware mode (environment variable `MODE=HARDWARE`).
<<<<<<< HEAD
    If you do not have a machine with real SGX hardware but still wish to test out Opaque's functionality locally, then set `export MODE=SIMULATE`.
=======
    If you do not have a machine with a hardware enclave but still wish to test out Opaque's functionality locally, then set `export MODE=SIMULATE`.
>>>>>>> f0525e50

4. Run the Opaque tests:

    ```sh
    cd ${OPAQUE_HOME}
    build/sbt test
    ```

## Usage

Next, run Apache Spark SQL queries with Opaque as follows, assuming [Spark 3.0.0](https://github.com/apache/spark/releases/tag/v3.0.0) is already installed:

1. Package Opaque into a JAR:

    ```sh
    cd ${OPAQUE_HOME}
    build/sbt package
    ```

2. Launch the Spark shell with Opaque:

    ```sh
    ${SPARK_HOME}/bin/spark-shell --jars ${OPAQUE_HOME}/target/scala-2.12/opaque_2.12-0.1.jar
    ```
    
    Alternatively, to run Opaque queries locally for development rather than on a cluster:
    
    ```sh
    cd ${OPAQUE_HOME}
    JVM_OPTS="-Xmx4G" build/sbt console
    ```

3. Inside the Spark shell, import Opaque's DataFrame methods and install Opaque's query planner rules:

    ```scala
    import edu.berkeley.cs.rise.opaque.implicits._

    edu.berkeley.cs.rise.opaque.Utils.initSQLContext(spark.sqlContext)
    ```

4. Create an encrypted DataFrame:

    ```scala
    val data = Seq(("foo", 4), ("bar", 1), ("baz", 5))
    val df = spark.createDataFrame(data).toDF("word", "count")
    val dfEncrypted = df.encrypted
    ```

5. Query the DataFrames and explain the query plan to see the secure operators:


    ```scala
    dfEncrypted.filter($"count" > lit(3)).explain(true)
    // [...]
    // == Optimized Logical Plan ==
    // EncryptedFilter (count#6 > 3)
    // +- EncryptedLocalRelation [word#5, count#6]
    // [...]

    dfEncrypted.filter($"count" > lit(3)).show
    // +----+-----+
    // |word|count|
    // +----+-----+
    // | foo|    4|
    // | baz|    5|
    // +----+-----+
    ```

6. Save and load an encrypted DataFrame:

    ```scala
    dfEncrypted.write.format("edu.berkeley.cs.rise.opaque.EncryptedSource").save("dfEncrypted")
    // The file dfEncrypted/part-00000 now contains encrypted data

    import org.apache.spark.sql.types._
    val df2 = (spark.read.format("edu.berkeley.cs.rise.opaque.EncryptedSource")
      .schema(StructType(Seq(StructField("word", StringType), StructField("count", IntegerType))))
      .load("dfEncrypted"))
    df2.show
    // +----+-----+
    // |word|count|
    // +----+-----+
    // | foo|    4|
    // | bar|    1|
    // | baz|    5|
    // +----+-----+
    ```
    
## User-Defined Functions (UDFs)

To run a Spark SQL UDF within Opaque enclaves, first name it explicitly and define it in Scala, then reimplement it in C++ against Opaque's serialized row representation.

For example, suppose we wish to implement a UDF called `dot`, which computes the dot product of two double arrays (`Array[Double]`). We [define it in Scala](src/main/scala/edu/berkeley/cs/rise/opaque/expressions/DotProduct.scala) in terms of the Breeze linear algebra library's implementation. We can then use it in a DataFrame query, such as [logistic regression](src/main/scala/edu/berkeley/cs/rise/opaque/benchmark/LogisticRegression.scala).

Now we can port this UDF to Opaque as follows:

1. Define a corresponding expression using Opaque's expression serialization format by adding the following to [Expr.fbs](src/flatbuffers/Expr.fbs), which indicates that a DotProduct expression takes two inputs (the two double arrays):

    ```protobuf
    table DotProduct {
        left:Expr;
        right:Expr;
    }
    ```

    In the same file, add `DotProduct` to the list of expressions in `ExprUnion`.

2. Implement the serialization logic from the Scala `DotProduct` UDF to the Opaque expression that we just defined. In [`Utils.flatbuffersSerializeExpression`](src/main/scala/edu/berkeley/cs/rise/opaque/Utils.scala), add a case for `DotProduct` as follows:

    ```scala
    case (DotProduct(left, right), Seq(leftOffset, rightOffset)) =>
      tuix.Expr.createExpr(
        builder,
        tuix.ExprUnion.DotProduct,
        tuix.DotProduct.createDotProduct(
          builder, leftOffset, rightOffset))
    ```

3. Finally, implement the UDF in C++. In [`FlatbuffersExpressionEvaluator#eval_helper`](src/enclave/Enclave/ExpressionEvaluation.h), add a case for `tuix::ExprUnion_DotProduct`. Within that case, cast the expression to a `tuix::DotProduct`, recursively evaluate the left and right children, perform the dot product computation on them, and construct a `DoubleField` containing the result.

## Contact

If you want to know more about our project or have questions, please contact Wenting (wzheng@eecs.berkeley.edu) and/or Ankur (ankurdave@gmail.com).<|MERGE_RESOLUTION|>--- conflicted
+++ resolved
@@ -23,13 +23,6 @@
 
 After downloading the Opaque codebase, build and test it as follows.
 
-<<<<<<< HEAD
-1. Install dependencies and the [OpenEnclave SDK](https://github.com/openenclave/openenclave/blob/v0.9.x/docs/GettingStartedDocs/install_oe_sdk-Ubuntu_18.04.md). We currently support OE version 0.9 and Ubuntu 18.04.
-
-    ```sh
-    # For Ubuntu 18.04:
-    sudo apt install wget build-essential openjdk-8-jdk python cmake libssl-dev
-=======
 1. Install dependencies and the [OpenEnclave SDK](https://github.com/openenclave/openenclave/blob/v0.9.x/docs/GettingStartedDocs/install_oe_sdk-Ubuntu_18.04.md). We currently support OE version 0.9.0 (so please install with `open-enclave=0.9.0`) and Ubuntu 18.04.
 
     ```sh
@@ -39,7 +32,6 @@
     # Install a newer version of CMake (>= 3.13)
     wget https://github.com/Kitware/CMake/releases/download/v3.15.6/cmake-3.15.6-Linux-x86_64.sh
     sudo bash cmake-3.15.6-Linux-x86_64.sh --skip-license --prefix=/usr/local
->>>>>>> f0525e50
     ```
 
 2. On the master, generate a keypair using OpenSSL for remote attestation.
@@ -48,11 +40,7 @@
     openssl genrsa -out private_key.pem -3 3072
     ```
 
-<<<<<<< HEAD
-3. Change into the Opaque root directory and set the appropriate environment variables for both Opaque and OpenEnclave:
-=======
 3. Change into the Opaque root directory and edit Opaque's environment variables in `opaqueenv` if desired. Export Opaque and OpenEnclave environment variables via
->>>>>>> f0525e50
 
     ```sh
     source opaqueenv
@@ -60,11 +48,7 @@
     ```
 
     By default, Opaque runs in hardware mode (environment variable `MODE=HARDWARE`).
-<<<<<<< HEAD
-    If you do not have a machine with real SGX hardware but still wish to test out Opaque's functionality locally, then set `export MODE=SIMULATE`.
-=======
     If you do not have a machine with a hardware enclave but still wish to test out Opaque's functionality locally, then set `export MODE=SIMULATE`.
->>>>>>> f0525e50
 
 4. Run the Opaque tests:
 
