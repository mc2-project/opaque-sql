<img src="https://mc2-project.github.io/opaque/opaque.svg" width="315" alt="Opaque">

## Secure Apache Spark SQL

![Tests Status](https://github.com/mc2-project/opaque/actions/workflows/main.yml/badge.svg) [![License](https://img.shields.io/badge/License-Apache%202.0-blue.svg)](https://opensource.org/licenses/Apache-2.0)

Welcome to the landing page of Opaque SQL! Opaque SQL is a package for Apache Spark SQL that provides strong security guarantees using Intel SGX hardware enclaves. See below for links to learn more.

### Documentation
For building, using, and contributing see [documentation](https://mc2-project.github.io/opaque/). 

<<<<<<< HEAD
This is an alpha preview of Opaque, but the software is still in active development. It currently has the following limitations:

- Unlike the Spark cluster, the master must be run within a trusted environment (e.g., on the client).

- Not all Spark SQL operations are supported (see the [list of supported operations](#supported-functionalities)).
UDFs must be [implemented in C++](#user-defined-functions-udfs).

- Computation integrity verification (section 4.2 of the NSDI paper) is currently work in progress.

[1] Wenting Zheng, Ankur Dave, Jethro Beekman, Raluca Ada Popa, Joseph Gonzalez, and Ion Stoica.
[Opaque: An Oblivious and Encrypted Distributed Analytics Platform](https://people.eecs.berkeley.edu/~wzheng/opaque.pdf). NSDI 2017, March 2017.

## Installation

After downloading the Opaque codebase, build and test it on Ubuntu 18.04 as follows.

1. Install dependencies and the [OpenEnclave SDK](https://github.com/openenclave/openenclave/blob/v0.12.0/docs/GettingStartedDocs/install_oe_sdk-Ubuntu_18.04.md). We currently support OE version 0.12.0 (so please install with `open-enclave=0.12.0`) and Ubuntu 18.04.

    ```sh
    sudo apt install wget build-essential openjdk-8-jdk python libssl-dev
    
    # Install a newer version of CMake (3.15)
    wget https://github.com/Kitware/CMake/releases/download/v3.15.6/cmake-3.15.6-Linux-x86_64.sh
    sudo bash cmake-3.15.6-Linux-x86_64.sh --skip-license --prefix=/usr/local

    # Install Spark 3.1.1 (if not already done)
    wget https://downloads.apache.org/spark/spark-3.1.1/spark-3.1.1-bin-hadoop2.7.tgz
    tar xvf spark-3.1.1*
    sudo mkdir /opt/spark
    sudo mv spark-3.1.1*/* /opt/spark
    rm -rf spark-3.1.1*
    sudo chmod -R +wx /opt/spark/work # may not be needed, depends on where Spark is installed

    # Set Spark environment variables in .bashrc
    echo "" >> ~/.bashrc
    echo "# Spark settings" >> ~/.bashrc
    echo "export SPARK_HOME=/opt/spark" >> ~/.bashrc
    echo "export PATH=$PATH:/opt/spark/bin:/opt/spark/sbin" >> ~/.bashrc
    source ~/.bashrc
    ```

2. On the master, generate a keypair using OpenSSL for remote attestation.

    ```sh
    openssl genrsa -out private_key.pem -3 3072
    ```

3. Change into the Opaque root directory and edit Opaque's environment variables in `opaqueenv` if desired. Export Opaque and OpenEnclave environment variables via

    ```sh
    source opaqueenv
    source /opt/openenclave/share/openenclave/openenclaverc
    ```

    By default, Opaque runs in hardware mode (environment variable `MODE=HARDWARE`).
    If you do not have a machine with a hardware enclave but still wish to test out Opaque's functionality locally, then set `export MODE=SIMULATE`.

4. Run the Opaque tests:

    ```sh
    cd ${OPAQUE_HOME}
    build/sbt test
    ```

Alternatively, with coverage report generation:
    ```sh
    cd ${OPAQUE_HOME}
    build/sbt clean coverage test
    build/sbt coverageReport
    ```


## Usage

Next, run Apache Spark SQL queries with Opaque as follows:

\* Opaque needs Spark's `'spark.executor.instances'` property to be set. This can be done in a custom config file, the default config file found at `/opt/spark/conf/spark-defaults.conf`, or as a `spark-submit` or `spark-shell` argument: `--conf 'spark.executor.instances=<value>`.

1. Package Opaque into a JAR:

    ```sh
    cd ${OPAQUE_HOME}
    build/sbt package
    ```

2. Launch the Spark shell with Opaque:

    ```sh
    ${SPARK_HOME}/bin/spark-shell --jars ${OPAQUE_HOME}/target/scala-2.12/opaque_2.12-0.1.jar
    ```
    
    Alternatively, to run Opaque queries locally for development rather than on a cluster:
    
    ```sh
    cd ${OPAQUE_HOME}
    JVM_OPTS="-Xmx4G" build/sbt console
    ```

3. Inside the Spark shell, import Opaque's DataFrame methods and install Opaque's query planner rules:

    ```scala
    import edu.berkeley.cs.rise.opaque.implicits._

    edu.berkeley.cs.rise.opaque.Utils.initSQLContext(spark.sqlContext)
    ```

4. Create an encrypted DataFrame:

    ```scala
    val data = Seq(("foo", 4), ("bar", 1), ("baz", 5))
    val df = spark.createDataFrame(data).toDF("word", "count")
    val dfEncrypted = df.encrypted
    ```

5. Query the DataFrames and explain the query plan to see the secure operators:


    ```scala
    dfEncrypted.filter($"count" > lit(3)).explain(true)
    // [...]
    // == Optimized Logical Plan ==
    // EncryptedFilter (count#6 > 3)
    // +- EncryptedLocalRelation [word#5, count#6]
    // [...]

    dfEncrypted.filter($"count" > lit(3)).show
    // +----+-----+
    // |word|count|
    // +----+-----+
    // | foo|    4|
    // | baz|    5|
    // +----+-----+
    ```

6. Save and load an encrypted DataFrame:

    ```scala
    dfEncrypted.write.format("edu.berkeley.cs.rise.opaque.EncryptedSource").save("dfEncrypted")
    // The file dfEncrypted/part-00000 now contains encrypted data

    import org.apache.spark.sql.types._
    val df2 = (spark.read.format("edu.berkeley.cs.rise.opaque.EncryptedSource")
      .schema(StructType(Seq(StructField("word", StringType), StructField("count", IntegerType))))
      .load("dfEncrypted"))
    df2.show
    // +----+-----+
    // |word|count|
    // +----+-----+
    // | foo|    4|
    // | bar|    1|
    // | baz|    5|
    // +----+-----+
    ```
## Benchmarking
Opaque supports a command-line interface for benchmarking against plain-text Spark. The following steps show you how to build and submit benchmarking jobs to a Spark cluster:

1. Generate all benchmarking data:
    ```sh
    build/sbt data
    ```
2. Create a fat jar that contains both source and test classes:
    ```sh
    build/sbt test:assembly
    ```
3. Submit the job to Spark:
    ```sh
    spark-submit --class edu.berkeley.cs.rise.opaque.benchmark.Benchmark \
      <Spark arguments> \
        ${OPAQUE_HOME}/target/scala-2.12/opaque-assembly-0.1.jar \
          <flags>
    ```
   Alternatively, to run with `sbt`:
    ```sh
    build/sbt 'test:runMain edu.berkeley.cs.rise.opaque.benchmark.Benchmark <flags>'
    ```
For usage, specify the `--help` flag or look at [Benchmark.scala](https://github.com/mc2-project/opaque/blob/master/src/main/scala/edu/berkeley/cs/rise/opaque/benchmark/Benchmark.scala).


## Supported functionalities

This section lists Opaque's supported functionalities, which is a subset of that of Spark SQL. Note that the syntax for these functionalities is the same as Spark SQL -- Opaque simply replaces the execution to work with encrypted data.

### Data types
Out of the existing [Spark SQL types](https://spark.apache.org/docs/latest/sql-ref-datatypes.html), Opaque supports

- All numeric types except `DecimalType`, which is currently converted into `FloatType`
- `StringType`
- `BinaryType`
- `BooleanType`
- `TimestampTime`, `DateType`
- `ArrayType`, `MapType`

### Functions
We currently support a subset of the Spark SQL functions, including both scalar and aggregate-like functions.

- Scalar functions: `case`, `cast`, `concat`, `contains`, `if`, `in`, `like`, `substring`, `upper`
- Aggregate functions: `average`, `count`, `first`, `last`, `max`, `min`, `sum`

UDFs are not supported directly, but one can [extend Opaque with additional functions](#user-defined-functions-udfs) by writing it in C++.


### Operators

Opaque supports the core SQL operators:

- Projection
- Filter
- Global aggregation and grouping aggregation
- Order by, sort by
- Inner join
- Limit

    
## User-Defined Functions (UDFs)

To run a Spark SQL UDF within Opaque enclaves, first name it explicitly and define it in Scala, then reimplement it in C++ against Opaque's serialized row representation.

For example, suppose we wish to implement a UDF called `dot`, which computes the dot product of two double arrays (`Array[Double]`). We [define it in Scala](src/main/scala/edu/berkeley/cs/rise/opaque/expressions/DotProduct.scala) in terms of the Breeze linear algebra library's implementation. We can then use it in a DataFrame query, such as [logistic regression](src/main/scala/edu/berkeley/cs/rise/opaque/benchmark/LogisticRegression.scala).

Now we can port this UDF to Opaque as follows:

1. Define a corresponding expression using Opaque's expression serialization format by adding the following to [Expr.fbs](src/flatbuffers/Expr.fbs), which indicates that a DotProduct expression takes two inputs (the two double arrays):

    ```protobuf
    table DotProduct {
        left:Expr;
        right:Expr;
    }
    ```

    In the same file, add `DotProduct` to the list of expressions in `ExprUnion`.

2. Implement the serialization logic from the Scala `DotProduct` UDF to the Opaque expression that we just defined. In [`Utils.flatbuffersSerializeExpression`](src/main/scala/edu/berkeley/cs/rise/opaque/Utils.scala), add a case for `DotProduct` as follows:

    ```scala
    case (DotProduct(left, right), Seq(leftOffset, rightOffset)) =>
      tuix.Expr.createExpr(
        builder,
        tuix.ExprUnion.DotProduct,
        tuix.DotProduct.createDotProduct(
          builder, leftOffset, rightOffset))
    ```

3. Finally, implement the UDF in C++. In [`FlatbuffersExpressionEvaluator#eval_helper`](src/enclave/Enclave/ExpressionEvaluation.h), add a case for `tuix::ExprUnion_DotProduct`. Within that case, cast the expression to a `tuix::DotProduct`, recursively evaluate the left and right children, perform the dot product computation on them, and construct a `DoubleField` containing the result.

## Contributing

Opaque uses a pre-commit hook to ensure that all commits are formatted to the desired style. Before making changes and opening a pull request, please do the following:

1. Install dependencies:

    ```sh
    # Install Coursier and scalafmt
    curl -fLo cs https://git.io/coursier-cli-"$(uname | tr LD ld)"
    chmod +x cs
    ./cs install cs
    echo "" >> ~/.bashrc
    echo "export PATH=$PATH:~/.local/share/coursier/bin" >> ~/.bashrc
    source ~/.bashrc
    rm cs
    cs install scalafmt

    # Install npm and clang-format
    sudo apt -y update
    sudo apt -y install npm
    sudo npm install -g clang-format
    ```

2. Set up your local repository's pre-commit hook:

    ```sh
    chmod +x .hooks/*
    .hooks/install-pre-commit
    ```
=======
### Paper
For our NSDI 2017 submission, see [paper](https://people.eecs.berkeley.edu/~wzheng/opaque.pdf).
>>>>>>> c9a99bfc
<|MERGE_RESOLUTION|>--- conflicted
+++ resolved
@@ -9,282 +9,5 @@
 ### Documentation
 For building, using, and contributing see [documentation](https://mc2-project.github.io/opaque/). 
 
-<<<<<<< HEAD
-This is an alpha preview of Opaque, but the software is still in active development. It currently has the following limitations:
-
-- Unlike the Spark cluster, the master must be run within a trusted environment (e.g., on the client).
-
-- Not all Spark SQL operations are supported (see the [list of supported operations](#supported-functionalities)).
-UDFs must be [implemented in C++](#user-defined-functions-udfs).
-
-- Computation integrity verification (section 4.2 of the NSDI paper) is currently work in progress.
-
-[1] Wenting Zheng, Ankur Dave, Jethro Beekman, Raluca Ada Popa, Joseph Gonzalez, and Ion Stoica.
-[Opaque: An Oblivious and Encrypted Distributed Analytics Platform](https://people.eecs.berkeley.edu/~wzheng/opaque.pdf). NSDI 2017, March 2017.
-
-## Installation
-
-After downloading the Opaque codebase, build and test it on Ubuntu 18.04 as follows.
-
-1. Install dependencies and the [OpenEnclave SDK](https://github.com/openenclave/openenclave/blob/v0.12.0/docs/GettingStartedDocs/install_oe_sdk-Ubuntu_18.04.md). We currently support OE version 0.12.0 (so please install with `open-enclave=0.12.0`) and Ubuntu 18.04.
-
-    ```sh
-    sudo apt install wget build-essential openjdk-8-jdk python libssl-dev
-    
-    # Install a newer version of CMake (3.15)
-    wget https://github.com/Kitware/CMake/releases/download/v3.15.6/cmake-3.15.6-Linux-x86_64.sh
-    sudo bash cmake-3.15.6-Linux-x86_64.sh --skip-license --prefix=/usr/local
-
-    # Install Spark 3.1.1 (if not already done)
-    wget https://downloads.apache.org/spark/spark-3.1.1/spark-3.1.1-bin-hadoop2.7.tgz
-    tar xvf spark-3.1.1*
-    sudo mkdir /opt/spark
-    sudo mv spark-3.1.1*/* /opt/spark
-    rm -rf spark-3.1.1*
-    sudo chmod -R +wx /opt/spark/work # may not be needed, depends on where Spark is installed
-
-    # Set Spark environment variables in .bashrc
-    echo "" >> ~/.bashrc
-    echo "# Spark settings" >> ~/.bashrc
-    echo "export SPARK_HOME=/opt/spark" >> ~/.bashrc
-    echo "export PATH=$PATH:/opt/spark/bin:/opt/spark/sbin" >> ~/.bashrc
-    source ~/.bashrc
-    ```
-
-2. On the master, generate a keypair using OpenSSL for remote attestation.
-
-    ```sh
-    openssl genrsa -out private_key.pem -3 3072
-    ```
-
-3. Change into the Opaque root directory and edit Opaque's environment variables in `opaqueenv` if desired. Export Opaque and OpenEnclave environment variables via
-
-    ```sh
-    source opaqueenv
-    source /opt/openenclave/share/openenclave/openenclaverc
-    ```
-
-    By default, Opaque runs in hardware mode (environment variable `MODE=HARDWARE`).
-    If you do not have a machine with a hardware enclave but still wish to test out Opaque's functionality locally, then set `export MODE=SIMULATE`.
-
-4. Run the Opaque tests:
-
-    ```sh
-    cd ${OPAQUE_HOME}
-    build/sbt test
-    ```
-
-Alternatively, with coverage report generation:
-    ```sh
-    cd ${OPAQUE_HOME}
-    build/sbt clean coverage test
-    build/sbt coverageReport
-    ```
-
-
-## Usage
-
-Next, run Apache Spark SQL queries with Opaque as follows:
-
-\* Opaque needs Spark's `'spark.executor.instances'` property to be set. This can be done in a custom config file, the default config file found at `/opt/spark/conf/spark-defaults.conf`, or as a `spark-submit` or `spark-shell` argument: `--conf 'spark.executor.instances=<value>`.
-
-1. Package Opaque into a JAR:
-
-    ```sh
-    cd ${OPAQUE_HOME}
-    build/sbt package
-    ```
-
-2. Launch the Spark shell with Opaque:
-
-    ```sh
-    ${SPARK_HOME}/bin/spark-shell --jars ${OPAQUE_HOME}/target/scala-2.12/opaque_2.12-0.1.jar
-    ```
-    
-    Alternatively, to run Opaque queries locally for development rather than on a cluster:
-    
-    ```sh
-    cd ${OPAQUE_HOME}
-    JVM_OPTS="-Xmx4G" build/sbt console
-    ```
-
-3. Inside the Spark shell, import Opaque's DataFrame methods and install Opaque's query planner rules:
-
-    ```scala
-    import edu.berkeley.cs.rise.opaque.implicits._
-
-    edu.berkeley.cs.rise.opaque.Utils.initSQLContext(spark.sqlContext)
-    ```
-
-4. Create an encrypted DataFrame:
-
-    ```scala
-    val data = Seq(("foo", 4), ("bar", 1), ("baz", 5))
-    val df = spark.createDataFrame(data).toDF("word", "count")
-    val dfEncrypted = df.encrypted
-    ```
-
-5. Query the DataFrames and explain the query plan to see the secure operators:
-
-
-    ```scala
-    dfEncrypted.filter($"count" > lit(3)).explain(true)
-    // [...]
-    // == Optimized Logical Plan ==
-    // EncryptedFilter (count#6 > 3)
-    // +- EncryptedLocalRelation [word#5, count#6]
-    // [...]
-
-    dfEncrypted.filter($"count" > lit(3)).show
-    // +----+-----+
-    // |word|count|
-    // +----+-----+
-    // | foo|    4|
-    // | baz|    5|
-    // +----+-----+
-    ```
-
-6. Save and load an encrypted DataFrame:
-
-    ```scala
-    dfEncrypted.write.format("edu.berkeley.cs.rise.opaque.EncryptedSource").save("dfEncrypted")
-    // The file dfEncrypted/part-00000 now contains encrypted data
-
-    import org.apache.spark.sql.types._
-    val df2 = (spark.read.format("edu.berkeley.cs.rise.opaque.EncryptedSource")
-      .schema(StructType(Seq(StructField("word", StringType), StructField("count", IntegerType))))
-      .load("dfEncrypted"))
-    df2.show
-    // +----+-----+
-    // |word|count|
-    // +----+-----+
-    // | foo|    4|
-    // | bar|    1|
-    // | baz|    5|
-    // +----+-----+
-    ```
-## Benchmarking
-Opaque supports a command-line interface for benchmarking against plain-text Spark. The following steps show you how to build and submit benchmarking jobs to a Spark cluster:
-
-1. Generate all benchmarking data:
-    ```sh
-    build/sbt data
-    ```
-2. Create a fat jar that contains both source and test classes:
-    ```sh
-    build/sbt test:assembly
-    ```
-3. Submit the job to Spark:
-    ```sh
-    spark-submit --class edu.berkeley.cs.rise.opaque.benchmark.Benchmark \
-      <Spark arguments> \
-        ${OPAQUE_HOME}/target/scala-2.12/opaque-assembly-0.1.jar \
-          <flags>
-    ```
-   Alternatively, to run with `sbt`:
-    ```sh
-    build/sbt 'test:runMain edu.berkeley.cs.rise.opaque.benchmark.Benchmark <flags>'
-    ```
-For usage, specify the `--help` flag or look at [Benchmark.scala](https://github.com/mc2-project/opaque/blob/master/src/main/scala/edu/berkeley/cs/rise/opaque/benchmark/Benchmark.scala).
-
-
-## Supported functionalities
-
-This section lists Opaque's supported functionalities, which is a subset of that of Spark SQL. Note that the syntax for these functionalities is the same as Spark SQL -- Opaque simply replaces the execution to work with encrypted data.
-
-### Data types
-Out of the existing [Spark SQL types](https://spark.apache.org/docs/latest/sql-ref-datatypes.html), Opaque supports
-
-- All numeric types except `DecimalType`, which is currently converted into `FloatType`
-- `StringType`
-- `BinaryType`
-- `BooleanType`
-- `TimestampTime`, `DateType`
-- `ArrayType`, `MapType`
-
-### Functions
-We currently support a subset of the Spark SQL functions, including both scalar and aggregate-like functions.
-
-- Scalar functions: `case`, `cast`, `concat`, `contains`, `if`, `in`, `like`, `substring`, `upper`
-- Aggregate functions: `average`, `count`, `first`, `last`, `max`, `min`, `sum`
-
-UDFs are not supported directly, but one can [extend Opaque with additional functions](#user-defined-functions-udfs) by writing it in C++.
-
-
-### Operators
-
-Opaque supports the core SQL operators:
-
-- Projection
-- Filter
-- Global aggregation and grouping aggregation
-- Order by, sort by
-- Inner join
-- Limit
-
-    
-## User-Defined Functions (UDFs)
-
-To run a Spark SQL UDF within Opaque enclaves, first name it explicitly and define it in Scala, then reimplement it in C++ against Opaque's serialized row representation.
-
-For example, suppose we wish to implement a UDF called `dot`, which computes the dot product of two double arrays (`Array[Double]`). We [define it in Scala](src/main/scala/edu/berkeley/cs/rise/opaque/expressions/DotProduct.scala) in terms of the Breeze linear algebra library's implementation. We can then use it in a DataFrame query, such as [logistic regression](src/main/scala/edu/berkeley/cs/rise/opaque/benchmark/LogisticRegression.scala).
-
-Now we can port this UDF to Opaque as follows:
-
-1. Define a corresponding expression using Opaque's expression serialization format by adding the following to [Expr.fbs](src/flatbuffers/Expr.fbs), which indicates that a DotProduct expression takes two inputs (the two double arrays):
-
-    ```protobuf
-    table DotProduct {
-        left:Expr;
-        right:Expr;
-    }
-    ```
-
-    In the same file, add `DotProduct` to the list of expressions in `ExprUnion`.
-
-2. Implement the serialization logic from the Scala `DotProduct` UDF to the Opaque expression that we just defined. In [`Utils.flatbuffersSerializeExpression`](src/main/scala/edu/berkeley/cs/rise/opaque/Utils.scala), add a case for `DotProduct` as follows:
-
-    ```scala
-    case (DotProduct(left, right), Seq(leftOffset, rightOffset)) =>
-      tuix.Expr.createExpr(
-        builder,
-        tuix.ExprUnion.DotProduct,
-        tuix.DotProduct.createDotProduct(
-          builder, leftOffset, rightOffset))
-    ```
-
-3. Finally, implement the UDF in C++. In [`FlatbuffersExpressionEvaluator#eval_helper`](src/enclave/Enclave/ExpressionEvaluation.h), add a case for `tuix::ExprUnion_DotProduct`. Within that case, cast the expression to a `tuix::DotProduct`, recursively evaluate the left and right children, perform the dot product computation on them, and construct a `DoubleField` containing the result.
-
-## Contributing
-
-Opaque uses a pre-commit hook to ensure that all commits are formatted to the desired style. Before making changes and opening a pull request, please do the following:
-
-1. Install dependencies:
-
-    ```sh
-    # Install Coursier and scalafmt
-    curl -fLo cs https://git.io/coursier-cli-"$(uname | tr LD ld)"
-    chmod +x cs
-    ./cs install cs
-    echo "" >> ~/.bashrc
-    echo "export PATH=$PATH:~/.local/share/coursier/bin" >> ~/.bashrc
-    source ~/.bashrc
-    rm cs
-    cs install scalafmt
-
-    # Install npm and clang-format
-    sudo apt -y update
-    sudo apt -y install npm
-    sudo npm install -g clang-format
-    ```
-
-2. Set up your local repository's pre-commit hook:
-
-    ```sh
-    chmod +x .hooks/*
-    .hooks/install-pre-commit
-    ```
-=======
 ### Paper
-For our NSDI 2017 submission, see [paper](https://people.eecs.berkeley.edu/~wzheng/opaque.pdf).
->>>>>>> c9a99bfc
+For our NSDI 2017 submission, see [paper](https://people.eecs.berkeley.edu/~wzheng/opaque.pdf).